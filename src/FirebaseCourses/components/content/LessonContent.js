--- conflicted
+++ resolved
@@ -1,145 +1,111 @@
-<<<<<<< HEAD
-import React, { useEffect } from 'react';
-// TEMPORARY FIX: Commented out to avoid undefined useProgress errors
-// import { useProgress } from '../../context/CourseProgressContext';
-=======
-import React from 'react';
->>>>>>> 652265b6
-
-/**
- * Component for displaying lesson content
- * 
- * @param {Object} props
- * @param {String} props.lessonId - Unique ID of the lesson
- * @param {String} props.title - Title of the lesson
- * @param {React.ReactNode} props.children - Content of the lesson
- * @param {Object} props.metadata - Additional lesson metadata
- */
-const LessonContent = ({ lessonId, title, children, metadata = {} }) => {
-<<<<<<< HEAD
-  // TEMPORARY FIX: Commented out progress tracking to avoid errors
-  // const { markCompleted, progress } = useProgress();
-  // const isCompleted = progress[lessonId]?.completed || false;
-  
-  // TEMPORARY FIX: Commented out auto-tracking completion
-  // useEffect(() => {
-  //   // Don't mark as completed if it's already completed
-  //   if (!isCompleted) {
-  //     const timer = setTimeout(() => {
-  //       markCompleted(lessonId);
-  //     }, 5000); // Mark as completed after 5 seconds of viewing
-  //     
-  //     return () => clearTimeout(timer);
-  //   }
-  // }, [lessonId, markCompleted, isCompleted]);
-  
-=======
->>>>>>> 652265b6
-  return (
-    <div className="max-w-4xl mx-auto">
-      <div className="mb-8">
-        <h1 className="text-3xl font-bold tracking-tight text-gray-900">{title}</h1>
-        {metadata.estimated_time && (
-          <div className="mt-2 text-sm text-gray-600">
-            Estimated time: {metadata.estimated_time}
-          </div>
-        )}
-<<<<<<< HEAD
-        {/* TEMPORARY FIX: Commented out completion badge to avoid isCompleted error */}
-        {/* {isCompleted && (
-          <div className="mt-2 inline-flex items-center px-2.5 py-0.5 rounded-full text-xs font-medium bg-green-100 text-green-800">
-            Completed
-          </div>
-        )} */}
-=======
->>>>>>> 652265b6
-      </div>
-      
-      <div className="prose max-w-none">
-        {children}
-      </div>
-    </div>
-  );
-};
-
-/**
- * Text section component for structured content within lessons
- */
-export const TextSection = ({ title, children }) => {
-  return (
-    <section className="mb-8">
-      {title && <h2 className="text-xl font-semibold mb-4">{title}</h2>}
-      <div className="text-gray-700">{children}</div>
-    </section>
-  );
-};
-
-/**
- * Media section for embedding videos, images etc. in lessons
- */
-export const MediaSection = ({ type, src, alt, caption }) => {
-  const renderMedia = () => {
-    switch (type) {
-      case 'video':
-        return (
-          <div className="aspect-w-16 aspect-h-9">
-            <iframe 
-              src={src} 
-              title={alt || 'Video content'} 
-              allow="accelerometer; autoplay; clipboard-write; encrypted-media; gyroscope; picture-in-picture" 
-              allowFullScreen
-              className="rounded-lg"
-            />
-          </div>
-        );
-      case 'image':
-        return (
-          <img 
-            src={src} 
-            alt={alt || 'Lesson image'} 
-            className="rounded-lg max-w-full h-auto"
-          />
-        );
-      default:
-        return null;
-    }
-  };
-  
-  return (
-    <figure className="mb-8">
-      <div className="overflow-hidden rounded-lg bg-gray-50">
-        {renderMedia()}
-      </div>
-      {caption && (
-        <figcaption className="mt-2 text-center text-sm text-gray-500">
-          {caption}
-        </figcaption>
-      )}
-    </figure>
-  );
-};
-
-/**
- * Summary section for lesson takeaways
- */
-export const LessonSummary = ({ points = [] }) => {
-  if (!points.length) return null;
-  
-  return (
-    <section className="mt-12 p-6 bg-blue-50 rounded-lg">
-      <h2 className="text-xl font-semibold mb-4 text-blue-900">Key Takeaways</h2>
-      <ul className="space-y-2">
-        {points.map((point, index) => (
-          <li key={index} className="flex items-start">
-            <span className="inline-flex items-center justify-center h-6 w-6 rounded-full bg-blue-200 text-blue-800 mr-3 mt-0.5 text-sm font-semibold">
-              {index + 1}
-            </span>
-            <span className="text-blue-800">{point}</span>
-          </li>
-        ))}
-      </ul>
-    </section>
-  );
-};
-
+import React from 'react';
+
+/**
+ * Component for displaying lesson content
+ * 
+ * @param {Object} props
+ * @param {String} props.lessonId - Unique ID of the lesson
+ * @param {String} props.title - Title of the lesson
+ * @param {React.ReactNode} props.children - Content of the lesson
+ * @param {Object} props.metadata - Additional lesson metadata
+ */
+const LessonContent = ({ lessonId, title, children, metadata = {} }) => {
+  return (
+    <div className="max-w-4xl mx-auto">
+      <div className="mb-8">
+        <h1 className="text-3xl font-bold tracking-tight text-gray-900">{title}</h1>
+        {metadata.estimated_time && (
+          <div className="mt-2 text-sm text-gray-600">
+            Estimated time: {metadata.estimated_time}
+          </div>
+        )}
+      </div>
+      
+      <div className="prose max-w-none">
+        {children}
+      </div>
+    </div>
+  );
+};
+
+/**
+ * Text section component for structured content within lessons
+ */
+export const TextSection = ({ title, children }) => {
+  return (
+    <section className="mb-8">
+      {title && <h2 className="text-xl font-semibold mb-4">{title}</h2>}
+      <div className="text-gray-700">{children}</div>
+    </section>
+  );
+};
+
+/**
+ * Media section for embedding videos, images etc. in lessons
+ */
+export const MediaSection = ({ type, src, alt, caption }) => {
+  const renderMedia = () => {
+    switch (type) {
+      case 'video':
+        return (
+          <div className="aspect-w-16 aspect-h-9">
+            <iframe 
+              src={src} 
+              title={alt || 'Video content'} 
+              allow="accelerometer; autoplay; clipboard-write; encrypted-media; gyroscope; picture-in-picture" 
+              allowFullScreen
+              className="rounded-lg"
+            />
+          </div>
+        );
+      case 'image':
+        return (
+          <img 
+            src={src} 
+            alt={alt || 'Lesson image'} 
+            className="rounded-lg max-w-full h-auto"
+          />
+        );
+      default:
+        return null;
+    }
+  };
+  
+  return (
+    <figure className="mb-8">
+      <div className="overflow-hidden rounded-lg bg-gray-50">
+        {renderMedia()}
+      </div>
+      {caption && (
+        <figcaption className="mt-2 text-center text-sm text-gray-500">
+          {caption}
+        </figcaption>
+      )}
+    </figure>
+  );
+};
+
+/**
+ * Summary section for lesson takeaways
+ */
+export const LessonSummary = ({ points = [] }) => {
+  if (!points.length) return null;
+  
+  return (
+    <section className="mt-12 p-6 bg-blue-50 rounded-lg">
+      <h2 className="text-xl font-semibold mb-4 text-blue-900">Key Takeaways</h2>
+      <ul className="space-y-2">
+        {points.map((point, index) => (
+          <li key={index} className="flex items-start">
+            <span className="inline-flex items-center justify-center h-6 w-6 rounded-full bg-blue-200 text-blue-800 mr-3 mt-0.5 text-sm font-semibold">
+              {index + 1}
+            </span>
+            <span className="text-blue-800">{point}</span>
+          </li>
+        ))}
+      </ul>
+    </section>
+  );
+};
+
 export default LessonContent;