import React, { useRef, useEffect, useCallback, useState, useMemo } from 'react';
import CodeMirror from '@uiw/react-codemirror';
import { javascript } from '@codemirror/lang-javascript';
import { autocompletion } from '@codemirror/autocomplete';
import { searchKeymap } from '@codemirror/search';
import { keymap, EditorView } from '@codemirror/view';
import { indentWithTab } from '@codemirror/commands';
import { oneDark } from '@codemirror/theme-one-dark';

// This wrapper manages local state until save to prevent cursor focus loss
const CodeMirrorWrapper = ({ 
  value, 
  onChange, 
  onSave,
  readOnly = false,
  placeholder = "// Start writing your JSX component here...",
  height = "600px",
  sectionId // Only remount when switching sections, not for content updates
}) => {
  const viewRef = useRef(null);
  const [localValue, setLocalValue] = useState(value || '');
  const lastSectionId = useRef(sectionId);
  
  // Extensions configuration - memoized for performance
  const extensions = useMemo(() => [
    javascript({ jsx: true }),
    keymap.of([
      indentWithTab,
      { key: 'Mod-s', run: () => { onSave?.(); return true; } },
      ...searchKeymap
    ]),
    autocompletion({
      override: [(context) => {
        const suggestions = [
          // React hooks
          { label: 'useState', type: 'function', info: 'React.useState hook for state management' },
          { label: 'useEffect', type: 'function', info: 'React.useEffect hook for side effects' },
          { label: 'useCallback', type: 'function', info: 'React.useCallback hook for memoized callbacks' },
          { label: 'useMemo', type: 'function', info: 'React.useMemo hook for memoized values' },
          
          // Common JSX patterns
          { label: 'className', type: 'property', info: 'CSS class attribute for JSX elements' },
          { label: 'onClick', type: 'property', info: 'Click event handler' },
          { label: 'onChange', type: 'property', info: 'Change event handler' },
          
          // UI Components
          { label: 'Card', type: 'class', info: 'UI Card component' },
          { label: 'CardHeader', type: 'class', info: 'Card header component' },
          { label: 'CardTitle', type: 'class', info: 'Card title component' },
          { label: 'CardContent', type: 'class', info: 'Card content component' },
          { label: 'Alert', type: 'class', info: 'Alert component' },
          { label: 'AlertDescription', type: 'class', info: 'Alert description component' },
          { label: 'Badge', type: 'class', info: 'Badge component' },
          { label: 'AIMultipleChoiceQuestion', type: 'class', info: 'AI-powered multiple choice question' },
          { label: 'AILongAnswerQuestion', type: 'class', info: 'AI-powered long answer question' },
          
          // Common props
          { label: 'course', type: 'variable', info: 'Course data prop' },
          { label: 'courseId', type: 'variable', info: 'Course ID prop' },
          { label: 'isStaffView', type: 'variable', info: 'Staff view flag prop' },
          { label: 'devMode', type: 'variable', info: 'Development mode flag prop' }
        ];
        
        return {
          from: context.pos,
          options: suggestions,
          validFor: /^[\w$]*$/
        };
      }]
    })
  ], [onSave]);

  // Simple onChange that only updates local state and notifies parent immediately
  const handleChange = useCallback((val) => {
    setLocalValue(val);
    // Notify parent immediately but don't interfere with local editing
    onChange?.(val);
  }, [onChange]);

  // Only sync with external value when section changes or explicit external update
  useEffect(() => {
    // Section changed - sync with new section's value
    if (sectionId !== lastSectionId.current) {
      setLocalValue(value || '');
      lastSectionId.current = sectionId;
      return;
    }
    
    // External value update (like code insertion) - only if significantly different
    // But don't update if the values are very similar (like after a save operation)
    if (value && value !== localValue) {
      const lengthDiff = Math.abs(value.length - localValue.length);
      const isSignificantChange = lengthDiff > 50; // Higher threshold to avoid save-induced updates
      
      if (isSignificantChange) {
        console.log(`🔄 External update detected: ${lengthDiff} char difference`);
        setLocalValue(value);
      }
    }
  }, [value, sectionId, localValue]);
  
  // Capture the editor view reference  
  const onCreateEditor = useCallback((view) => {
    viewRef.current = view;
  }, []);

  return (
    <div className="h-full flex flex-col border border-gray-600 rounded-md">
      <div className="flex-1 min-h-0 relative">
        <CodeMirror
          key={sectionId} // Only remount when section changes
          value={localValue}
          onChange={handleChange}
          onCreateEditor={onCreateEditor}
          extensions={extensions}
          theme={oneDark}
          editable={!readOnly}
          placeholder={placeholder}
          basicSetup={{
            lineNumbers: true,
            foldGutter: true,
            dropCursor: false,
            allowMultipleSelections: false,
            indentOnInput: true,
            bracketMatching: true,
            closeBrackets: true,
            autocompletion: true,
            highlightSelectionMatches: true,
            searchKeymap: true
          }}
          height="100%"
          style={{
            fontSize: '14px',
            fontFamily: '"JetBrains Mono", "Fira Code", "Monaco", "Consolas", monospace',
            height: '100%'
          }}
        />
      </div>
    </div>
  );
};

<<<<<<< HEAD
export default CodeMirrorWrapper;

=======
export default React.memo(CodeMirrorWrapper);
>>>>>>> f09b61dc
<|MERGE_RESOLUTION|>--- conflicted
+++ resolved
@@ -1,148 +1,144 @@
-import React, { useRef, useEffect, useCallback, useState, useMemo } from 'react';
-import CodeMirror from '@uiw/react-codemirror';
-import { javascript } from '@codemirror/lang-javascript';
-import { autocompletion } from '@codemirror/autocomplete';
-import { searchKeymap } from '@codemirror/search';
-import { keymap, EditorView } from '@codemirror/view';
-import { indentWithTab } from '@codemirror/commands';
-import { oneDark } from '@codemirror/theme-one-dark';
-
-// This wrapper manages local state until save to prevent cursor focus loss
-const CodeMirrorWrapper = ({ 
-  value, 
-  onChange, 
-  onSave,
-  readOnly = false,
-  placeholder = "// Start writing your JSX component here...",
-  height = "600px",
-  sectionId // Only remount when switching sections, not for content updates
-}) => {
-  const viewRef = useRef(null);
-  const [localValue, setLocalValue] = useState(value || '');
-  const lastSectionId = useRef(sectionId);
-  
-  // Extensions configuration - memoized for performance
-  const extensions = useMemo(() => [
-    javascript({ jsx: true }),
-    keymap.of([
-      indentWithTab,
-      { key: 'Mod-s', run: () => { onSave?.(); return true; } },
-      ...searchKeymap
-    ]),
-    autocompletion({
-      override: [(context) => {
-        const suggestions = [
-          // React hooks
-          { label: 'useState', type: 'function', info: 'React.useState hook for state management' },
-          { label: 'useEffect', type: 'function', info: 'React.useEffect hook for side effects' },
-          { label: 'useCallback', type: 'function', info: 'React.useCallback hook for memoized callbacks' },
-          { label: 'useMemo', type: 'function', info: 'React.useMemo hook for memoized values' },
-          
-          // Common JSX patterns
-          { label: 'className', type: 'property', info: 'CSS class attribute for JSX elements' },
-          { label: 'onClick', type: 'property', info: 'Click event handler' },
-          { label: 'onChange', type: 'property', info: 'Change event handler' },
-          
-          // UI Components
-          { label: 'Card', type: 'class', info: 'UI Card component' },
-          { label: 'CardHeader', type: 'class', info: 'Card header component' },
-          { label: 'CardTitle', type: 'class', info: 'Card title component' },
-          { label: 'CardContent', type: 'class', info: 'Card content component' },
-          { label: 'Alert', type: 'class', info: 'Alert component' },
-          { label: 'AlertDescription', type: 'class', info: 'Alert description component' },
-          { label: 'Badge', type: 'class', info: 'Badge component' },
-          { label: 'AIMultipleChoiceQuestion', type: 'class', info: 'AI-powered multiple choice question' },
-          { label: 'AILongAnswerQuestion', type: 'class', info: 'AI-powered long answer question' },
-          
-          // Common props
-          { label: 'course', type: 'variable', info: 'Course data prop' },
-          { label: 'courseId', type: 'variable', info: 'Course ID prop' },
-          { label: 'isStaffView', type: 'variable', info: 'Staff view flag prop' },
-          { label: 'devMode', type: 'variable', info: 'Development mode flag prop' }
-        ];
-        
-        return {
-          from: context.pos,
-          options: suggestions,
-          validFor: /^[\w$]*$/
-        };
-      }]
-    })
-  ], [onSave]);
-
-  // Simple onChange that only updates local state and notifies parent immediately
-  const handleChange = useCallback((val) => {
-    setLocalValue(val);
-    // Notify parent immediately but don't interfere with local editing
-    onChange?.(val);
-  }, [onChange]);
-
-  // Only sync with external value when section changes or explicit external update
-  useEffect(() => {
-    // Section changed - sync with new section's value
-    if (sectionId !== lastSectionId.current) {
-      setLocalValue(value || '');
-      lastSectionId.current = sectionId;
-      return;
-    }
-    
-    // External value update (like code insertion) - only if significantly different
-    // But don't update if the values are very similar (like after a save operation)
-    if (value && value !== localValue) {
-      const lengthDiff = Math.abs(value.length - localValue.length);
-      const isSignificantChange = lengthDiff > 50; // Higher threshold to avoid save-induced updates
-      
-      if (isSignificantChange) {
-        console.log(`🔄 External update detected: ${lengthDiff} char difference`);
-        setLocalValue(value);
-      }
-    }
-  }, [value, sectionId, localValue]);
-  
-  // Capture the editor view reference  
-  const onCreateEditor = useCallback((view) => {
-    viewRef.current = view;
-  }, []);
-
-  return (
-    <div className="h-full flex flex-col border border-gray-600 rounded-md">
-      <div className="flex-1 min-h-0 relative">
-        <CodeMirror
-          key={sectionId} // Only remount when section changes
-          value={localValue}
-          onChange={handleChange}
-          onCreateEditor={onCreateEditor}
-          extensions={extensions}
-          theme={oneDark}
-          editable={!readOnly}
-          placeholder={placeholder}
-          basicSetup={{
-            lineNumbers: true,
-            foldGutter: true,
-            dropCursor: false,
-            allowMultipleSelections: false,
-            indentOnInput: true,
-            bracketMatching: true,
-            closeBrackets: true,
-            autocompletion: true,
-            highlightSelectionMatches: true,
-            searchKeymap: true
-          }}
-          height="100%"
-          style={{
-            fontSize: '14px',
-            fontFamily: '"JetBrains Mono", "Fira Code", "Monaco", "Consolas", monospace',
-            height: '100%'
-          }}
-        />
-      </div>
-    </div>
-  );
-};
-
-<<<<<<< HEAD
-export default CodeMirrorWrapper;
-
-=======
-export default React.memo(CodeMirrorWrapper);
->>>>>>> f09b61dc
+import React, { useRef, useEffect, useCallback, useState, useMemo } from 'react';
+import CodeMirror from '@uiw/react-codemirror';
+import { javascript } from '@codemirror/lang-javascript';
+import { autocompletion } from '@codemirror/autocomplete';
+import { searchKeymap } from '@codemirror/search';
+import { keymap, EditorView } from '@codemirror/view';
+import { indentWithTab } from '@codemirror/commands';
+import { oneDark } from '@codemirror/theme-one-dark';
+
+// This wrapper manages local state until save to prevent cursor focus loss
+const CodeMirrorWrapper = ({ 
+  value, 
+  onChange, 
+  onSave,
+  readOnly = false,
+  placeholder = "// Start writing your JSX component here...",
+  height = "600px",
+  sectionId // Only remount when switching sections, not for content updates
+}) => {
+  const viewRef = useRef(null);
+  const [localValue, setLocalValue] = useState(value || '');
+  const lastSectionId = useRef(sectionId);
+  
+  // Extensions configuration - memoized for performance
+  const extensions = useMemo(() => [
+    javascript({ jsx: true }),
+    keymap.of([
+      indentWithTab,
+      { key: 'Mod-s', run: () => { onSave?.(); return true; } },
+      ...searchKeymap
+    ]),
+    autocompletion({
+      override: [(context) => {
+        const suggestions = [
+          // React hooks
+          { label: 'useState', type: 'function', info: 'React.useState hook for state management' },
+          { label: 'useEffect', type: 'function', info: 'React.useEffect hook for side effects' },
+          { label: 'useCallback', type: 'function', info: 'React.useCallback hook for memoized callbacks' },
+          { label: 'useMemo', type: 'function', info: 'React.useMemo hook for memoized values' },
+          
+          // Common JSX patterns
+          { label: 'className', type: 'property', info: 'CSS class attribute for JSX elements' },
+          { label: 'onClick', type: 'property', info: 'Click event handler' },
+          { label: 'onChange', type: 'property', info: 'Change event handler' },
+          
+          // UI Components
+          { label: 'Card', type: 'class', info: 'UI Card component' },
+          { label: 'CardHeader', type: 'class', info: 'Card header component' },
+          { label: 'CardTitle', type: 'class', info: 'Card title component' },
+          { label: 'CardContent', type: 'class', info: 'Card content component' },
+          { label: 'Alert', type: 'class', info: 'Alert component' },
+          { label: 'AlertDescription', type: 'class', info: 'Alert description component' },
+          { label: 'Badge', type: 'class', info: 'Badge component' },
+          { label: 'AIMultipleChoiceQuestion', type: 'class', info: 'AI-powered multiple choice question' },
+          { label: 'AILongAnswerQuestion', type: 'class', info: 'AI-powered long answer question' },
+          
+          // Common props
+          { label: 'course', type: 'variable', info: 'Course data prop' },
+          { label: 'courseId', type: 'variable', info: 'Course ID prop' },
+          { label: 'isStaffView', type: 'variable', info: 'Staff view flag prop' },
+          { label: 'devMode', type: 'variable', info: 'Development mode flag prop' }
+        ];
+        
+        return {
+          from: context.pos,
+          options: suggestions,
+          validFor: /^[\w$]*$/
+        };
+      }]
+    })
+  ], [onSave]);
+
+  // Simple onChange that only updates local state and notifies parent immediately
+  const handleChange = useCallback((val) => {
+    setLocalValue(val);
+    // Notify parent immediately but don't interfere with local editing
+    onChange?.(val);
+  }, [onChange]);
+
+  // Only sync with external value when section changes or explicit external update
+  useEffect(() => {
+    // Section changed - sync with new section's value
+    if (sectionId !== lastSectionId.current) {
+      setLocalValue(value || '');
+      lastSectionId.current = sectionId;
+      return;
+    }
+    
+    // External value update (like code insertion) - only if significantly different
+    // But don't update if the values are very similar (like after a save operation)
+    if (value && value !== localValue) {
+      const lengthDiff = Math.abs(value.length - localValue.length);
+      const isSignificantChange = lengthDiff > 50; // Higher threshold to avoid save-induced updates
+      
+      if (isSignificantChange) {
+        console.log(`🔄 External update detected: ${lengthDiff} char difference`);
+        setLocalValue(value);
+      }
+    }
+  }, [value, sectionId, localValue]);
+  
+  // Capture the editor view reference  
+  const onCreateEditor = useCallback((view) => {
+    viewRef.current = view;
+  }, []);
+
+  return (
+    <div className="h-full flex flex-col border border-gray-600 rounded-md">
+      <div className="flex-1 min-h-0 relative">
+        <CodeMirror
+          key={sectionId} // Only remount when section changes
+          value={localValue}
+          onChange={handleChange}
+          onCreateEditor={onCreateEditor}
+          extensions={extensions}
+          theme={oneDark}
+          editable={!readOnly}
+          placeholder={placeholder}
+          basicSetup={{
+            lineNumbers: true,
+            foldGutter: true,
+            dropCursor: false,
+            allowMultipleSelections: false,
+            indentOnInput: true,
+            bracketMatching: true,
+            closeBrackets: true,
+            autocompletion: true,
+            highlightSelectionMatches: true,
+            searchKeymap: true
+          }}
+          height="100%"
+          style={{
+            fontSize: '14px',
+            fontFamily: '"JetBrains Mono", "Fira Code", "Monaco", "Consolas", monospace',
+            height: '100%'
+          }}
+        />
+      </div>
+    </div>
+  );
+};
+
+export default React.memo(CodeMirrorWrapper);
+