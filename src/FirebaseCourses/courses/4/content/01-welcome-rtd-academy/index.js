<<<<<<< HEAD
import React from 'react';
import { AIMultipleChoiceQuestion, AILongAnswerQuestion } from '../../../../components/assessments';
=======
import React, { useState } from 'react';
import { AIMultipleChoiceQuestion } from '../../../../components/assessments';
>>>>>>> f9a9e1fc

const WelcometoRTDAcademy = ({ courseId }) => {
  const [activeSection, setActiveSection] = useState('overview');
  const [interactiveAnswers, setInteractiveAnswers] = useState({});
  
  // Drag and Drop Assessment State
  const [draggedItem, setDraggedItem] = useState(null);
  const [matches, setMatches] = useState({});
  const [assessmentCompleted, setAssessmentCompleted] = useState(false);
  const [score, setScore] = useState(0);

  const handleInteractiveAnswer = (questionId, answer) => {
    setInteractiveAnswers(prev => ({
      ...prev,
      [questionId]: answer
    }));
  };

  // Drag and Drop Assessment Data
  const assessmentTerms = [
    { id: 'asynchronous', term: 'Asynchronous Learning' },
    { id: 'lms', term: 'LMS' },
    { id: 'yourway', term: 'YourWay Portal' },
    { id: 'rolling', term: 'Rolling Enrollment' },
    { id: 'pasi', term: 'PASI' },
    { id: 'proctoring', term: 'Exam Proctoring' },
    { id: 'digital_citizenship', term: 'Digital Citizenship' },
    { id: 'academic_integrity', term: 'Academic Integrity' }
  ];

  const assessmentDefinitions = [
    { 
      id: 'asynchronous', 
      definition: 'Learning that doesn\'t require students to be online at the same time as instructors',
      dropZone: 'zone1'
    },
    { 
      id: 'lms', 
      definition: 'Learning Management System - your digital classroom for accessing content and submitting work',
      dropZone: 'zone2'
    },
    { 
      id: 'yourway', 
      definition: 'Personal academic dashboard for schedules, registration, and RTD Academy services',
      dropZone: 'zone3'
    },
    { 
      id: 'rolling', 
      definition: 'Continuous enrollment throughout the year, not limited to semester start dates',
      dropZone: 'zone4'
    },
    { 
      id: 'pasi', 
      definition: 'Provincial Approach to Student Information - Alberta\'s student record system',
      dropZone: 'zone5'
    },
    { 
      id: 'proctoring', 
      definition: 'Supervised exam monitoring using webcam and secondary device for security',
      dropZone: 'zone6'
    },
    { 
      id: 'digital_citizenship', 
      definition: 'Using technology safely, respectfully, and responsibly in online learning environments',
      dropZone: 'zone7'
    },
    { 
      id: 'academic_integrity', 
      definition: 'Honest and ethical behavior in all coursework and assessments',
      dropZone: 'zone8'
    }
  ];

  // Drag and Drop Functions
  const handleDragStart = (e, term) => {
    setDraggedItem(term);
    e.dataTransfer.effectAllowed = 'move';
  };

  const handleDragOver = (e) => {
    e.preventDefault();
    e.dataTransfer.dropEffect = 'move';
  };

  const handleDrop = (e, definition) => {
    e.preventDefault();
    if (draggedItem) {
      setMatches(prev => ({
        ...prev,
        [definition.id]: draggedItem
      }));
      setDraggedItem(null);
    }
  };

  const checkAssessment = () => {
    let correctCount = 0;
    assessmentDefinitions.forEach(def => {
      if (matches[def.id] && matches[def.id].id === def.id) {
        correctCount++;
      }
    });
    
    setScore(correctCount);
    setAssessmentCompleted(true);
  };

  const resetAssessment = () => {
    setMatches({});
    setAssessmentCompleted(false);
    setScore(0);
    setDraggedItem(null);
  };

  return (
    <div className="space-y-8">
      {/* Hero Section */}
      <section className="bg-gradient-to-r from-blue-600 to-indigo-700 text-white rounded-lg p-8">
        <h1 className="text-4xl font-bold mb-4">Welcome to RTD Math Academy</h1>
        <p className="text-xl mb-6">Your gateway to flexible, high-quality online education in Math, Physics, and STEM</p>
        <div className="bg-white/10 backdrop-blur rounded-lg p-4">
          <p className="text-lg">
            🎯 <strong>Learning Objective:</strong> Understand what RTD Math Academy is, how asynchronous learning works, 
            and what tools and expectations will guide your success.
          </p>
        </div>
      </section>

<<<<<<< HEAD
      {/* Course Introduction Content */}
      <section>
        <h2 className="text-2xl font-semibold mb-3">About RTD Academy</h2>
        <div className="prose max-w-none">
          <p className="mb-4">
            Welcome to RTD Academy, where we believe every student deserves access to high-quality education 
            tailored to their unique learning needs. Our academy combines traditional educational excellence 
            with innovative technology to create a personalized learning experience.
          </p>
          
          <h3 className="text-xl font-semibold mb-2">Our Mission</h3>
          <p className="mb-4">
            To provide flexible, engaging, and comprehensive education that empowers students to achieve 
            their academic goals while developing critical thinking skills and preparing for future success.
          </p>
          
          <h3 className="text-xl font-semibold mb-2">What Makes RTD Academy Different</h3>
          <ul className="list-disc pl-6 mb-4 space-y-2">
            <li>Personalized learning paths designed for individual student needs</li>
            <li>AI-powered assessment tools that provide instant feedback</li>
            <li>Expert instructors available for support and guidance</li>
            <li>Flexible scheduling that works with your lifestyle</li>
            <li>Interactive content that makes learning engaging and effective</li>
          </ul>
          
          <h3 className="text-xl font-semibold mb-2">Your Learning Journey</h3>
          <p className="mb-4">
            Throughout your time at RTD Academy, you'll engage with various types of assessments and activities 
            designed to help you master the material. These include multiple-choice questions, long-answer 
            assessments, interactive labs, and real-world problem-solving scenarios.
          </p>
        </div>
      </section>

      {/* Sample AI Long Answer Assessment */}
      <section>
        <h2 className="text-2xl font-semibold mb-3">Reflection Activity</h2>
        <p className="text-gray-600 mb-4">
          Take a moment to reflect on your educational goals and learning preferences. 
          This assessment will help you think about what you hope to achieve at RTD Academy.
        </p>
        
        <AILongAnswerQuestion
          courseId={courseId}
          assessmentId="welcome_reflection"
          cloudFunctionName="course4_01_welcome_rtd_academy_aiLongAnswer"
          topic="Educational Goals and Learning Preferences"
          theme="blue"
        />
=======
      {/* Navigation Tabs */}
      <div className="border-b border-gray-200">
        <nav className="flex space-x-8">
          {[
            { id: 'overview', label: 'Academy Overview' },
            { id: 'vision', label: 'Vision & Values' },
            { id: 'team', label: 'Meet the Team' },
            { id: 'learning', label: 'Digital Learning' },
            { id: 'tools', label: 'Your Tools' },
            { id: 'expectations', label: 'What to Expect' },
            { id: 'assessment', label: 'Knowledge Check' }
          ].map((tab) => (
            <button
              key={tab.id}
              onClick={() => setActiveSection(tab.id)}
              className={`py-2 px-1 border-b-2 font-medium text-sm ${
                activeSection === tab.id
                  ? 'border-indigo-500 text-indigo-600'
                  : 'border-transparent text-gray-500 hover:text-gray-700 hover:border-gray-300'
              }`}
            >
              {tab.label}
            </button>
          ))}
        </nav>
      </div>

      {/* Academy Overview Section */}
      {activeSection === 'overview' && (
        <section className="space-y-6">
          <div className="bg-blue-50 rounded-lg p-6">
            <h2 className="text-2xl font-bold mb-4 text-blue-900">What is RTD Math Academy?</h2>
            <p className="text-gray-700 mb-4">
              RTD Math Academy is Alberta's leading online school specializing in Mathematics, Physics, and STEM education. 
              We're not just another online school – we're a community dedicated to helping you succeed in a flexible, 
              supportive digital environment.
            </p>
          </div>

          <div className="grid md:grid-cols-2 gap-6">
            <div className="bg-white rounded-lg border border-gray-200 p-6">
              <h3 className="text-xl font-semibold mb-3 text-green-700">✅ What Makes Us Different</h3>
              <ul className="space-y-2 text-gray-700">
                <li>• <strong>Asynchronous Learning:</strong> Learn at your own pace, on your own schedule</li>
                <li>• <strong>STEM Specialization:</strong> Expert focus on Math, Physics, and Science</li>
                <li>• <strong>Alberta Accredited:</strong> Fully recognized by Alberta Education</li>
                <li>• <strong>Flexible Timeline:</strong> Complete courses within one year</li>
                <li>• <strong>AI-Enhanced:</strong> Modern tools to support your learning</li>
              </ul>
            </div>

            <div className="bg-white rounded-lg border border-gray-200 p-6">
              <h3 className="text-xl font-semibold mb-3 text-orange-700">🏫 Traditional vs RTD Academy</h3>
              <div className="space-y-3 text-sm">
                <div className="grid grid-cols-2 gap-2">
                  <div className="font-medium text-gray-600">Traditional School</div>
                  <div className="font-medium text-blue-600">RTD Academy</div>
                </div>
                <div className="grid grid-cols-2 gap-2 text-gray-700">
                  <div>Fixed class times</div>
                  <div>Learn anytime, anywhere</div>
                </div>
                <div className="grid grid-cols-2 gap-2 text-gray-700">
                  <div>Same pace for everyone</div>
                  <div>Your own pace</div>
                </div>
                <div className="grid grid-cols-2 gap-2 text-gray-700">
                  <div>Physical classroom</div>
                  <div>Digital classroom</div>
                </div>
                <div className="grid grid-cols-2 gap-2 text-gray-700">
                  <div>Limited subjects</div>
                  <div>STEM specialization</div>
                </div>
              </div>
            </div>
          </div>

          {/* Interactive Check */}
          <div className="bg-yellow-50 rounded-lg p-6">
            <h3 className="text-lg font-semibold mb-3">💭 Quick Reflection</h3>
            <p className="mb-3">What's the main difference you see between RTD Academy and traditional school?</p>
            <div className="space-y-2">
              {['Flexibility in learning pace and schedule', 'Focus on STEM subjects', 'Online vs physical classroom', 'All of the above'].map((option, index) => (
                <label key={index} className="flex items-center space-x-2 cursor-pointer">
                  <input
                    type="radio"
                    name="reflection1"
                    onChange={() => handleInteractiveAnswer('reflection1', option)}
                    className="text-blue-600"
                  />
                  <span>{option}</span>
                </label>
              ))}
            </div>
            {interactiveAnswers.reflection1 === 'All of the above' && (
              <div className="mt-3 p-3 bg-green-100 rounded text-green-800">
                ✅ Excellent! You understand the key differences that make RTD Academy unique.
              </div>
            )}
          </div>
        </section>
      )}

      {/* Vision & Values Section */}
      {activeSection === 'vision' && (
        <section className="space-y-6">
          <div className="text-center">
            <h2 className="text-3xl font-bold mb-6">Our Vision, Mission & Values</h2>
            <p className="text-gray-600 max-w-3xl mx-auto">
              These aren't just words on a page – they guide everything we do and shape your experience at RTD Academy.
            </p>
          </div>

          <div className="grid lg:grid-cols-3 gap-6">
            {/* Vision */}
            <div className="bg-gradient-to-br from-purple-500 to-purple-600 text-white rounded-lg p-6">
              <h3 className="text-2xl font-bold mb-4">🔮 Our Vision</h3>
              <p className="text-purple-100">
                To be a leading force in online education, where every student—regardless of background—has the 
                opportunity, flexibility, and support to excel in mathematics, physics, and STEM disciplines, 
                preparing them to thrive in a rapidly evolving world.
              </p>
            </div>

            {/* Mission */}
            <div className="bg-gradient-to-br from-blue-500 to-blue-600 text-white rounded-lg p-6">
              <h3 className="text-2xl font-bold mb-4">🎯 Our Mission</h3>
              <p className="text-blue-100">
                RTD Math Academy empowers students through high-quality, flexible, and accessible online education 
                in Math, Physics, and STEM. We are committed to fostering academic excellence, building confidence, 
                and equipping learners with critical thinking and problem-solving skills.
              </p>
            </div>

            {/* Values Preview */}
            <div className="bg-gradient-to-br from-green-500 to-green-600 text-white rounded-lg p-6">
              <h3 className="text-2xl font-bold mb-4">💎 Our Values</h3>
              <ul className="text-green-100 space-y-2">
                <li>✨ Excellence in Education</li>
                <li>🤝 Inclusivity & Accessibility</li>
                <li>⚡ Flexibility</li>
                <li>🌟 Community Building</li>
              </ul>
            </div>
          </div>

          {/* Detailed Values */}
          <div className="bg-white rounded-lg border border-gray-200 p-6">
            <h3 className="text-xl font-semibold mb-4">How Our Values Shape Your Experience</h3>
            <div className="grid md:grid-cols-2 gap-6">
              <div>
                <h4 className="font-semibold text-purple-700 mb-2">Excellence in Education</h4>
                <p className="text-gray-700 text-sm mb-4">
                  We deliver rigorous, engaging, and future-focused curriculum designed to challenge and inspire you.
                </p>
                
                <h4 className="font-semibold text-blue-700 mb-2">Inclusivity and Accessibility</h4>
                <p className="text-gray-700 text-sm">
                  Equitable access to learning for all students, regardless of socio-economic background or location.
                </p>
              </div>
              <div>
                <h4 className="font-semibold text-green-700 mb-2">Flexibility</h4>
                <p className="text-gray-700 text-sm mb-4">
                  Asynchronous learning that adapts to your unique schedule, learning style, and pace.
                </p>
                
                <h4 className="font-semibold text-orange-700 mb-2">Community Building</h4>
                <p className="text-gray-700 text-sm">
                  A respectful, innovative, and collaborative online environment where you feel supported and connected.
                </p>
              </div>
            </div>
          </div>
        </section>
      )}

      {/* Team Section */}
      {activeSection === 'team' && (
        <section className="space-y-6">
          <div className="text-center">
            <h2 className="text-3xl font-bold mb-4">Meet Your RTD Academy Team</h2>
            <p className="text-gray-600 max-w-2xl mx-auto">
              These are the people who will support your journey at RTD Academy. Don't hesitate to reach out when you need help!
            </p>
          </div>

          <div className="grid md:grid-cols-2 lg:grid-cols-3 gap-6">
            {/* Principal */}
            <div className="bg-white rounded-lg border border-gray-200 p-6 text-center">
              <div className="w-20 h-20 bg-blue-100 rounded-full flex items-center justify-center mx-auto mb-4">
                <span className="text-2xl font-bold text-blue-600">KB</span>
              </div>
              <h3 className="text-xl font-semibold mb-2">Kyle Brown</h3>
              <p className="text-blue-600 font-medium mb-3">Principal</p>
              <p className="text-gray-700 text-sm mb-4">
                Academic policies, school-wide questions, and educational leadership. Kyle ensures RTD Academy 
                maintains high standards and supports student success.
              </p>
              <div className="bg-gray-50 rounded p-3">
                <p className="text-sm font-medium">Contact Kyle for:</p>
                <p className="text-xs text-gray-600">Academic policies • School-wide questions • Leadership matters</p>
                <p className="text-blue-600 text-sm mt-2">📧 kyle@rtdacademy.com</p>
              </div>
            </div>

            {/* Vice Principal */}
            <div className="bg-white rounded-lg border border-gray-200 p-6 text-center">
              <div className="w-20 h-20 bg-green-100 rounded-full flex items-center justify-center mx-auto mb-4">
                <span className="text-2xl font-bold text-green-600">CH</span>
              </div>
              <h3 className="text-xl font-semibold mb-2">Charlie Hiles</h3>
              <p className="text-green-600 font-medium mb-3">Vice Principal</p>
              <p className="text-gray-700 text-sm mb-4">
                Course-related inquiries, student support, concerns, and scheduling. Charlie is your go-to person 
                for day-to-day academic support and guidance.
              </p>
              <div className="bg-gray-50 rounded p-3">
                <p className="text-sm font-medium">Contact Charlie for:</p>
                <p className="text-xs text-gray-600">Course support • Scheduling • Student concerns • Academic guidance</p>
                <p className="text-green-600 text-sm mt-2">📧 charlie@rtdacademy.com</p>
              </div>
            </div>

            {/* IT Support */}
            <div className="bg-white rounded-lg border border-gray-200 p-6 text-center">
              <div className="w-20 h-20 bg-orange-100 rounded-full flex items-center justify-center mx-auto mb-4">
                <span className="text-2xl font-bold text-orange-600">SS</span>
              </div>
              <h3 className="text-xl font-semibold mb-2">Stan Scott</h3>
              <p className="text-orange-600 font-medium mb-3">IT Support</p>
              <p className="text-gray-700 text-sm mb-4">
                Technical support for login issues, platform access problems, and any technology-related difficulties 
                you might encounter during your studies.
              </p>
              <div className="bg-gray-50 rounded p-3">
                <p className="text-sm font-medium">Contact Stan for:</p>
                <p className="text-xs text-gray-600">Login issues • Technical problems • Platform access • Tech support</p>
                <p className="text-orange-600 text-sm mt-2">📧 stan@rtdacademy.com</p>
              </div>
            </div>
          </div>

          {/* General Contact Info */}
          <div className="bg-blue-50 rounded-lg p-6">
            <h3 className="text-lg font-semibold mb-3">General Contact Information</h3>
            <div className="grid md:grid-cols-3 gap-4 text-center">
              <div>
                <p className="font-medium text-blue-700">📧 Email</p>
                <p className="text-sm">info@rtdacademy.com</p>
              </div>
              <div>
                <p className="font-medium text-blue-700">📞 Phone</p>
                <p className="text-sm">403.351.0896</p>
              </div>
              <div>
                <p className="font-medium text-blue-700">🌐 Website</p>
                <p className="text-sm">www.rtdacademy.com</p>
              </div>
            </div>
          </div>
        </section>
      )}

      {/* Digital Learning Section */}
      {activeSection === 'learning' && (
        <section className="space-y-6">
          <div>
            <h2 className="text-3xl font-bold mb-4">Understanding Digital Learning</h2>
            <p className="text-gray-600 mb-6">
              Digital literacy isn't just about using technology – it's about being a responsible, effective, 
              and safe digital citizen in your learning environment.
            </p>
          </div>

          {/* What is Digital Literacy */}
          <div className="bg-white rounded-lg border border-gray-200 p-6">
            <h3 className="text-xl font-semibold mb-4">🎓 What is Digital Literacy?</h3>
            <p className="text-gray-700 mb-4">
              Digital literacy means using technology in a safe, respectful, and productive way. At RTD Academy, 
              this includes understanding how to navigate online learning platforms, communicate effectively in 
              digital spaces, and maintain academic integrity in virtual environments.
            </p>
            
            <div className="grid md:grid-cols-2 gap-6">
              <div className="bg-green-50 rounded-lg p-4">
                <h4 className="font-semibold text-green-700 mb-2">✅ Digital Literacy Skills You'll Develop</h4>
                <ul className="text-sm text-gray-700 space-y-1">
                  <li>• Navigating online learning platforms effectively</li>
                  <li>• Communicating professionally in digital spaces</li>
                  <li>• Managing your digital footprint responsibly</li>
                  <li>• Using technology tools for learning and productivity</li>
                  <li>• Understanding privacy and security online</li>
                  <li>• Evaluating digital information critically</li>
                </ul>
              </div>
              
              <div className="bg-blue-50 rounded-lg p-4">
                <h4 className="font-semibold text-blue-700 mb-2">🛡️ Digital Citizenship at RTD</h4>
                <ul className="text-sm text-gray-700 space-y-1">
                  <li>• Respectful online behavior and communication</li>
                  <li>• Academic integrity in digital assessments</li>
                  <li>• Protecting personal and others' privacy</li>
                  <li>• Responsible use of school technology resources</li>
                  <li>• Reporting inappropriate online behavior</li>
                  <li>• Understanding digital rights and responsibilities</li>
                </ul>
              </div>
            </div>
          </div>

          {/* Traditional vs E-Learning Comparison */}
          <div className="bg-white rounded-lg border border-gray-200 p-6">
            <h3 className="text-xl font-semibold mb-4">🏫 Traditional Learning vs E-Learning</h3>
            
            <div className="overflow-x-auto">
              <table className="w-full text-sm">
                <thead>
                  <tr className="border-b">
                    <th className="text-left py-2 px-4 font-semibold">Aspect</th>
                    <th className="text-left py-2 px-4 font-semibold text-gray-600">Traditional Classroom</th>
                    <th className="text-left py-2 px-4 font-semibold text-blue-600">RTD E-Learning</th>
                  </tr>
                </thead>
                <tbody className="space-y-2">
                  <tr className="border-b border-gray-100">
                    <td className="py-3 px-4 font-medium">Schedule</td>
                    <td className="py-3 px-4 text-gray-700">Fixed class times (8 AM - 3 PM)</td>
                    <td className="py-3 px-4 text-blue-700">Flexible, 24/7 access</td>
                  </tr>
                  <tr className="border-b border-gray-100">
                    <td className="py-3 px-4 font-medium">Learning Pace</td>
                    <td className="py-3 px-4 text-gray-700">Same pace for all students</td>
                    <td className="py-3 px-4 text-blue-700">Individual pace (asynchronous)</td>
                  </tr>
                  <tr className="border-b border-gray-100">
                    <td className="py-3 px-4 font-medium">Location</td>
                    <td className="py-3 px-4 text-gray-700">Physical school building</td>
                    <td className="py-3 px-4 text-blue-700">Anywhere with internet</td>
                  </tr>
                  <tr className="border-b border-gray-100">
                    <td className="py-3 px-4 font-medium">Interaction</td>
                    <td className="py-3 px-4 text-gray-700">Face-to-face discussions</td>
                    <td className="py-3 px-4 text-blue-700">Virtual meetings, online forums</td>
                  </tr>
                  <tr className="border-b border-gray-100">
                    <td className="py-3 px-4 font-medium">Resources</td>
                    <td className="py-3 px-4 text-gray-700">Textbooks, handouts</td>
                    <td className="py-3 px-4 text-blue-700">Digital content, interactive tools</td>
                  </tr>
                  <tr className="border-b border-gray-100">
                    <td className="py-3 px-4 font-medium">Assessment</td>
                    <td className="py-3 px-4 text-gray-700">Paper tests, in-person exams</td>
                    <td className="py-3 px-4 text-blue-700">Online quizzes, proctored exams</td>
                  </tr>
                </tbody>
              </table>
            </div>
          </div>

          {/* Interactive Learning Check */}
          <div className="bg-yellow-50 rounded-lg p-6">
            <h3 className="text-lg font-semibold mb-3">🤔 Think About This</h3>
            <p className="mb-3">What do you think is the biggest advantage of e-learning for your situation?</p>
            <textarea 
              className="w-full p-3 border border-gray-300 rounded-lg"
              rows="3"
              placeholder="Share your thoughts here..."
              onChange={(e) => handleInteractiveAnswer('elearning_advantage', e.target.value)}
            />
            {interactiveAnswers.elearning_advantage && (
              <div className="mt-3 p-3 bg-blue-100 rounded text-blue-800">
                💭 Great reflection! Understanding what works best for you will help you succeed in our e-learning environment.
              </div>
            )}
          </div>
        </section>
      )}

      {/* Tools Section */}
      {activeSection === 'tools' && (
        <section className="space-y-6">
          <div>
            <h2 className="text-3xl font-bold mb-4">Your Learning Tools</h2>
            <p className="text-gray-600 mb-6">
              These digital tools will be your companions throughout your RTD Academy journey. Let's get familiar with each one.
            </p>
          </div>

          <div className="grid lg:grid-cols-2 gap-6">
            {/* LMS Card */}
            <div className="bg-white rounded-lg border border-gray-200 p-6">
              <div className="flex items-center mb-4">
                <div className="w-12 h-12 bg-blue-100 rounded-lg flex items-center justify-center mr-4">
                  <span className="text-2xl">📚</span>
                </div>
                <div>
                  <h3 className="text-xl font-semibold">Learning Management System (LMS)</h3>
                  <p className="text-gray-600 text-sm">Your digital classroom</p>
                </div>
              </div>
              
              <div className="space-y-4">
                <p className="text-gray-700">
                  The LMS is where you'll access all your course content, submit assignments, take quizzes, 
                  and track your progress. Think of it as your virtual classroom and study space combined.
                </p>
                
                <div className="bg-blue-50 rounded-lg p-4">
                  <h4 className="font-semibold text-blue-700 mb-2">What you'll do in the LMS:</h4>
                  <ul className="text-sm text-gray-700 space-y-1">
                    <li>• Access lesson content and videos</li>
                    <li>• Submit assignments and projects</li>
                    <li>• Take quizzes and practice tests</li>
                    <li>• View grades and feedback</li>
                    <li>• Participate in discussions</li>
                    <li>• Track your course progress</li>
                  </ul>
                </div>
                
                <div className="bg-yellow-50 rounded-lg p-3">
                  <p className="text-sm"><strong>💡 Pro Tip:</strong> Bookmark your LMS page and check it daily to stay on track!</p>
                </div>
              </div>
            </div>

            {/* YourWay Portal Card */}
            <div className="bg-white rounded-lg border border-gray-200 p-6">
              <div className="flex items-center mb-4">
                <div className="w-12 h-12 bg-green-100 rounded-lg flex items-center justify-center mr-4">
                  <span className="text-2xl">🎯</span>
                </div>
                <div>
                  <h3 className="text-xl font-semibold">YourWay Student Portal</h3>
                  <p className="text-gray-600 text-sm">Your personal academic dashboard</p>
                </div>
              </div>
              
              <div className="space-y-4">
                <p className="text-gray-700">
                  YourWay Portal is your personalized dashboard where you manage your academic journey, 
                  view schedules, access resources, and stay connected with RTD Academy services.
                </p>
                
                <div className="bg-green-50 rounded-lg p-4">
                  <h4 className="font-semibold text-green-700 mb-2">What you'll find in YourWay Portal:</h4>
                  <ul className="text-sm text-gray-700 space-y-1">
                    <li>• Personal course schedule and timeline</li>
                    <li>• Registration information and deadlines</li>
                    <li>• Academic records and transcripts</li>
                    <li>• Payment and billing information</li>
                    <li>• Important announcements</li>
                    <li>• Contact information and support</li>
                  </ul>
                </div>
                
                <div className="bg-yellow-50 rounded-lg p-3">
                  <p className="text-sm"><strong>💡 Pro Tip:</strong> Check YourWay Portal weekly for important updates and deadlines!</p>
                </div>
              </div>
            </div>
          </div>

          {/* Additional Tools */}
          <div className="bg-white rounded-lg border border-gray-200 p-6">
            <h3 className="text-xl font-semibold mb-4">Other Important Tools You'll Use</h3>
            
            <div className="grid md:grid-cols-3 gap-4">
              <div className="text-center p-4 bg-gray-50 rounded-lg">
                <span className="text-3xl mb-2 block">📹</span>
                <h4 className="font-semibold mb-2">Microsoft Teams</h4>
                <p className="text-sm text-gray-700">Virtual meetings, office hours, and exam proctoring</p>
              </div>
              
              <div className="text-center p-4 bg-gray-50 rounded-lg">
                <span className="text-3xl mb-2 block">📧</span>
                <h4 className="font-semibold mb-2">Email</h4>
                <p className="text-sm text-gray-700">Communication with instructors and announcements</p>
              </div>
              
              <div className="text-center p-4 bg-gray-50 rounded-lg">
                <span className="text-3xl mb-2 block">📱</span>
                <h4 className="font-semibold mb-2">Mobile Apps</h4>
                <p className="text-sm text-gray-700">Access your courses on-the-go (Teams, email apps)</p>
              </div>
            </div>
          </div>

          {/* Technology Requirements Reminder */}
          <div className="bg-orange-50 border border-orange-200 rounded-lg p-6">
            <h3 className="text-lg font-semibold mb-3 text-orange-800">📋 Quick Technology Check</h3>
            <p className="text-orange-700 mb-3">Make sure you have the minimum requirements to use these tools effectively:</p>
            <div className="grid md:grid-cols-2 gap-4 text-sm">
              <div>
                <h4 className="font-semibold mb-2">Required Equipment:</h4>
                <ul className="space-y-1 text-gray-700">
                  <li>• Laptop or desktop with webcam & microphone</li>
                  <li>• High-speed internet (minimum 10 Mbps)</li>
                  <li>• Updated web browser (Chrome/Edge recommended)</li>
                  <li>• Secondary device for exam proctoring (phone/tablet)</li>
                </ul>
              </div>
              <div>
                <h4 className="font-semibold mb-2">Software Access:</h4>
                <ul className="space-y-1 text-gray-700">
                  <li>• Microsoft Teams account</li>
                  <li>• PDF viewer and word processor</li>
                  <li>• Access to your email</li>
                  <li>• Current RTD Academy login credentials</li>
                </ul>
              </div>
            </div>
          </div>
        </section>
      )}

      {/* Expectations Section */}
      {activeSection === 'expectations' && (
        <section className="space-y-6">
          <div>
            <h2 className="text-3xl font-bold mb-4">What to Expect: Asynchronous Learning</h2>
            <p className="text-gray-600 mb-6">
              Understanding asynchronous learning and your responsibilities is key to your success at RTD Academy.
            </p>
          </div>

          {/* What is Asynchronous Learning */}
          <div className="bg-white rounded-lg border border-gray-200 p-6">
            <h3 className="text-xl font-semibold mb-4">🕐 What is Asynchronous Learning?</h3>
            
            <div className="grid md:grid-cols-2 gap-6">
              <div>
                <p className="text-gray-700 mb-4">
                  <strong>Asynchronous learning</strong> means you don't have to be online at the same time as your 
                  instructor or classmates. You can access course materials, complete assignments, and learn at 
                  times that work best for your schedule.
                </p>
                
                <div className="bg-green-50 rounded-lg p-4">
                  <h4 className="font-semibold text-green-700 mb-2">✅ Benefits of Asynchronous Learning:</h4>
                  <ul className="text-sm text-gray-700 space-y-1">
                    <li>• Learn at your own pace</li>
                    <li>• Flexible scheduling around work/life</li>
                    <li>• Time to think before responding</li>
                    <li>• Review materials as often as needed</li>
                    <li>• Accommodate different learning styles</li>
                  </ul>
                </div>
              </div>
              
              <div>
                <div className="bg-blue-50 rounded-lg p-4 mb-4">
                  <h4 className="font-semibold text-blue-700 mb-2">📚 What This Means for You:</h4>
                  <ul className="text-sm text-gray-700 space-y-1">
                    <li>• Course content available 24/7</li>
                    <li>• No fixed class times to attend</li>
                    <li>• Deadlines instead of daily schedules</li>
                    <li>• Self-directed learning environment</li>
                    <li>• Virtual office hours for support</li>
                  </ul>
                </div>
                
                <div className="bg-yellow-50 rounded-lg p-4">
                  <h4 className="font-semibold text-yellow-700 mb-2">⚠️ Important to Remember:</h4>
                  <p className="text-sm text-gray-700">
                    Flexible doesn't mean "no structure." You still have deadlines, requirements, 
                    and expectations to meet!
                  </p>
                </div>
              </div>
            </div>
          </div>

          {/* Your Responsibilities */}
          <div className="bg-white rounded-lg border border-gray-200 p-6">
            <h3 className="text-xl font-semibold mb-4">📋 Your Responsibilities as an RTD Student</h3>
            
            <div className="grid lg:grid-cols-2 gap-6">
              <div className="space-y-4">
                <div className="bg-red-50 border border-red-200 rounded-lg p-4">
                  <h4 className="font-semibold text-red-700 mb-2">🚨 Non-Negotiable Requirements</h4>
                  <ul className="text-sm text-gray-700 space-y-2">
                    <li><strong>• Log in weekly:</strong> Access your course at least once per week</li>
                    <li><strong>• Stay on schedule:</strong> Remain within 2 lessons of your target date</li>
                    <li><strong>• Complete check-ins:</strong> Monday check-in and Friday reflection</li>
                    <li><strong>• Respond to communication:</strong> Check and respond to emails promptly</li>
                    <li><strong>• Meet deadlines:</strong> Submit assignments and exams on time</li>
                  </ul>
                </div>
                
                <div className="bg-orange-50 border border-orange-200 rounded-lg p-4">
                  <h4 className="font-semibold text-orange-700 mb-2">⚠️ Consequences of Inactivity</h4>
                  <ul className="text-sm text-gray-700 space-y-1">
                    <li>• Inactive for 1+ week = Course access locked</li>
                    <li>• Must meet with RTD Administration within 1 week</li>
                    <li>• No meeting = Withdrawal from course</li>
                    <li>• Current grade will be submitted to PASI</li>
                  </ul>
                </div>
              </div>
              
              <div className="space-y-4">
                <div className="bg-blue-50 border border-blue-200 rounded-lg p-4">
                  <h4 className="font-semibold text-blue-700 mb-2">💡 Tips for Success</h4>
                  <ul className="text-sm text-gray-700 space-y-2">
                    <li><strong>• Create a routine:</strong> Set regular study times</li>
                    <li><strong>• Use your calendar:</strong> Track deadlines and targets</li>
                    <li><strong>• Ask for help early:</strong> Don't wait until you're behind</li>
                    <li><strong>• Engage actively:</strong> Participate in discussions and activities</li>
                    <li><strong>• Stay organized:</strong> Keep track of assignments and progress</li>
                  </ul>
                </div>
                
                <div className="bg-green-50 border border-green-200 rounded-lg p-4">
                  <h4 className="font-semibold text-green-700 mb-2">🎯 Course Completion Timeline</h4>
                  <ul className="text-sm text-gray-700 space-y-1">
                    <li>• Complete courses within <strong>one year</strong></li>
                    <li>• Extensions available under special circumstances</li>
                    <li>• Final grades submitted after Section 1 exam</li>
                    <li>• Contact administration for timeline concerns</li>
                  </ul>
                </div>
              </div>
            </div>
          </div>

          {/* Interactive Planning Activity */}
          <div className="bg-purple-50 rounded-lg p-6">
            <h3 className="text-lg font-semibold mb-3">📅 Plan Your Success</h3>
            <p className="mb-4">Based on what you've learned, when do you plan to access your courses each week?</p>
            
            <div className="grid md:grid-cols-2 gap-4 mb-4">
              <div>
                <label className="block text-sm font-medium mb-2">Best days for coursework:</label>
                <div className="space-y-2">
                  {['Monday', 'Tuesday', 'Wednesday', 'Thursday', 'Friday', 'Saturday', 'Sunday'].map(day => (
                    <label key={day} className="flex items-center space-x-2">
                      <input type="checkbox" className="text-purple-600" />
                      <span className="text-sm">{day}</span>
                    </label>
                  ))}
                </div>
              </div>
              
              <div>
                <label className="block text-sm font-medium mb-2">Preferred study times:</label>
                <select className="w-full p-2 border border-gray-300 rounded">
                  <option>Select your preferred time</option>
                  <option>Early morning (6-9 AM)</option>
                  <option>Morning (9 AM-12 PM)</option>
                  <option>Afternoon (12-5 PM)</option>
                  <option>Evening (5-9 PM)</option>
                  <option>Late evening (9 PM+)</option>
                </select>
                
                <label className="block text-sm font-medium mb-2 mt-4">Weekly study goal (hours):</label>
                <input 
                  type="number" 
                  className="w-full p-2 border border-gray-300 rounded" 
                  placeholder="e.g., 10 hours"
                  min="1" 
                  max="40"
                />
              </div>
            </div>
            
            <div className="bg-white rounded p-4">
              <p className="text-sm text-gray-700">
                💡 <strong>Remember:</strong> Consistency is more important than intensity. 
                It's better to study 1-2 hours daily than to cram 10 hours on the weekend!
              </p>
            </div>
          </div>
        </section>
      )}

      {/* Interactive Assessment Section */}
      {activeSection === 'assessment' && (
        <section className="space-y-6">
          <div className="text-center">
            <h2 className="text-3xl font-bold mb-4">🎯 RTD Academy Knowledge Check</h2>
            <p className="text-gray-600 max-w-2xl mx-auto mb-6">
              Test your understanding of RTD Academy terms by dragging each term to its correct definition. 
              This will help reinforce what you've learned about our online learning environment.
            </p>
          </div>

          {!assessmentCompleted && (
            <div className="bg-blue-50 rounded-lg p-6">
              <h3 className="text-lg font-semibold mb-4 text-center">📝 Instructions</h3>
              <div className="grid md:grid-cols-2 gap-6 text-sm">
                <div>
                  <h4 className="font-semibold mb-2">How to Complete:</h4>
                  <ul className="space-y-1 text-gray-700">
                    <li>1. Drag terms from the left side</li>
                    <li>2. Drop them on matching definitions</li>
                    <li>3. Click "Check My Answers" when done</li>
                    <li>4. Review your results and try again if needed</li>
                  </ul>
                </div>
                <div>
                  <h4 className="font-semibold mb-2">Success Tips:</h4>
                  <ul className="space-y-1 text-gray-700">
                    <li>• Think about what you learned in each section</li>
                    <li>• Consider RTD Academy's unique features</li>
                    <li>• Remember the tools and policies discussed</li>
                    <li>• Take your time to read definitions carefully</li>
                  </ul>
                </div>
              </div>
            </div>
          )}

          <div className="bg-white rounded-lg border border-gray-200 p-6">
            <div className="grid lg:grid-cols-2 gap-8">
              {/* Terms to Drag */}
              <div>
                <h3 className="text-xl font-semibold mb-4 text-blue-700">📚 RTD Academy Terms</h3>
                <p className="text-sm text-gray-600 mb-4">Drag these terms to their matching definitions →</p>
                
                <div className="space-y-3">
                  {assessmentTerms.map((term) => {
                    const isUsed = Object.values(matches).some(match => match && match.id === term.id);
                    
                    return (
                      <div
                        key={term.id}
                        draggable={!assessmentCompleted}
                        onDragStart={(e) => handleDragStart(e, term)}
                        className={`p-3 rounded-lg border-2 cursor-move transition-all ${
                          isUsed 
                            ? 'bg-gray-100 border-gray-300 opacity-50' 
                            : 'bg-blue-50 border-blue-200 hover:bg-blue-100 hover:border-blue-300'
                        } ${
                          assessmentCompleted ? 'cursor-default' : 'cursor-move'
                        }`}
                      >
                        <div className="flex items-center">
                          <span className="text-lg mr-2">🏷️</span>
                          <span className="font-medium">{term.term}</span>
                        </div>
                      </div>
                    );
                  })}
                </div>
              </div>

              {/* Definitions Drop Zones */}
              <div>
                <h3 className="text-xl font-semibold mb-4 text-green-700">🎯 Match the Definitions</h3>
                <p className="text-sm text-gray-600 mb-4">Drop the correct terms here ↓</p>
                
                <div className="space-y-3">
                  {assessmentDefinitions.map((definition) => {
                    const matchedTerm = matches[definition.id];
                    const isCorrect = assessmentCompleted && matchedTerm && matchedTerm.id === definition.id;
                    const isIncorrect = assessmentCompleted && matchedTerm && matchedTerm.id !== definition.id;
                    
                    return (
                      <div
                        key={definition.id}
                        onDragOver={handleDragOver}
                        onDrop={(e) => handleDrop(e, definition)}
                        className={`p-4 rounded-lg border-2 border-dashed min-h-[80px] transition-all ${
                          matchedTerm
                            ? isCorrect
                              ? 'bg-green-50 border-green-300'
                              : isIncorrect
                              ? 'bg-red-50 border-red-300'
                              : 'bg-gray-50 border-gray-300'
                            : 'bg-green-50 border-green-200 hover:border-green-400'
                        }`}
                      >
                        <p className="text-sm text-gray-700 mb-2">{definition.definition}</p>
                        
                        {matchedTerm && (
                          <div className={`inline-flex items-center px-3 py-1 rounded-full text-sm font-medium ${
                            isCorrect
                              ? 'bg-green-100 text-green-800'
                              : isIncorrect
                              ? 'bg-red-100 text-red-800'
                              : 'bg-blue-100 text-blue-800'
                          }`}>
                            <span className="mr-1">
                              {isCorrect ? '✅' : isIncorrect ? '❌' : '🏷️'}
                            </span>
                            {matchedTerm.term}
                          </div>
                        )}
                        
                        {!matchedTerm && (
                          <div className="text-gray-400 text-sm italic">
                            Drop term here...
                          </div>
                        )}
                      </div>
                    );
                  })}
                </div>
              </div>
            </div>

            {/* Assessment Controls */}
            <div className="mt-6 pt-6 border-t border-gray-200">
              {!assessmentCompleted ? (
                <div className="text-center">
                  <button
                    onClick={checkAssessment}
                    disabled={Object.keys(matches).length < assessmentDefinitions.length}
                    className={`px-6 py-3 rounded-lg font-medium transition-all ${
                      Object.keys(matches).length < assessmentDefinitions.length
                        ? 'bg-gray-300 text-gray-500 cursor-not-allowed'
                        : 'bg-blue-600 text-white hover:bg-blue-700'
                    }`}
                  >
                    🔍 Check My Answers ({Object.keys(matches).length}/{assessmentDefinitions.length})
                  </button>
                  
                  {Object.keys(matches).length > 0 && (
                    <button
                      onClick={resetAssessment}
                      className="ml-4 px-4 py-2 text-gray-600 hover:text-gray-800 underline"
                    >
                      🔄 Reset All
                    </button>
                  )}
                </div>
              ) : (
                <div className="text-center">
                  <div className={`inline-block p-4 rounded-lg mb-4 ${
                    score >= 7 ? 'bg-green-100' : score >= 5 ? 'bg-yellow-100' : 'bg-red-100'
                  }`}>
                    <h3 className="text-xl font-bold mb-2">
                      {score >= 7 ? '🎉 Excellent Work!' : score >= 5 ? '👍 Good Job!' : '📚 Keep Learning!'}
                    </h3>
                    <p className="text-lg font-medium">
                      Your Score: {score}/{assessmentDefinitions.length} ({Math.round((score/assessmentDefinitions.length)*100)}%)
                    </p>
                    
                    {score >= 7 && (
                      <p className="text-green-700 mt-2">
                        Outstanding! You have a solid understanding of RTD Academy's structure and terminology.
                      </p>
                    )}
                    
                    {score >= 5 && score < 7 && (
                      <p className="text-yellow-700 mt-2">
                        Good work! Review the sections you missed to strengthen your understanding.
                      </p>
                    )}
                    
                    {score < 5 && (
                      <p className="text-red-700 mt-2">
                        Consider reviewing the lesson content and trying again to improve your understanding.
                      </p>
                    )}
                  </div>
                  
                  <div className="space-x-4">
                    <button
                      onClick={resetAssessment}
                      className="px-6 py-3 bg-blue-600 text-white rounded-lg hover:bg-blue-700 font-medium"
                    >
                      🔄 Try Again
                    </button>
                    
                    <button
                      onClick={() => setActiveSection('overview')}
                      className="px-6 py-3 bg-gray-600 text-white rounded-lg hover:bg-gray-700 font-medium"
                    >
                      📖 Review Lesson
                    </button>
                  </div>
                </div>
              )}
            </div>
          </div>

          {/* Quick Reference */}
          <div className="bg-indigo-50 rounded-lg p-6">
            <h3 className="text-lg font-semibold mb-3 text-indigo-800">📌 Quick Reference Guide</h3>
            <p className="text-indigo-700 text-sm mb-3">
              If you need to review any of these concepts, here's where to find them in the lesson:
            </p>
            
            <div className="grid md:grid-cols-2 gap-4 text-sm">
              <div>
                <h4 className="font-semibold mb-2">Learning & Tools:</h4>
                <ul className="space-y-1 text-indigo-600">
                  <li>• Asynchronous Learning → "What to Expect" section</li>
                  <li>• LMS & YourWay Portal → "Your Tools" section</li>
                  <li>• Digital Citizenship → "Digital Learning" section</li>
                </ul>
              </div>
              <div>
                <h4 className="font-semibold mb-2">Policies & Systems:</h4>
                <ul className="space-y-1 text-indigo-600">
                  <li>• Rolling Enrollment → "Academy Overview" section</li>
                  <li>• PASI & Exam Proctoring → Student Handbook info</li>
                  <li>• Academic Integrity → Future lessons</li>
                </ul>
              </div>
            </div>
          </div>
        </section>
      )}

      {/* Summary and Next Steps */}
      <section className="bg-gradient-to-r from-green-600 to-green-700 text-white rounded-lg p-8">
        <h2 className="text-2xl font-bold mb-4">🎉 Welcome to Your RTD Academy Journey!</h2>
        <div className="grid md:grid-cols-2 gap-6">
          <div>
            <h3 className="text-xl font-semibold mb-3">What You've Learned Today:</h3>
            <ul className="space-y-2 text-green-100">
              <li>✅ What RTD Math Academy is and what makes us unique</li>
              <li>✅ Our vision, mission, and values that guide your experience</li>
              <li>✅ Your support team and how to contact them</li>
              <li>✅ The tools you'll use for learning (LMS, YourWay Portal)</li>
              <li>✅ What asynchronous learning means and your responsibilities</li>
            </ul>
          </div>
          <div>
            <h3 className="text-xl font-semibold mb-3">Your Next Steps:</h3>
            <div className="space-y-2 text-green-100">
              <p>1. 📱 Bookmark your LMS and YourWay Portal</p>
              <p>2. 📧 Save your instructor and support contact information</p>
              <p>3. 📅 Plan your weekly study schedule</p>
              <p>4. 🔍 Continue to the next lesson: Learning Plans & Policies</p>
              <p>5. 📝 Complete your first check-in activity</p>
            </div>
          </div>
        </div>
        
        <div className="mt-6 bg-white/10 backdrop-blur rounded-lg p-4">
          <p className="text-lg font-medium">
            🚀 Ready to start your flexible learning journey? You've got this, and we're here to support you every step of the way!
          </p>
        </div>
>>>>>>> f9a9e1fc
      </section>
    </div>
  );
};

export default WelcometoRTDAcademy;<|MERGE_RESOLUTION|>--- conflicted
+++ resolved
@@ -1,10 +1,5 @@
-<<<<<<< HEAD
 import React from 'react';
-import { AIMultipleChoiceQuestion, AILongAnswerQuestion } from '../../../../components/assessments';
-=======
-import React, { useState } from 'react';
 import { AIMultipleChoiceQuestion } from '../../../../components/assessments';
->>>>>>> f9a9e1fc
 
 const WelcometoRTDAcademy = ({ courseId }) => {
   const [activeSection, setActiveSection] = useState('overview');
@@ -133,998 +128,13 @@
         </div>
       </section>
 
-<<<<<<< HEAD
-      {/* Course Introduction Content */}
+      {/* Add your lesson content here */}
       <section>
-        <h2 className="text-2xl font-semibold mb-3">About RTD Academy</h2>
-        <div className="prose max-w-none">
-          <p className="mb-4">
-            Welcome to RTD Academy, where we believe every student deserves access to high-quality education 
-            tailored to their unique learning needs. Our academy combines traditional educational excellence 
-            with innovative technology to create a personalized learning experience.
-          </p>
-          
-          <h3 className="text-xl font-semibold mb-2">Our Mission</h3>
-          <p className="mb-4">
-            To provide flexible, engaging, and comprehensive education that empowers students to achieve 
-            their academic goals while developing critical thinking skills and preparing for future success.
-          </p>
-          
-          <h3 className="text-xl font-semibold mb-2">What Makes RTD Academy Different</h3>
-          <ul className="list-disc pl-6 mb-4 space-y-2">
-            <li>Personalized learning paths designed for individual student needs</li>
-            <li>AI-powered assessment tools that provide instant feedback</li>
-            <li>Expert instructors available for support and guidance</li>
-            <li>Flexible scheduling that works with your lifestyle</li>
-            <li>Interactive content that makes learning engaging and effective</li>
-          </ul>
-          
-          <h3 className="text-xl font-semibold mb-2">Your Learning Journey</h3>
-          <p className="mb-4">
-            Throughout your time at RTD Academy, you'll engage with various types of assessments and activities 
-            designed to help you master the material. These include multiple-choice questions, long-answer 
-            assessments, interactive labs, and real-world problem-solving scenarios.
-          </p>
-        </div>
+        <h2 className="text-2xl font-semibold mb-3">Content</h2>
+        <p>Lesson content goes here...</p>
       </section>
 
-      {/* Sample AI Long Answer Assessment */}
-      <section>
-        <h2 className="text-2xl font-semibold mb-3">Reflection Activity</h2>
-        <p className="text-gray-600 mb-4">
-          Take a moment to reflect on your educational goals and learning preferences. 
-          This assessment will help you think about what you hope to achieve at RTD Academy.
-        </p>
-        
-        <AILongAnswerQuestion
-          courseId={courseId}
-          assessmentId="welcome_reflection"
-          cloudFunctionName="course4_01_welcome_rtd_academy_aiLongAnswer"
-          topic="Educational Goals and Learning Preferences"
-          theme="blue"
-        />
-=======
-      {/* Navigation Tabs */}
-      <div className="border-b border-gray-200">
-        <nav className="flex space-x-8">
-          {[
-            { id: 'overview', label: 'Academy Overview' },
-            { id: 'vision', label: 'Vision & Values' },
-            { id: 'team', label: 'Meet the Team' },
-            { id: 'learning', label: 'Digital Learning' },
-            { id: 'tools', label: 'Your Tools' },
-            { id: 'expectations', label: 'What to Expect' },
-            { id: 'assessment', label: 'Knowledge Check' }
-          ].map((tab) => (
-            <button
-              key={tab.id}
-              onClick={() => setActiveSection(tab.id)}
-              className={`py-2 px-1 border-b-2 font-medium text-sm ${
-                activeSection === tab.id
-                  ? 'border-indigo-500 text-indigo-600'
-                  : 'border-transparent text-gray-500 hover:text-gray-700 hover:border-gray-300'
-              }`}
-            >
-              {tab.label}
-            </button>
-          ))}
-        </nav>
-      </div>
-
-      {/* Academy Overview Section */}
-      {activeSection === 'overview' && (
-        <section className="space-y-6">
-          <div className="bg-blue-50 rounded-lg p-6">
-            <h2 className="text-2xl font-bold mb-4 text-blue-900">What is RTD Math Academy?</h2>
-            <p className="text-gray-700 mb-4">
-              RTD Math Academy is Alberta's leading online school specializing in Mathematics, Physics, and STEM education. 
-              We're not just another online school – we're a community dedicated to helping you succeed in a flexible, 
-              supportive digital environment.
-            </p>
-          </div>
-
-          <div className="grid md:grid-cols-2 gap-6">
-            <div className="bg-white rounded-lg border border-gray-200 p-6">
-              <h3 className="text-xl font-semibold mb-3 text-green-700">✅ What Makes Us Different</h3>
-              <ul className="space-y-2 text-gray-700">
-                <li>• <strong>Asynchronous Learning:</strong> Learn at your own pace, on your own schedule</li>
-                <li>• <strong>STEM Specialization:</strong> Expert focus on Math, Physics, and Science</li>
-                <li>• <strong>Alberta Accredited:</strong> Fully recognized by Alberta Education</li>
-                <li>• <strong>Flexible Timeline:</strong> Complete courses within one year</li>
-                <li>• <strong>AI-Enhanced:</strong> Modern tools to support your learning</li>
-              </ul>
-            </div>
-
-            <div className="bg-white rounded-lg border border-gray-200 p-6">
-              <h3 className="text-xl font-semibold mb-3 text-orange-700">🏫 Traditional vs RTD Academy</h3>
-              <div className="space-y-3 text-sm">
-                <div className="grid grid-cols-2 gap-2">
-                  <div className="font-medium text-gray-600">Traditional School</div>
-                  <div className="font-medium text-blue-600">RTD Academy</div>
-                </div>
-                <div className="grid grid-cols-2 gap-2 text-gray-700">
-                  <div>Fixed class times</div>
-                  <div>Learn anytime, anywhere</div>
-                </div>
-                <div className="grid grid-cols-2 gap-2 text-gray-700">
-                  <div>Same pace for everyone</div>
-                  <div>Your own pace</div>
-                </div>
-                <div className="grid grid-cols-2 gap-2 text-gray-700">
-                  <div>Physical classroom</div>
-                  <div>Digital classroom</div>
-                </div>
-                <div className="grid grid-cols-2 gap-2 text-gray-700">
-                  <div>Limited subjects</div>
-                  <div>STEM specialization</div>
-                </div>
-              </div>
-            </div>
-          </div>
-
-          {/* Interactive Check */}
-          <div className="bg-yellow-50 rounded-lg p-6">
-            <h3 className="text-lg font-semibold mb-3">💭 Quick Reflection</h3>
-            <p className="mb-3">What's the main difference you see between RTD Academy and traditional school?</p>
-            <div className="space-y-2">
-              {['Flexibility in learning pace and schedule', 'Focus on STEM subjects', 'Online vs physical classroom', 'All of the above'].map((option, index) => (
-                <label key={index} className="flex items-center space-x-2 cursor-pointer">
-                  <input
-                    type="radio"
-                    name="reflection1"
-                    onChange={() => handleInteractiveAnswer('reflection1', option)}
-                    className="text-blue-600"
-                  />
-                  <span>{option}</span>
-                </label>
-              ))}
-            </div>
-            {interactiveAnswers.reflection1 === 'All of the above' && (
-              <div className="mt-3 p-3 bg-green-100 rounded text-green-800">
-                ✅ Excellent! You understand the key differences that make RTD Academy unique.
-              </div>
-            )}
-          </div>
-        </section>
-      )}
-
-      {/* Vision & Values Section */}
-      {activeSection === 'vision' && (
-        <section className="space-y-6">
-          <div className="text-center">
-            <h2 className="text-3xl font-bold mb-6">Our Vision, Mission & Values</h2>
-            <p className="text-gray-600 max-w-3xl mx-auto">
-              These aren't just words on a page – they guide everything we do and shape your experience at RTD Academy.
-            </p>
-          </div>
-
-          <div className="grid lg:grid-cols-3 gap-6">
-            {/* Vision */}
-            <div className="bg-gradient-to-br from-purple-500 to-purple-600 text-white rounded-lg p-6">
-              <h3 className="text-2xl font-bold mb-4">🔮 Our Vision</h3>
-              <p className="text-purple-100">
-                To be a leading force in online education, where every student—regardless of background—has the 
-                opportunity, flexibility, and support to excel in mathematics, physics, and STEM disciplines, 
-                preparing them to thrive in a rapidly evolving world.
-              </p>
-            </div>
-
-            {/* Mission */}
-            <div className="bg-gradient-to-br from-blue-500 to-blue-600 text-white rounded-lg p-6">
-              <h3 className="text-2xl font-bold mb-4">🎯 Our Mission</h3>
-              <p className="text-blue-100">
-                RTD Math Academy empowers students through high-quality, flexible, and accessible online education 
-                in Math, Physics, and STEM. We are committed to fostering academic excellence, building confidence, 
-                and equipping learners with critical thinking and problem-solving skills.
-              </p>
-            </div>
-
-            {/* Values Preview */}
-            <div className="bg-gradient-to-br from-green-500 to-green-600 text-white rounded-lg p-6">
-              <h3 className="text-2xl font-bold mb-4">💎 Our Values</h3>
-              <ul className="text-green-100 space-y-2">
-                <li>✨ Excellence in Education</li>
-                <li>🤝 Inclusivity & Accessibility</li>
-                <li>⚡ Flexibility</li>
-                <li>🌟 Community Building</li>
-              </ul>
-            </div>
-          </div>
-
-          {/* Detailed Values */}
-          <div className="bg-white rounded-lg border border-gray-200 p-6">
-            <h3 className="text-xl font-semibold mb-4">How Our Values Shape Your Experience</h3>
-            <div className="grid md:grid-cols-2 gap-6">
-              <div>
-                <h4 className="font-semibold text-purple-700 mb-2">Excellence in Education</h4>
-                <p className="text-gray-700 text-sm mb-4">
-                  We deliver rigorous, engaging, and future-focused curriculum designed to challenge and inspire you.
-                </p>
-                
-                <h4 className="font-semibold text-blue-700 mb-2">Inclusivity and Accessibility</h4>
-                <p className="text-gray-700 text-sm">
-                  Equitable access to learning for all students, regardless of socio-economic background or location.
-                </p>
-              </div>
-              <div>
-                <h4 className="font-semibold text-green-700 mb-2">Flexibility</h4>
-                <p className="text-gray-700 text-sm mb-4">
-                  Asynchronous learning that adapts to your unique schedule, learning style, and pace.
-                </p>
-                
-                <h4 className="font-semibold text-orange-700 mb-2">Community Building</h4>
-                <p className="text-gray-700 text-sm">
-                  A respectful, innovative, and collaborative online environment where you feel supported and connected.
-                </p>
-              </div>
-            </div>
-          </div>
-        </section>
-      )}
-
-      {/* Team Section */}
-      {activeSection === 'team' && (
-        <section className="space-y-6">
-          <div className="text-center">
-            <h2 className="text-3xl font-bold mb-4">Meet Your RTD Academy Team</h2>
-            <p className="text-gray-600 max-w-2xl mx-auto">
-              These are the people who will support your journey at RTD Academy. Don't hesitate to reach out when you need help!
-            </p>
-          </div>
-
-          <div className="grid md:grid-cols-2 lg:grid-cols-3 gap-6">
-            {/* Principal */}
-            <div className="bg-white rounded-lg border border-gray-200 p-6 text-center">
-              <div className="w-20 h-20 bg-blue-100 rounded-full flex items-center justify-center mx-auto mb-4">
-                <span className="text-2xl font-bold text-blue-600">KB</span>
-              </div>
-              <h3 className="text-xl font-semibold mb-2">Kyle Brown</h3>
-              <p className="text-blue-600 font-medium mb-3">Principal</p>
-              <p className="text-gray-700 text-sm mb-4">
-                Academic policies, school-wide questions, and educational leadership. Kyle ensures RTD Academy 
-                maintains high standards and supports student success.
-              </p>
-              <div className="bg-gray-50 rounded p-3">
-                <p className="text-sm font-medium">Contact Kyle for:</p>
-                <p className="text-xs text-gray-600">Academic policies • School-wide questions • Leadership matters</p>
-                <p className="text-blue-600 text-sm mt-2">📧 kyle@rtdacademy.com</p>
-              </div>
-            </div>
-
-            {/* Vice Principal */}
-            <div className="bg-white rounded-lg border border-gray-200 p-6 text-center">
-              <div className="w-20 h-20 bg-green-100 rounded-full flex items-center justify-center mx-auto mb-4">
-                <span className="text-2xl font-bold text-green-600">CH</span>
-              </div>
-              <h3 className="text-xl font-semibold mb-2">Charlie Hiles</h3>
-              <p className="text-green-600 font-medium mb-3">Vice Principal</p>
-              <p className="text-gray-700 text-sm mb-4">
-                Course-related inquiries, student support, concerns, and scheduling. Charlie is your go-to person 
-                for day-to-day academic support and guidance.
-              </p>
-              <div className="bg-gray-50 rounded p-3">
-                <p className="text-sm font-medium">Contact Charlie for:</p>
-                <p className="text-xs text-gray-600">Course support • Scheduling • Student concerns • Academic guidance</p>
-                <p className="text-green-600 text-sm mt-2">📧 charlie@rtdacademy.com</p>
-              </div>
-            </div>
-
-            {/* IT Support */}
-            <div className="bg-white rounded-lg border border-gray-200 p-6 text-center">
-              <div className="w-20 h-20 bg-orange-100 rounded-full flex items-center justify-center mx-auto mb-4">
-                <span className="text-2xl font-bold text-orange-600">SS</span>
-              </div>
-              <h3 className="text-xl font-semibold mb-2">Stan Scott</h3>
-              <p className="text-orange-600 font-medium mb-3">IT Support</p>
-              <p className="text-gray-700 text-sm mb-4">
-                Technical support for login issues, platform access problems, and any technology-related difficulties 
-                you might encounter during your studies.
-              </p>
-              <div className="bg-gray-50 rounded p-3">
-                <p className="text-sm font-medium">Contact Stan for:</p>
-                <p className="text-xs text-gray-600">Login issues • Technical problems • Platform access • Tech support</p>
-                <p className="text-orange-600 text-sm mt-2">📧 stan@rtdacademy.com</p>
-              </div>
-            </div>
-          </div>
-
-          {/* General Contact Info */}
-          <div className="bg-blue-50 rounded-lg p-6">
-            <h3 className="text-lg font-semibold mb-3">General Contact Information</h3>
-            <div className="grid md:grid-cols-3 gap-4 text-center">
-              <div>
-                <p className="font-medium text-blue-700">📧 Email</p>
-                <p className="text-sm">info@rtdacademy.com</p>
-              </div>
-              <div>
-                <p className="font-medium text-blue-700">📞 Phone</p>
-                <p className="text-sm">403.351.0896</p>
-              </div>
-              <div>
-                <p className="font-medium text-blue-700">🌐 Website</p>
-                <p className="text-sm">www.rtdacademy.com</p>
-              </div>
-            </div>
-          </div>
-        </section>
-      )}
-
-      {/* Digital Learning Section */}
-      {activeSection === 'learning' && (
-        <section className="space-y-6">
-          <div>
-            <h2 className="text-3xl font-bold mb-4">Understanding Digital Learning</h2>
-            <p className="text-gray-600 mb-6">
-              Digital literacy isn't just about using technology – it's about being a responsible, effective, 
-              and safe digital citizen in your learning environment.
-            </p>
-          </div>
-
-          {/* What is Digital Literacy */}
-          <div className="bg-white rounded-lg border border-gray-200 p-6">
-            <h3 className="text-xl font-semibold mb-4">🎓 What is Digital Literacy?</h3>
-            <p className="text-gray-700 mb-4">
-              Digital literacy means using technology in a safe, respectful, and productive way. At RTD Academy, 
-              this includes understanding how to navigate online learning platforms, communicate effectively in 
-              digital spaces, and maintain academic integrity in virtual environments.
-            </p>
-            
-            <div className="grid md:grid-cols-2 gap-6">
-              <div className="bg-green-50 rounded-lg p-4">
-                <h4 className="font-semibold text-green-700 mb-2">✅ Digital Literacy Skills You'll Develop</h4>
-                <ul className="text-sm text-gray-700 space-y-1">
-                  <li>• Navigating online learning platforms effectively</li>
-                  <li>• Communicating professionally in digital spaces</li>
-                  <li>• Managing your digital footprint responsibly</li>
-                  <li>• Using technology tools for learning and productivity</li>
-                  <li>• Understanding privacy and security online</li>
-                  <li>• Evaluating digital information critically</li>
-                </ul>
-              </div>
-              
-              <div className="bg-blue-50 rounded-lg p-4">
-                <h4 className="font-semibold text-blue-700 mb-2">🛡️ Digital Citizenship at RTD</h4>
-                <ul className="text-sm text-gray-700 space-y-1">
-                  <li>• Respectful online behavior and communication</li>
-                  <li>• Academic integrity in digital assessments</li>
-                  <li>• Protecting personal and others' privacy</li>
-                  <li>• Responsible use of school technology resources</li>
-                  <li>• Reporting inappropriate online behavior</li>
-                  <li>• Understanding digital rights and responsibilities</li>
-                </ul>
-              </div>
-            </div>
-          </div>
-
-          {/* Traditional vs E-Learning Comparison */}
-          <div className="bg-white rounded-lg border border-gray-200 p-6">
-            <h3 className="text-xl font-semibold mb-4">🏫 Traditional Learning vs E-Learning</h3>
-            
-            <div className="overflow-x-auto">
-              <table className="w-full text-sm">
-                <thead>
-                  <tr className="border-b">
-                    <th className="text-left py-2 px-4 font-semibold">Aspect</th>
-                    <th className="text-left py-2 px-4 font-semibold text-gray-600">Traditional Classroom</th>
-                    <th className="text-left py-2 px-4 font-semibold text-blue-600">RTD E-Learning</th>
-                  </tr>
-                </thead>
-                <tbody className="space-y-2">
-                  <tr className="border-b border-gray-100">
-                    <td className="py-3 px-4 font-medium">Schedule</td>
-                    <td className="py-3 px-4 text-gray-700">Fixed class times (8 AM - 3 PM)</td>
-                    <td className="py-3 px-4 text-blue-700">Flexible, 24/7 access</td>
-                  </tr>
-                  <tr className="border-b border-gray-100">
-                    <td className="py-3 px-4 font-medium">Learning Pace</td>
-                    <td className="py-3 px-4 text-gray-700">Same pace for all students</td>
-                    <td className="py-3 px-4 text-blue-700">Individual pace (asynchronous)</td>
-                  </tr>
-                  <tr className="border-b border-gray-100">
-                    <td className="py-3 px-4 font-medium">Location</td>
-                    <td className="py-3 px-4 text-gray-700">Physical school building</td>
-                    <td className="py-3 px-4 text-blue-700">Anywhere with internet</td>
-                  </tr>
-                  <tr className="border-b border-gray-100">
-                    <td className="py-3 px-4 font-medium">Interaction</td>
-                    <td className="py-3 px-4 text-gray-700">Face-to-face discussions</td>
-                    <td className="py-3 px-4 text-blue-700">Virtual meetings, online forums</td>
-                  </tr>
-                  <tr className="border-b border-gray-100">
-                    <td className="py-3 px-4 font-medium">Resources</td>
-                    <td className="py-3 px-4 text-gray-700">Textbooks, handouts</td>
-                    <td className="py-3 px-4 text-blue-700">Digital content, interactive tools</td>
-                  </tr>
-                  <tr className="border-b border-gray-100">
-                    <td className="py-3 px-4 font-medium">Assessment</td>
-                    <td className="py-3 px-4 text-gray-700">Paper tests, in-person exams</td>
-                    <td className="py-3 px-4 text-blue-700">Online quizzes, proctored exams</td>
-                  </tr>
-                </tbody>
-              </table>
-            </div>
-          </div>
-
-          {/* Interactive Learning Check */}
-          <div className="bg-yellow-50 rounded-lg p-6">
-            <h3 className="text-lg font-semibold mb-3">🤔 Think About This</h3>
-            <p className="mb-3">What do you think is the biggest advantage of e-learning for your situation?</p>
-            <textarea 
-              className="w-full p-3 border border-gray-300 rounded-lg"
-              rows="3"
-              placeholder="Share your thoughts here..."
-              onChange={(e) => handleInteractiveAnswer('elearning_advantage', e.target.value)}
-            />
-            {interactiveAnswers.elearning_advantage && (
-              <div className="mt-3 p-3 bg-blue-100 rounded text-blue-800">
-                💭 Great reflection! Understanding what works best for you will help you succeed in our e-learning environment.
-              </div>
-            )}
-          </div>
-        </section>
-      )}
-
-      {/* Tools Section */}
-      {activeSection === 'tools' && (
-        <section className="space-y-6">
-          <div>
-            <h2 className="text-3xl font-bold mb-4">Your Learning Tools</h2>
-            <p className="text-gray-600 mb-6">
-              These digital tools will be your companions throughout your RTD Academy journey. Let's get familiar with each one.
-            </p>
-          </div>
-
-          <div className="grid lg:grid-cols-2 gap-6">
-            {/* LMS Card */}
-            <div className="bg-white rounded-lg border border-gray-200 p-6">
-              <div className="flex items-center mb-4">
-                <div className="w-12 h-12 bg-blue-100 rounded-lg flex items-center justify-center mr-4">
-                  <span className="text-2xl">📚</span>
-                </div>
-                <div>
-                  <h3 className="text-xl font-semibold">Learning Management System (LMS)</h3>
-                  <p className="text-gray-600 text-sm">Your digital classroom</p>
-                </div>
-              </div>
-              
-              <div className="space-y-4">
-                <p className="text-gray-700">
-                  The LMS is where you'll access all your course content, submit assignments, take quizzes, 
-                  and track your progress. Think of it as your virtual classroom and study space combined.
-                </p>
-                
-                <div className="bg-blue-50 rounded-lg p-4">
-                  <h4 className="font-semibold text-blue-700 mb-2">What you'll do in the LMS:</h4>
-                  <ul className="text-sm text-gray-700 space-y-1">
-                    <li>• Access lesson content and videos</li>
-                    <li>• Submit assignments and projects</li>
-                    <li>• Take quizzes and practice tests</li>
-                    <li>• View grades and feedback</li>
-                    <li>• Participate in discussions</li>
-                    <li>• Track your course progress</li>
-                  </ul>
-                </div>
-                
-                <div className="bg-yellow-50 rounded-lg p-3">
-                  <p className="text-sm"><strong>💡 Pro Tip:</strong> Bookmark your LMS page and check it daily to stay on track!</p>
-                </div>
-              </div>
-            </div>
-
-            {/* YourWay Portal Card */}
-            <div className="bg-white rounded-lg border border-gray-200 p-6">
-              <div className="flex items-center mb-4">
-                <div className="w-12 h-12 bg-green-100 rounded-lg flex items-center justify-center mr-4">
-                  <span className="text-2xl">🎯</span>
-                </div>
-                <div>
-                  <h3 className="text-xl font-semibold">YourWay Student Portal</h3>
-                  <p className="text-gray-600 text-sm">Your personal academic dashboard</p>
-                </div>
-              </div>
-              
-              <div className="space-y-4">
-                <p className="text-gray-700">
-                  YourWay Portal is your personalized dashboard where you manage your academic journey, 
-                  view schedules, access resources, and stay connected with RTD Academy services.
-                </p>
-                
-                <div className="bg-green-50 rounded-lg p-4">
-                  <h4 className="font-semibold text-green-700 mb-2">What you'll find in YourWay Portal:</h4>
-                  <ul className="text-sm text-gray-700 space-y-1">
-                    <li>• Personal course schedule and timeline</li>
-                    <li>• Registration information and deadlines</li>
-                    <li>• Academic records and transcripts</li>
-                    <li>• Payment and billing information</li>
-                    <li>• Important announcements</li>
-                    <li>• Contact information and support</li>
-                  </ul>
-                </div>
-                
-                <div className="bg-yellow-50 rounded-lg p-3">
-                  <p className="text-sm"><strong>💡 Pro Tip:</strong> Check YourWay Portal weekly for important updates and deadlines!</p>
-                </div>
-              </div>
-            </div>
-          </div>
-
-          {/* Additional Tools */}
-          <div className="bg-white rounded-lg border border-gray-200 p-6">
-            <h3 className="text-xl font-semibold mb-4">Other Important Tools You'll Use</h3>
-            
-            <div className="grid md:grid-cols-3 gap-4">
-              <div className="text-center p-4 bg-gray-50 rounded-lg">
-                <span className="text-3xl mb-2 block">📹</span>
-                <h4 className="font-semibold mb-2">Microsoft Teams</h4>
-                <p className="text-sm text-gray-700">Virtual meetings, office hours, and exam proctoring</p>
-              </div>
-              
-              <div className="text-center p-4 bg-gray-50 rounded-lg">
-                <span className="text-3xl mb-2 block">📧</span>
-                <h4 className="font-semibold mb-2">Email</h4>
-                <p className="text-sm text-gray-700">Communication with instructors and announcements</p>
-              </div>
-              
-              <div className="text-center p-4 bg-gray-50 rounded-lg">
-                <span className="text-3xl mb-2 block">📱</span>
-                <h4 className="font-semibold mb-2">Mobile Apps</h4>
-                <p className="text-sm text-gray-700">Access your courses on-the-go (Teams, email apps)</p>
-              </div>
-            </div>
-          </div>
-
-          {/* Technology Requirements Reminder */}
-          <div className="bg-orange-50 border border-orange-200 rounded-lg p-6">
-            <h3 className="text-lg font-semibold mb-3 text-orange-800">📋 Quick Technology Check</h3>
-            <p className="text-orange-700 mb-3">Make sure you have the minimum requirements to use these tools effectively:</p>
-            <div className="grid md:grid-cols-2 gap-4 text-sm">
-              <div>
-                <h4 className="font-semibold mb-2">Required Equipment:</h4>
-                <ul className="space-y-1 text-gray-700">
-                  <li>• Laptop or desktop with webcam & microphone</li>
-                  <li>• High-speed internet (minimum 10 Mbps)</li>
-                  <li>• Updated web browser (Chrome/Edge recommended)</li>
-                  <li>• Secondary device for exam proctoring (phone/tablet)</li>
-                </ul>
-              </div>
-              <div>
-                <h4 className="font-semibold mb-2">Software Access:</h4>
-                <ul className="space-y-1 text-gray-700">
-                  <li>• Microsoft Teams account</li>
-                  <li>• PDF viewer and word processor</li>
-                  <li>• Access to your email</li>
-                  <li>• Current RTD Academy login credentials</li>
-                </ul>
-              </div>
-            </div>
-          </div>
-        </section>
-      )}
-
-      {/* Expectations Section */}
-      {activeSection === 'expectations' && (
-        <section className="space-y-6">
-          <div>
-            <h2 className="text-3xl font-bold mb-4">What to Expect: Asynchronous Learning</h2>
-            <p className="text-gray-600 mb-6">
-              Understanding asynchronous learning and your responsibilities is key to your success at RTD Academy.
-            </p>
-          </div>
-
-          {/* What is Asynchronous Learning */}
-          <div className="bg-white rounded-lg border border-gray-200 p-6">
-            <h3 className="text-xl font-semibold mb-4">🕐 What is Asynchronous Learning?</h3>
-            
-            <div className="grid md:grid-cols-2 gap-6">
-              <div>
-                <p className="text-gray-700 mb-4">
-                  <strong>Asynchronous learning</strong> means you don't have to be online at the same time as your 
-                  instructor or classmates. You can access course materials, complete assignments, and learn at 
-                  times that work best for your schedule.
-                </p>
-                
-                <div className="bg-green-50 rounded-lg p-4">
-                  <h4 className="font-semibold text-green-700 mb-2">✅ Benefits of Asynchronous Learning:</h4>
-                  <ul className="text-sm text-gray-700 space-y-1">
-                    <li>• Learn at your own pace</li>
-                    <li>• Flexible scheduling around work/life</li>
-                    <li>• Time to think before responding</li>
-                    <li>• Review materials as often as needed</li>
-                    <li>• Accommodate different learning styles</li>
-                  </ul>
-                </div>
-              </div>
-              
-              <div>
-                <div className="bg-blue-50 rounded-lg p-4 mb-4">
-                  <h4 className="font-semibold text-blue-700 mb-2">📚 What This Means for You:</h4>
-                  <ul className="text-sm text-gray-700 space-y-1">
-                    <li>• Course content available 24/7</li>
-                    <li>• No fixed class times to attend</li>
-                    <li>• Deadlines instead of daily schedules</li>
-                    <li>• Self-directed learning environment</li>
-                    <li>• Virtual office hours for support</li>
-                  </ul>
-                </div>
-                
-                <div className="bg-yellow-50 rounded-lg p-4">
-                  <h4 className="font-semibold text-yellow-700 mb-2">⚠️ Important to Remember:</h4>
-                  <p className="text-sm text-gray-700">
-                    Flexible doesn't mean "no structure." You still have deadlines, requirements, 
-                    and expectations to meet!
-                  </p>
-                </div>
-              </div>
-            </div>
-          </div>
-
-          {/* Your Responsibilities */}
-          <div className="bg-white rounded-lg border border-gray-200 p-6">
-            <h3 className="text-xl font-semibold mb-4">📋 Your Responsibilities as an RTD Student</h3>
-            
-            <div className="grid lg:grid-cols-2 gap-6">
-              <div className="space-y-4">
-                <div className="bg-red-50 border border-red-200 rounded-lg p-4">
-                  <h4 className="font-semibold text-red-700 mb-2">🚨 Non-Negotiable Requirements</h4>
-                  <ul className="text-sm text-gray-700 space-y-2">
-                    <li><strong>• Log in weekly:</strong> Access your course at least once per week</li>
-                    <li><strong>• Stay on schedule:</strong> Remain within 2 lessons of your target date</li>
-                    <li><strong>• Complete check-ins:</strong> Monday check-in and Friday reflection</li>
-                    <li><strong>• Respond to communication:</strong> Check and respond to emails promptly</li>
-                    <li><strong>• Meet deadlines:</strong> Submit assignments and exams on time</li>
-                  </ul>
-                </div>
-                
-                <div className="bg-orange-50 border border-orange-200 rounded-lg p-4">
-                  <h4 className="font-semibold text-orange-700 mb-2">⚠️ Consequences of Inactivity</h4>
-                  <ul className="text-sm text-gray-700 space-y-1">
-                    <li>• Inactive for 1+ week = Course access locked</li>
-                    <li>• Must meet with RTD Administration within 1 week</li>
-                    <li>• No meeting = Withdrawal from course</li>
-                    <li>• Current grade will be submitted to PASI</li>
-                  </ul>
-                </div>
-              </div>
-              
-              <div className="space-y-4">
-                <div className="bg-blue-50 border border-blue-200 rounded-lg p-4">
-                  <h4 className="font-semibold text-blue-700 mb-2">💡 Tips for Success</h4>
-                  <ul className="text-sm text-gray-700 space-y-2">
-                    <li><strong>• Create a routine:</strong> Set regular study times</li>
-                    <li><strong>• Use your calendar:</strong> Track deadlines and targets</li>
-                    <li><strong>• Ask for help early:</strong> Don't wait until you're behind</li>
-                    <li><strong>• Engage actively:</strong> Participate in discussions and activities</li>
-                    <li><strong>• Stay organized:</strong> Keep track of assignments and progress</li>
-                  </ul>
-                </div>
-                
-                <div className="bg-green-50 border border-green-200 rounded-lg p-4">
-                  <h4 className="font-semibold text-green-700 mb-2">🎯 Course Completion Timeline</h4>
-                  <ul className="text-sm text-gray-700 space-y-1">
-                    <li>• Complete courses within <strong>one year</strong></li>
-                    <li>• Extensions available under special circumstances</li>
-                    <li>• Final grades submitted after Section 1 exam</li>
-                    <li>• Contact administration for timeline concerns</li>
-                  </ul>
-                </div>
-              </div>
-            </div>
-          </div>
-
-          {/* Interactive Planning Activity */}
-          <div className="bg-purple-50 rounded-lg p-6">
-            <h3 className="text-lg font-semibold mb-3">📅 Plan Your Success</h3>
-            <p className="mb-4">Based on what you've learned, when do you plan to access your courses each week?</p>
-            
-            <div className="grid md:grid-cols-2 gap-4 mb-4">
-              <div>
-                <label className="block text-sm font-medium mb-2">Best days for coursework:</label>
-                <div className="space-y-2">
-                  {['Monday', 'Tuesday', 'Wednesday', 'Thursday', 'Friday', 'Saturday', 'Sunday'].map(day => (
-                    <label key={day} className="flex items-center space-x-2">
-                      <input type="checkbox" className="text-purple-600" />
-                      <span className="text-sm">{day}</span>
-                    </label>
-                  ))}
-                </div>
-              </div>
-              
-              <div>
-                <label className="block text-sm font-medium mb-2">Preferred study times:</label>
-                <select className="w-full p-2 border border-gray-300 rounded">
-                  <option>Select your preferred time</option>
-                  <option>Early morning (6-9 AM)</option>
-                  <option>Morning (9 AM-12 PM)</option>
-                  <option>Afternoon (12-5 PM)</option>
-                  <option>Evening (5-9 PM)</option>
-                  <option>Late evening (9 PM+)</option>
-                </select>
-                
-                <label className="block text-sm font-medium mb-2 mt-4">Weekly study goal (hours):</label>
-                <input 
-                  type="number" 
-                  className="w-full p-2 border border-gray-300 rounded" 
-                  placeholder="e.g., 10 hours"
-                  min="1" 
-                  max="40"
-                />
-              </div>
-            </div>
-            
-            <div className="bg-white rounded p-4">
-              <p className="text-sm text-gray-700">
-                💡 <strong>Remember:</strong> Consistency is more important than intensity. 
-                It's better to study 1-2 hours daily than to cram 10 hours on the weekend!
-              </p>
-            </div>
-          </div>
-        </section>
-      )}
-
-      {/* Interactive Assessment Section */}
-      {activeSection === 'assessment' && (
-        <section className="space-y-6">
-          <div className="text-center">
-            <h2 className="text-3xl font-bold mb-4">🎯 RTD Academy Knowledge Check</h2>
-            <p className="text-gray-600 max-w-2xl mx-auto mb-6">
-              Test your understanding of RTD Academy terms by dragging each term to its correct definition. 
-              This will help reinforce what you've learned about our online learning environment.
-            </p>
-          </div>
-
-          {!assessmentCompleted && (
-            <div className="bg-blue-50 rounded-lg p-6">
-              <h3 className="text-lg font-semibold mb-4 text-center">📝 Instructions</h3>
-              <div className="grid md:grid-cols-2 gap-6 text-sm">
-                <div>
-                  <h4 className="font-semibold mb-2">How to Complete:</h4>
-                  <ul className="space-y-1 text-gray-700">
-                    <li>1. Drag terms from the left side</li>
-                    <li>2. Drop them on matching definitions</li>
-                    <li>3. Click "Check My Answers" when done</li>
-                    <li>4. Review your results and try again if needed</li>
-                  </ul>
-                </div>
-                <div>
-                  <h4 className="font-semibold mb-2">Success Tips:</h4>
-                  <ul className="space-y-1 text-gray-700">
-                    <li>• Think about what you learned in each section</li>
-                    <li>• Consider RTD Academy's unique features</li>
-                    <li>• Remember the tools and policies discussed</li>
-                    <li>• Take your time to read definitions carefully</li>
-                  </ul>
-                </div>
-              </div>
-            </div>
-          )}
-
-          <div className="bg-white rounded-lg border border-gray-200 p-6">
-            <div className="grid lg:grid-cols-2 gap-8">
-              {/* Terms to Drag */}
-              <div>
-                <h3 className="text-xl font-semibold mb-4 text-blue-700">📚 RTD Academy Terms</h3>
-                <p className="text-sm text-gray-600 mb-4">Drag these terms to their matching definitions →</p>
-                
-                <div className="space-y-3">
-                  {assessmentTerms.map((term) => {
-                    const isUsed = Object.values(matches).some(match => match && match.id === term.id);
-                    
-                    return (
-                      <div
-                        key={term.id}
-                        draggable={!assessmentCompleted}
-                        onDragStart={(e) => handleDragStart(e, term)}
-                        className={`p-3 rounded-lg border-2 cursor-move transition-all ${
-                          isUsed 
-                            ? 'bg-gray-100 border-gray-300 opacity-50' 
-                            : 'bg-blue-50 border-blue-200 hover:bg-blue-100 hover:border-blue-300'
-                        } ${
-                          assessmentCompleted ? 'cursor-default' : 'cursor-move'
-                        }`}
-                      >
-                        <div className="flex items-center">
-                          <span className="text-lg mr-2">🏷️</span>
-                          <span className="font-medium">{term.term}</span>
-                        </div>
-                      </div>
-                    );
-                  })}
-                </div>
-              </div>
-
-              {/* Definitions Drop Zones */}
-              <div>
-                <h3 className="text-xl font-semibold mb-4 text-green-700">🎯 Match the Definitions</h3>
-                <p className="text-sm text-gray-600 mb-4">Drop the correct terms here ↓</p>
-                
-                <div className="space-y-3">
-                  {assessmentDefinitions.map((definition) => {
-                    const matchedTerm = matches[definition.id];
-                    const isCorrect = assessmentCompleted && matchedTerm && matchedTerm.id === definition.id;
-                    const isIncorrect = assessmentCompleted && matchedTerm && matchedTerm.id !== definition.id;
-                    
-                    return (
-                      <div
-                        key={definition.id}
-                        onDragOver={handleDragOver}
-                        onDrop={(e) => handleDrop(e, definition)}
-                        className={`p-4 rounded-lg border-2 border-dashed min-h-[80px] transition-all ${
-                          matchedTerm
-                            ? isCorrect
-                              ? 'bg-green-50 border-green-300'
-                              : isIncorrect
-                              ? 'bg-red-50 border-red-300'
-                              : 'bg-gray-50 border-gray-300'
-                            : 'bg-green-50 border-green-200 hover:border-green-400'
-                        }`}
-                      >
-                        <p className="text-sm text-gray-700 mb-2">{definition.definition}</p>
-                        
-                        {matchedTerm && (
-                          <div className={`inline-flex items-center px-3 py-1 rounded-full text-sm font-medium ${
-                            isCorrect
-                              ? 'bg-green-100 text-green-800'
-                              : isIncorrect
-                              ? 'bg-red-100 text-red-800'
-                              : 'bg-blue-100 text-blue-800'
-                          }`}>
-                            <span className="mr-1">
-                              {isCorrect ? '✅' : isIncorrect ? '❌' : '🏷️'}
-                            </span>
-                            {matchedTerm.term}
-                          </div>
-                        )}
-                        
-                        {!matchedTerm && (
-                          <div className="text-gray-400 text-sm italic">
-                            Drop term here...
-                          </div>
-                        )}
-                      </div>
-                    );
-                  })}
-                </div>
-              </div>
-            </div>
-
-            {/* Assessment Controls */}
-            <div className="mt-6 pt-6 border-t border-gray-200">
-              {!assessmentCompleted ? (
-                <div className="text-center">
-                  <button
-                    onClick={checkAssessment}
-                    disabled={Object.keys(matches).length < assessmentDefinitions.length}
-                    className={`px-6 py-3 rounded-lg font-medium transition-all ${
-                      Object.keys(matches).length < assessmentDefinitions.length
-                        ? 'bg-gray-300 text-gray-500 cursor-not-allowed'
-                        : 'bg-blue-600 text-white hover:bg-blue-700'
-                    }`}
-                  >
-                    🔍 Check My Answers ({Object.keys(matches).length}/{assessmentDefinitions.length})
-                  </button>
-                  
-                  {Object.keys(matches).length > 0 && (
-                    <button
-                      onClick={resetAssessment}
-                      className="ml-4 px-4 py-2 text-gray-600 hover:text-gray-800 underline"
-                    >
-                      🔄 Reset All
-                    </button>
-                  )}
-                </div>
-              ) : (
-                <div className="text-center">
-                  <div className={`inline-block p-4 rounded-lg mb-4 ${
-                    score >= 7 ? 'bg-green-100' : score >= 5 ? 'bg-yellow-100' : 'bg-red-100'
-                  }`}>
-                    <h3 className="text-xl font-bold mb-2">
-                      {score >= 7 ? '🎉 Excellent Work!' : score >= 5 ? '👍 Good Job!' : '📚 Keep Learning!'}
-                    </h3>
-                    <p className="text-lg font-medium">
-                      Your Score: {score}/{assessmentDefinitions.length} ({Math.round((score/assessmentDefinitions.length)*100)}%)
-                    </p>
-                    
-                    {score >= 7 && (
-                      <p className="text-green-700 mt-2">
-                        Outstanding! You have a solid understanding of RTD Academy's structure and terminology.
-                      </p>
-                    )}
-                    
-                    {score >= 5 && score < 7 && (
-                      <p className="text-yellow-700 mt-2">
-                        Good work! Review the sections you missed to strengthen your understanding.
-                      </p>
-                    )}
-                    
-                    {score < 5 && (
-                      <p className="text-red-700 mt-2">
-                        Consider reviewing the lesson content and trying again to improve your understanding.
-                      </p>
-                    )}
-                  </div>
-                  
-                  <div className="space-x-4">
-                    <button
-                      onClick={resetAssessment}
-                      className="px-6 py-3 bg-blue-600 text-white rounded-lg hover:bg-blue-700 font-medium"
-                    >
-                      🔄 Try Again
-                    </button>
-                    
-                    <button
-                      onClick={() => setActiveSection('overview')}
-                      className="px-6 py-3 bg-gray-600 text-white rounded-lg hover:bg-gray-700 font-medium"
-                    >
-                      📖 Review Lesson
-                    </button>
-                  </div>
-                </div>
-              )}
-            </div>
-          </div>
-
-          {/* Quick Reference */}
-          <div className="bg-indigo-50 rounded-lg p-6">
-            <h3 className="text-lg font-semibold mb-3 text-indigo-800">📌 Quick Reference Guide</h3>
-            <p className="text-indigo-700 text-sm mb-3">
-              If you need to review any of these concepts, here's where to find them in the lesson:
-            </p>
-            
-            <div className="grid md:grid-cols-2 gap-4 text-sm">
-              <div>
-                <h4 className="font-semibold mb-2">Learning & Tools:</h4>
-                <ul className="space-y-1 text-indigo-600">
-                  <li>• Asynchronous Learning → "What to Expect" section</li>
-                  <li>• LMS & YourWay Portal → "Your Tools" section</li>
-                  <li>• Digital Citizenship → "Digital Learning" section</li>
-                </ul>
-              </div>
-              <div>
-                <h4 className="font-semibold mb-2">Policies & Systems:</h4>
-                <ul className="space-y-1 text-indigo-600">
-                  <li>• Rolling Enrollment → "Academy Overview" section</li>
-                  <li>• PASI & Exam Proctoring → Student Handbook info</li>
-                  <li>• Academic Integrity → Future lessons</li>
-                </ul>
-              </div>
-            </div>
-          </div>
-        </section>
-      )}
-
-      {/* Summary and Next Steps */}
-      <section className="bg-gradient-to-r from-green-600 to-green-700 text-white rounded-lg p-8">
-        <h2 className="text-2xl font-bold mb-4">🎉 Welcome to Your RTD Academy Journey!</h2>
-        <div className="grid md:grid-cols-2 gap-6">
-          <div>
-            <h3 className="text-xl font-semibold mb-3">What You've Learned Today:</h3>
-            <ul className="space-y-2 text-green-100">
-              <li>✅ What RTD Math Academy is and what makes us unique</li>
-              <li>✅ Our vision, mission, and values that guide your experience</li>
-              <li>✅ Your support team and how to contact them</li>
-              <li>✅ The tools you'll use for learning (LMS, YourWay Portal)</li>
-              <li>✅ What asynchronous learning means and your responsibilities</li>
-            </ul>
-          </div>
-          <div>
-            <h3 className="text-xl font-semibold mb-3">Your Next Steps:</h3>
-            <div className="space-y-2 text-green-100">
-              <p>1. 📱 Bookmark your LMS and YourWay Portal</p>
-              <p>2. 📧 Save your instructor and support contact information</p>
-              <p>3. 📅 Plan your weekly study schedule</p>
-              <p>4. 🔍 Continue to the next lesson: Learning Plans & Policies</p>
-              <p>5. 📝 Complete your first check-in activity</p>
-            </div>
-          </div>
-        </div>
-        
-        <div className="mt-6 bg-white/10 backdrop-blur rounded-lg p-4">
-          <p className="text-lg font-medium">
-            🚀 Ready to start your flexible learning journey? You've got this, and we're here to support you every step of the way!
-          </p>
-        </div>
->>>>>>> f9a9e1fc
-      </section>
+      
     </div>
   );
 };
