--- conflicted
+++ resolved
@@ -1,1611 +1,853 @@
-<<<<<<< HEAD
-import React, { useState } from 'react';
-import 'katex/dist/katex.min.css';
-import { InlineMath, BlockMath } from 'react-katex';
-
-// Interactive Cloud Chamber Component
-const CloudChamberComponent = () => {
-  const [isActive, setIsActive] = useState(false);
-  const [particles, setParticles] = useState([]);
-  const [particleType, setParticleType] = useState('alpha');
-  
-  const particleTypes = {
-    alpha: { name: 'Alpha (α)', color: '#FF6B6B', thickness: 4, length: 30, charge: '+2' },
-    beta: { name: 'Beta (β)', color: '#4ECDC4', thickness: 2, length: 80, charge: '-1' },
-    gamma: { name: 'Gamma (γ)', color: '#9B59B6', thickness: 1, length: 150, charge: '0' }
-  };
-  
-  const startDetection = () => {
-    setIsActive(true);
-    const newParticles = [];
-    for (let i = 0; i < 5; i++) {
-      const selectedType = particleTypes[particleType];
-      newParticles.push({
-        id: i,
-        type: particleType,
-        x1: 50 + Math.random() * 100,
-        y1: 50 + Math.random() * 100,
-        x2: 50 + Math.random() * 100 + selectedType.length,
-        y2: 50 + Math.random() * 100 + Math.random() * 50,
-        color: selectedType.color,
-        thickness: selectedType.thickness
-      });
-    }
-    setParticles(newParticles);
-    
-    setTimeout(() => {
-      setIsActive(false);
-      setParticles([]);
-    }, 3000);
-  };
-  
-  return (
-    <div className="bg-gray-900 p-6 rounded-lg border border-gray-300">
-      <h4 className="text-white font-semibold mb-4 text-center">Cloud Chamber Simulation</h4>
-      
-      <div className="mb-4 flex flex-wrap gap-4 justify-center">
-        <select
-          value={particleType}
-          onChange={(e) => setParticleType(e.target.value)}
-          className="p-2 rounded bg-gray-700 text-white border border-gray-600"
-        >
-          {Object.entries(particleTypes).map(([key, type]) => (
-            <option key={key} value={key}>
-              {type.name} particles
-            </option>
-          ))}
-        </select>
-        
-        <button
-          onClick={startDetection}
-          disabled={isActive}
-          className={`px-4 py-2 rounded font-semibold ${
-            isActive 
-              ? 'bg-gray-600 text-gray-400 cursor-not-allowed' 
-              : 'bg-blue-600 text-white hover:bg-blue-700'
-          }`}
-        >
-          {isActive ? 'Detecting...' : 'Start Detection'}
-        </button>
-      </div>
-      
-      <div className="bg-black rounded p-4 mb-4">
-        <svg width="400" height="300">
-          {/* Chamber walls */}
-          <rect x="10" y="10" width="380" height="280" fill="none" stroke="#666" strokeWidth="2" />
-          
-          {/* Radioactive source */}
-          <circle cx="50" cy="50" r="8" fill="#FFD700" />
-          <text x="65" y="55" fill="#FFD700" fontSize="12">Source</text>
-          
-          {/* Particle tracks */}
-          {particles.map((particle) => (
-            <line
-              key={particle.id}
-              x1={particle.x1}
-              y1={particle.y1}
-              x2={particle.x2}
-              y2={particle.y2}
-              stroke={particle.color}
-              strokeWidth={particle.thickness}
-              opacity={isActive ? 1 : 0}
-              className="transition-opacity duration-500"
-            />
-          ))}
-          
-          {/* Vapor condensation effect */}
-          {isActive && (
-            <g>
-              {Array.from({ length: 20 }).map((_, i) => (
-                <circle
-                  key={i}
-                  cx={Math.random() * 380 + 10}
-                  cy={Math.random() * 280 + 10}
-                  r="1"
-                  fill="#ADD8E6"
-                  opacity="0.6"
-                />
-              ))}
-            </g>
-          )}
-        </svg>
-      </div>
-      
-      <div className="bg-gray-800 p-4 rounded text-white text-sm">
-        <h5 className="font-semibold mb-2">How it works:</h5>
-        <ul className="list-disc list-inside space-y-1">
-          <li>Supersaturated alcohol vapor condenses around charged particles</li>
-          <li>Different particles leave different track characteristics</li>
-          <li>Alpha: Short, thick tracks (high ionization, low penetration)</li>
-          <li>Beta: Longer, thinner tracks (moderate ionization)</li>
-          <li>Gamma: Very faint tracks (low ionization, high penetration)</li>
-        </ul>
-      </div>
-    </div>
-  );
-};
-
-// Interactive Pair Production/Annihilation Component
-const PairProductionComponent = () => {
-  const [mode, setMode] = useState('production');
-  const [showAnimation, setShowAnimation] = useState(false);
-  
-  const startAnimation = () => {
-    setShowAnimation(true);
-    setTimeout(() => setShowAnimation(false), 2000);
-  };
-  
-  return (
-    <div className="bg-gray-900 p-6 rounded-lg border border-gray-300">
-      <h4 className="text-white font-semibold mb-4 text-center">Pair Production & Annihilation</h4>
-      
-      <div className="mb-4 flex justify-center gap-4">
-        <button
-          onClick={() => setMode('production')}
-          className={`px-4 py-2 rounded ${
-            mode === 'production' ? 'bg-blue-600 text-white' : 'bg-gray-600 text-gray-300'
-          }`}
-        >
-          Pair Production
-        </button>
-        <button
-          onClick={() => setMode('annihilation')}
-          className={`px-4 py-2 rounded ${
-            mode === 'annihilation' ? 'bg-blue-600 text-white' : 'bg-gray-600 text-gray-300'
-          }`}
-        >
-          Pair Annihilation
-        </button>
-      </div>
-      
-      <div className="bg-black rounded p-4 mb-4">
-        <svg width="500" height="200">
-          {mode === 'production' ? (
-            // Pair Production
-            <g>
-              <text x="250" y="20" fill="#FFF" fontSize="14" textAnchor="middle">
-                Pair Production: γ → e⁻ + e⁺
-              </text>
-              
-              {/* Nucleus */}
-              <circle cx="250" cy="100" r="15" fill="#FFD700" />
-              <text x="250" y="130" fill="#FFD700" fontSize="12" textAnchor="middle">Nucleus</text>
-              
-              {/* Incoming photon */}
-              <line
-                x1={showAnimation ? 200 : 50}
-                y1="100"
-                x2={showAnimation ? 235 : 200}
-                y2="100"
-                stroke="#9B59B6"
-                strokeWidth="3"
-                className="transition-all duration-1000"
-              />
-              <text x="125" y="85" fill="#9B59B6" fontSize="12" textAnchor="middle">γ-ray</text>
-              
-              {/* Outgoing particles */}
-              {showAnimation && (
-                <g>
-                  {/* Electron */}
-                  <circle cx="300" cy="80" r="5" fill="#4ECDC4" />
-                  <text x="320" y="85" fill="#4ECDC4" fontSize="12">e⁻</text>
-                  
-                  {/* Positron */}
-                  <circle cx="300" cy="120" r="5" fill="#FF6B6B" />
-                  <text x="320" y="125" fill="#FF6B6B" fontSize="12">e⁺</text>
-                  
-                  {/* Spiral tracks in magnetic field */}
-                  <path
-                    d="M 265 80 Q 280 70 295 80 Q 310 90 325 80"
-                    fill="none"
-                    stroke="#4ECDC4"
-                    strokeWidth="2"
-                  />
-                  <path
-                    d="M 265 120 Q 280 130 295 120 Q 310 110 325 120"
-                    fill="none"
-                    stroke="#FF6B6B"
-                    strokeWidth="2"
-                  />
-                </g>
-              )}
-            </g>
-          ) : (
-            // Pair Annihilation
-            <g>
-              <text x="250" y="20" fill="#FFF" fontSize="14" textAnchor="middle">
-                Pair Annihilation: e⁻ + e⁺ → γ + γ
-              </text>
-              
-              {/* Incoming particles */}
-              <circle
-                cx={showAnimation ? 220 : 100}
-                cy="80"
-                r="5"
-                fill="#4ECDC4"
-                className="transition-all duration-1000"
-              />
-              <text x="80" y="85" fill="#4ECDC4" fontSize="12">e⁻</text>
-              
-              <circle
-                cx={showAnimation ? 280 : 400}
-                cy="120"
-                r="5"
-                fill="#FF6B6B"
-                className="transition-all duration-1000"
-              />
-              <text x="420" y="125" fill="#FF6B6B" fontSize="12">e⁺</text>
-              
-              {/* Annihilation point */}
-              {showAnimation && (
-                <g>
-                  <circle cx="250" cy="100" r="8" fill="#FFFFFF" opacity="0.8" />
-                  
-                  {/* Outgoing photons */}
-                  <line x1="250" y1="100" x2="350" y2="60" stroke="#9B59B6" strokeWidth="3" />
-                  <line x1="250" y1="100" x2="150" y2="140" stroke="#9B59B6" strokeWidth="3" />
-                  
-                  <text x="360" y="65" fill="#9B59B6" fontSize="12">γ</text>
-                  <text x="130" y="145" fill="#9B59B6" fontSize="12">γ</text>
-                </g>
-              )}
-            </g>
-          )}
-        </svg>
-      </div>
-      
-      <div className="text-center mb-4">
-        <button
-          onClick={startAnimation}
-          className="px-4 py-2 bg-purple-600 text-white rounded hover:bg-purple-700"
-        >
-          Animate {mode === 'production' ? 'Production' : 'Annihilation'}
-        </button>
-      </div>
-      
-      <div className="bg-gray-800 p-4 rounded text-white text-sm">
-        {mode === 'production' ? (
-          <div>
-            <p className="mb-2"><strong>Pair Production Requirements:</strong></p>
-            <ul className="list-disc list-inside space-y-1">
-              <li>Minimum photon energy: <InlineMath math="E = 2m_e c^2 = 1.022 \text{ MeV}" /></li>
-              <li>Must occur near nucleus for momentum conservation</li>
-              <li>Creates electron-positron pair simultaneously</li>
-            </ul>
-          </div>
-        ) : (
-          <div>
-            <p className="mb-2"><strong>Pair Annihilation Features:</strong></p>
-            <ul className="list-disc list-inside space-y-1">
-              <li>Complete conversion of mass to energy</li>
-              <li>Usually produces two 511 keV photons</li>
-              <li>Photons emitted in opposite directions</li>
-              <li>Basis for PET scan medical imaging</li>
-            </ul>
-          </div>
-        )}
-      </div>
-    </div>
-  );
-};
-
-// Forces Comparison Component
-const ForcesComponent = () => {
-  const [selectedForce, setSelectedForce] = useState('strong');
-  
-  const forces = {
-    strong: {
-      name: 'Strong Nuclear Force',
-      strength: '10⁴',
-      range: '≈ 10⁻¹⁵ m',
-      mediator: 'Gluons',
-      color: '#FF6B6B',
-      description: 'Binds quarks into protons/neutrons and holds nucleus together'
-    },
-    electromagnetic: {
-      name: 'Electromagnetic Force',
-      strength: '10²',
-      range: 'Unlimited',
-      mediator: 'Photons',
-      color: '#4ECDC4',
-      description: 'Acts between charged particles, responsible for atoms and chemistry'
-    },
-    weak: {
-      name: 'Weak Nuclear Force',
-      strength: '10⁻²',
-      range: '≈ 10⁻¹⁷ m',
-      mediator: 'W⁺, W⁻, Z⁰ bosons',
-      color: '#9B59B6',
-      description: 'Responsible for beta decay and neutrino interactions'
-    },
-    gravitational: {
-      name: 'Gravitational Force',
-      strength: '10⁻³⁴',
-      range: 'Unlimited',
-      mediator: 'Gravitons (theoretical)',
-      color: '#F39C12',
-      description: 'Weakest force but dominates at large scales due to unlimited range'
-    }
-  };
-  
-  return (
-    <div className="bg-gray-900 p-6 rounded-lg border border-gray-300">
-      <h4 className="text-white font-semibold mb-4 text-center">The Four Fundamental Forces</h4>
-      
-      <div className="mb-4 grid grid-cols-2 md:grid-cols-4 gap-2">
-        {Object.entries(forces).map(([key, force]) => (
-          <button
-            key={key}
-            onClick={() => setSelectedForce(key)}
-            className={`p-2 rounded text-sm font-medium ${
-              selectedForce === key 
-                ? 'text-white' 
-                : 'bg-gray-600 text-gray-300 hover:bg-gray-500'
-            }`}
-            style={selectedForce === key ? { backgroundColor: force.color } : {}}
-          >
-            {force.name.split(' ')[0]}
-          </button>
-        ))}
-      </div>
-      
-      <div className="bg-black rounded p-4 mb-4">
-        <svg width="600" height="300">
-          {/* Force strength comparison */}
-          <text x="300" y="25" fill="#FFF" fontSize="16" textAnchor="middle" fontWeight="bold">
-            Relative Force Strengths
-          </text>
-          
-          {/* Logarithmic scale */}
-          <line x1="50" y1="250" x2="550" y2="250" stroke="#FFF" strokeWidth="2" />
-          
-          {Object.entries(forces).map(([key, force], index) => {
-            const strength = parseFloat(force.strength.replace('10', ''));
-            const logStrength = Math.log10(Math.pow(10, strength));
-            const barHeight = Math.max(10, (logStrength + 34) * 5);
-            const x = 80 + index * 120;
-            const isSelected = selectedForce === key;
-            
-            return (
-              <g key={key}>
-                <rect
-                  x={x}
-                  y={250 - barHeight}
-                  width="60"
-                  height={barHeight}
-                  fill={isSelected ? force.color : '#555'}
-                  stroke={force.color}
-                  strokeWidth={isSelected ? 3 : 1}
-                />
-                <text
-                  x={x + 30}
-                  y={270}
-                  fill={isSelected ? force.color : '#AAA'}
-                  fontSize="10"
-                  textAnchor="middle"
-                  fontWeight={isSelected ? 'bold' : 'normal'}
-                >
-                  {force.name.split(' ')[0]}
-                </text>
-                <text
-                  x={x + 30}
-                  y={250 - barHeight - 10}
-                  fill={force.color}
-                  fontSize="12"
-                  textAnchor="middle"
-                >
-                  {force.strength}
-                </text>
-              </g>
-            );
-          })}
-        </svg>
-      </div>
-      
-      <div className="bg-gray-800 p-4 rounded">
-        <div className="text-white">
-          <h5 className="font-semibold mb-2" style={{ color: forces[selectedForce].color }}>
-            {forces[selectedForce].name}
-          </h5>
-          <div className="grid grid-cols-1 md:grid-cols-3 gap-4 mb-3">
-            <div>
-              <strong>Relative Strength:</strong> {forces[selectedForce].strength}
-            </div>
-            <div>
-              <strong>Range:</strong> {forces[selectedForce].range}
-            </div>
-            <div>
-              <strong>Mediator:</strong> {forces[selectedForce].mediator}
-            </div>
-          </div>
-          <p className="text-sm">{forces[selectedForce].description}</p>
-        </div>
-      </div>
-    </div>
-  );
-};
-
-const ManualContent = ({ course, courseId, courseDisplay, itemConfig, isStaffView, devMode, AIAccordion, onAIAccordionContent }) => {
-
-  return (
-    <div className="space-y-6">
-      {/* Header */}
-      <div className="text-center">
-        <h1 className="text-4xl font-bold text-gray-900 mb-2">
-          Particle Physics
-        </h1>
-        <p className="text-lg text-gray-600">
-          Elementary particles and fundamental forces
-        </p>
-      </div>
-
-      {AIAccordion ? (
-        <div className="my-8">
-          <AIAccordion className="space-y-0">
-
-            <AIAccordion.Item value="introduction" title="Introduction to Particle Physics" onAskAI={onAIAccordionContent}>
-              <div className="mt-4">
-            <blockquote className="italic text-gray-700 mb-4 border-l-4 border-blue-500 pl-4">
-              "The stumbling way in which even the ablest of the scientists in every generation 
-              have had to fight through thickets of erroneous observations, misleading generalizations, 
-              inadequate formulations, and unconscious prejudice is rarely appreciated by those who 
-              obtain their scientific knowledge from textbooks."
-              <footer className="text-right mt-2">— James Bryant Conant</footer>
-            </blockquote>
-            
-            <p className="mb-4">
-              The concept that matter is composed of elementary building blocks originated with 
-              Democritus (circa 500 BCE). By the early 1800s, with acceptance of Dalton's atomic 
-              theory, the atom was considered to be elementary. Indeed, the term element is still 
-              used when referring to the 103 or so different known atoms.
-            </p>
-            
-            <p className="mb-4">
-              By the early 1900s, the discovery of the electron and the basic subatomic structure 
-              of the atom indicated that the electron, proton, and neutron were the elementary particles. 
-              By the mid 1930s, the photon, positron, and neutrino were also considered to be elementary.
-            </p>
-            
-            <p className="mb-4">
-              Since 1970, the existence of over 300 such particles has been firmly established, and 
-              several models describing the relations among them have been developed. The question 
-              arises then, what particles are elementary? It is this question that challenges 
-              participants in the field of physics known as <strong>elementary particle physics</strong>.
-            </p>
-          </div>
-            </AIAccordion.Item>
-
-            <AIAccordion.Item value="detectors" title="Particle Detectors" onAskAI={onAIAccordionContent}>
-              <div className="mt-4">
-            <p className="mb-4">
-              Subatomic particles are far too small and move too fast to be observed directly. 
-              Also, most elementary particles decay into smaller particles very quickly – i.e. 
-              10⁻²⁴ to 10⁻⁹ s. In order for a detector to sense a particle, there must be an 
-              interaction between the particle and the material of which the detector is made.
-            </p>
-            
-            <h3 className="text-xl font-semibold mb-3">Cloud Chamber</h3>
-            <p className="mb-4">
-              The cloud chamber was invented in 1911 by Charles Wilson, a Scottish physicist. 
-              Wilson found that in a gas supersaturated with a vapour, the vapour will condense 
-              into droplets around the trajectories of charged ions as they pass through the gas. 
-              The ions leave behind trails of droplets which can be photographed.
-            </p>
-            
-            <div className="mb-4">
-              <CloudChamberComponent />
-            </div>
-            
-            <p className="mb-4">
-              Carefully timed photographs record the paths of the resulting bubble trails. 
-              Frequently a magnetic field is applied across the chamber, bending the paths 
-              of the charged particles. Positive particles are curved in one direction, 
-              negative particles in the other.
-            </p>
-            
-            <h3 className="text-xl font-semibold mb-3">Bubble Chamber</h3>
-            <p className="mb-4">
-              In the bubble chamber, liquid propane, hydrogen, helium, and xenon are all used. 
-              However, liquid hydrogen is used most commonly since the hydrogen nuclei provide 
-              target protons for collisions. The liquid hydrogen must be kept below –252.8°C 
-              to remain liquid.
-            </p>
-            
-            <p className="mb-4">
-              If the pressure in the liquid hydrogen is suddenly lowered, however, the hydrogen 
-              boils. If a high-speed charged particle passes through the hydrogen at exactly 
-              the same instant, hydrogen ions are formed, and the hydrogen boils a few thousandths 
-              of a second sooner around these ions than in the rest of the container.
-            </p>
-            
-            <div className="bg-yellow-50 p-4 rounded">
-              <p className="text-sm">
-                <strong>Note:</strong> Both cloud and bubble chambers show tracks of charged particles 
-                only. Neutral particles (neutrons, neutrinos, photons) leave no visible tracks but 
-                can be detected indirectly through their interactions with charged particles.
-              </p>
-            </div>
-          </div>
-            </AIAccordion.Item>
-
-            <AIAccordion.Item value="antiparticles" title="Antiparticles and Pair Production" onAskAI={onAIAccordionContent}>
-              <div className="mt-4">
-            <p className="mb-4">
-              Carl Anderson was the first to observe the positron. In his experiment, high-energy 
-              cosmic rays, consisting of highly energetic gamma ray photons, passed through a cloud 
-              chamber. When these photons collided with the nuclei within a thin lead plate, electrons 
-              and positrons were created simultaneously in a process called <strong>pair production</strong>.
-            </p>
-            
-            <BlockMath math="\\gamma \\rightarrow e^- + e^+" />
-            
-            <p className="mb-4">
-              For electron-positron pair production to occur two things must happen. First, a photon 
-              must collide with a nucleus causing the photon's energy to be transformed into particles 
-              – i.e. a photon cannot spontaneously decay into a pair. Second, the conservation of 
-              mass-energy requires that the minimum photon energy must be equal to the rest mass 
-              energy of an electron plus a positron.
-            </p>
-            
-            <div className="mb-4">
-              <PairProductionComponent />
-            </div>
-            
-            <h3 className="text-xl font-semibold mb-3">Pair Annihilation</h3>
-            <p className="mb-4">
-              If positrons are formed in β⁺ decay and in pair production, why are they not normally 
-              found in nature? The positron finds itself in the company of many electrons. Under 
-              normal conditions, a positron will collide with an electron within a millionth of a second.
-            </p>
-            
-            <p className="mb-4">
-              When particle meets antiparticle they <strong>annihilate</strong> one another and energy 
-              in the form of photons is emitted. This process is known as pair annihilation, the direct 
-              conversion of mass into electromagnetic energy.
-            </p>
-            
-            <BlockMath math="e^- + e^+ \\rightarrow \\gamma + \\gamma" />
-            
-            <p className="mb-4">
-              The conservation laws predict that two photons are emitted in opposite directions and 
-              with opposite spins. This has been verified experimentally.
-            </p>
-            
-            <div className="bg-blue-50 p-4 rounded">
-              <p className="mb-2"><strong>Antimatter:</strong></p>
-              <p className="text-sm">
-                Physicists began to speculate about other kinds of antiparticles. It was possible 
-                to imagine a world of antimatter, where positrons moved in Bohr orbits around nuclei 
-                containing negatively charged antiprotons. However, if antimatter and ordinary matter 
-                came into contact, they would annihilate each other with an explosive release of energy.
-              </p>
-            </div>
-          </div>
-            </AIAccordion.Item>
-
-            <AIAccordion.Item value="example1" title="Minimum Energy for Pair Production" theme="green" onAskAI={onAIAccordionContent}>
-              <div className="mt-4">
-            <p className="font-semibold mb-3">
-              What is the minimum frequency of a photon required to produce a stationary electron-positron pair?
-            </p>
-            
-            <div className="bg-gray-100 p-4 rounded">
-              <p className="mb-2"><strong>Step 1:</strong> Calculate the rest energy of an electron/positron using E = mc²</p>
-              <BlockMath math="E = m_e c^2 = (9.10938 \\times 10^{-31} \\text{ kg})(2.99792 \\times 10^8 \\text{ m/s})^2" />
-              <BlockMath math="E = 8.18710 \\times 10^{-14} \\text{ J}" />
-              
-              <p className="mb-2 mt-4"><strong>Step 2:</strong> For an electron and a positron to be created, the photon must have a minimum energy of:</p>
-              <BlockMath math="E_{\\text{total}} = 2 \\times 8.18710 \\times 10^{-14} \\text{ J} = 1.63742 \\times 10^{-13} \\text{ J}" />
-              
-              <p className="mb-2 mt-4"><strong>Step 3:</strong> Calculate the frequency of the photon using E = hf</p>
-              <BlockMath math="f = \\frac{E}{h} = \\frac{2(8.18710 \\times 10^{-14} \\text{ J})}{6.62607 \\times 10^{-34} \\text{ J·s}}" />
-              <BlockMath math="f = 2.471 \\times 10^{20} \\text{ Hz}" />
-            </div>
-            
-            <p className="mt-4 text-sm text-gray-600">
-              This corresponds to a gamma ray with wavelength of about 1.2 × 10⁻¹² m, 
-              which is much shorter than visible light wavelengths.
-            </p>
-          </div>
-            </AIAccordion.Item>
-
-            <AIAccordion.Item value="forces" title="Nuclear Forces" onAskAI={onAIAccordionContent}>
-              <div className="mt-4">
-            <p className="mb-4">
-              Soon after the nucleus was discovered there arose an obvious question: Since a group 
-              of positively charge particles must repel each other, what holds the nucleus together? 
-              A simple calculation of the repulsion between two protons separated by a distance that 
-              puts them just about in contact in the nucleus (≈ 10⁻¹⁵ m) yields a repulsion value 
-              of around 230 N.
-            </p>
-            
-            <p className="mb-4">
-              By 1925, there was recognition that a new kind of force was needed. The <strong>strong 
-              nuclear force</strong> binds neutrons and protons together to form nuclei. It has an 
-              effective range of 1.0 × 10⁻¹⁵ m and can have energies of as much as 100 MeV.
-            </p>
-            
-            <div className="mb-4">
-              <ForcesComponent />
-            </div>
-            
-            <h3 className="text-xl font-semibold mb-3">Properties of the Strong Force</h3>
-            <ul className="list-disc list-inside mb-4 space-y-2">
-              <li>Attractive for distances around 1.0 × 10⁻¹⁵ m</li>
-              <li>Repulsive at distances less than 0.5 × 10⁻¹⁵ m (nucleons cannot occupy same space)</li>
-              <li>About 100 times stronger than electromagnetic force</li>
-              <li>10³⁸ times stronger than gravitational force</li>
-              <li>Has very short effective range</li>
-            </ul>
-            
-            <h3 className="text-xl font-semibold mb-3">Why Some Nuclei Are Unstable</h3>
-            <ol className="list-decimal list-inside space-y-2">
-              <li>
-                <strong>Range limitation:</strong> The strong force has a very short effective range. 
-                As nuclei get larger, the distance between furthest protons increases, eventually 
-                becoming too large for the strong force to overcome electrostatic repulsion.
-              </li>
-              <li>
-                <strong>Weak nuclear force:</strong> Some nuclei are unstable due to the action 
-                of the weak nuclear force, which explains how neutrons can convert to protons 
-                and vice versa (beta decay).
-              </li>
-            </ol>
-            
-            <div className="mt-4 bg-blue-50 p-4 rounded">
-              <p className="text-sm">
-                <strong>Note:</strong> The weak nuclear force, discovered by Enrico Fermi in 1934, 
-                is responsible for beta decay processes and neutrino interactions. It is much weaker 
-                than the strong and electromagnetic forces but stronger than gravity.
-              </p>
-            </div>
-          </div>
-            </AIAccordion.Item>
-
-            <AIAccordion.Item value="example2" title="Force Between Protons" theme="green" onAskAI={onAIAccordionContent}>
-              <div className="mt-4">
-            <p className="font-semibold mb-3">
-              Calculate the electrostatic repulsion force between two protons separated by 2.0 × 10⁻¹⁵ m 
-              (typical nuclear dimension).
-            </p>
-            
-            <div className="bg-gray-100 p-4 rounded">
-              <p className="mb-2"><strong>Given:</strong></p>
-              <ul className="list-disc list-inside mb-4">
-                <li>Distance: r = 2.0 × 10⁻¹⁵ m</li>
-                <li>Charge of proton: e = 1.602 × 10⁻¹⁹ C</li>
-                <li>Coulomb's constant: k = 8.99 × 10⁹ N·m²/C²</li>
-              </ul>
-              
-              <p className="mb-2"><strong>Using Coulomb's Law:</strong></p>
-              <BlockMath math="F = k \\frac{q_1 q_2}{r^2}" />
-              
-              <BlockMath math="F = (8.99 \\times 10^9) \\frac{(1.602 \\times 10^{-19})^2}{(2.0 \\times 10^{-15})^2}" />
-              
-              <BlockMath math="F = (8.99 \\times 10^9) \\frac{2.566 \\times 10^{-38}}{4.0 \\times 10^{-30}}" />
-              
-              <BlockMath math="F = 57.6 \\text{ N}" />
-            </div>
-            
-            <p className="mt-4 text-sm text-gray-600">
-              This enormous repulsive force (considering the tiny mass of a proton) demonstrates 
-              why the strong nuclear force must be much stronger than the electromagnetic force 
-              to hold the nucleus together.
-            </p>
-          </div>
-            </AIAccordion.Item>
-
-          </AIAccordion>
-        </div>
-      ) : (
-        <div className="my-8 p-6 bg-gray-50 rounded-lg border border-gray-200">
-          <p className="text-gray-600 text-center">
-            This lesson content is optimized for AI interaction. Please ensure the AIAccordion component is available.
-          </p>
-        </div>
-      )}
-
-      {/* Key Takeaways Summary */}
-      <div className="my-8 p-6 bg-gray-100 rounded-lg border border-gray-300">
-        <h3 className="text-xl font-semibold text-gray-800 mb-4">Key Takeaways</h3>
-        <div className="grid grid-cols-1 md:grid-cols-2 gap-6">
-          <div>
-            <h4 className="font-semibold text-blue-800 mb-3">Particle Detection & Discovery</h4>
-            <ul className="list-disc list-inside space-y-2 text-sm">
-              <li>Elementary particle physics studies the fundamental building blocks of matter</li>
-              <li>Over 300 subatomic particles have been discovered since the 1930s</li>
-              <li>Cloud chambers show particle tracks as vapor condensation trails around ions</li>
-              <li>Bubble chambers use superheated liquids that boil around charged particle tracks</li>
-              <li>Only charged particles leave visible tracks; neutral particles are detected indirectly</li>
-            </ul>
-          </div>
-          
-          <div>
-            <h4 className="font-semibold text-green-800 mb-3">Antiparticles & Pair Production</h4>
-            <ul className="list-disc list-inside space-y-2 text-sm">
-              <li>Carl Anderson discovered the positron through cosmic ray experiments in cloud chambers</li>
-              <li>Pair production: high-energy photon creates electron-positron pair near nucleus</li>
-              <li>Minimum energy for pair production: <InlineMath math="E = 2m_e c^2 = 1.022 \text{ MeV}" /></li>
-              <li>Pair annihilation: electron and positron destroy each other, producing two gamma rays</li>
-              <li>Antiparticles have same mass but opposite charge of their corresponding particles</li>
-            </ul>
-          </div>
-          
-          <div>
-            <h4 className="font-semibold text-purple-800 mb-3">Fundamental Forces</h4>
-            <ul className="list-disc list-inside space-y-2 text-sm">
-              <li>Strong nuclear force holds nucleus together despite proton-proton repulsion</li>
-              <li>Strong force: strongest force, range ≈ 10⁻¹⁵ m, attractive at nuclear distances</li>
-              <li>Four fundamental forces: strong, electromagnetic, weak nuclear, gravitational</li>
-              <li>Nuclear instability arises from limited range of strong force and weak force effects</li>
-            </ul>
-          </div>
-          
-          <div>
-            <h4 className="font-semibold text-orange-800 mb-3">Energy & Calculations</h4>
-            <ul className="list-disc list-inside space-y-2 text-sm">
-              <li>Particle detectors use interactions between particles and detector materials to track particle paths</li>
-              <li>High-energy physics requires relativistic calculations and mass-energy equivalence</li>
-              <li>Electromagnetic repulsion between protons requires strong force to overcome in nucleus</li>
-              <li>Particle physics calculations often involve extremely large energies and small distances</li>
-            </ul>
-          </div>
-        </div>
-      </div>
-    </div>
-  );
-};
-
-=======
-import React, { useState } from 'react';
-import 'katex/dist/katex.min.css';
-import { InlineMath, BlockMath } from 'react-katex';
-import SlideshowKnowledgeCheck from '../../../../components/assessments/SlideshowKnowledgeCheck';
-
-// Interactive Cloud Chamber Component
-const CloudChamberComponent = () => {
-  const [isActive, setIsActive] = useState(false);
-  const [particles, setParticles] = useState([]);
-  const [particleType, setParticleType] = useState('alpha');
-  
-  const particleTypes = {
-    alpha: { name: 'Alpha (α)', color: '#FF6B6B', thickness: 4, length: 30, charge: '+2' },
-    beta: { name: 'Beta (β)', color: '#4ECDC4', thickness: 2, length: 80, charge: '-1' },
-    gamma: { name: 'Gamma (γ)', color: '#9B59B6', thickness: 1, length: 150, charge: '0' }
-  };
-  
-  const startDetection = () => {
-    setIsActive(true);
-    const newParticles = [];
-    for (let i = 0; i < 5; i++) {
-      const selectedType = particleTypes[particleType];
-      newParticles.push({
-        id: i,
-        type: particleType,
-        x1: 50 + Math.random() * 100,
-        y1: 50 + Math.random() * 100,
-        x2: 50 + Math.random() * 100 + selectedType.length,
-        y2: 50 + Math.random() * 100 + Math.random() * 50,
-        color: selectedType.color,
-        thickness: selectedType.thickness
-      });
-    }
-    setParticles(newParticles);
-    
-    setTimeout(() => {
-      setIsActive(false);
-      setParticles([]);
-    }, 3000);
-  };
-  
-  return (
-    <div className="bg-gray-900 p-6 rounded-lg border border-gray-300">
-      <h4 className="text-white font-semibold mb-4 text-center">Cloud Chamber Simulation</h4>
-      
-      <div className="mb-4 flex flex-wrap gap-4 justify-center">
-        <select
-          value={particleType}
-          onChange={(e) => setParticleType(e.target.value)}
-          className="p-2 rounded bg-gray-700 text-white border border-gray-600"
-        >
-          {Object.entries(particleTypes).map(([key, type]) => (
-            <option key={key} value={key}>
-              {type.name} particles
-            </option>
-          ))}
-        </select>
-        
-        <button
-          onClick={startDetection}
-          disabled={isActive}
-          className={`px-4 py-2 rounded font-semibold ${
-            isActive 
-              ? 'bg-gray-600 text-gray-400 cursor-not-allowed' 
-              : 'bg-blue-600 text-white hover:bg-blue-700'
-          }`}
-        >
-          {isActive ? 'Detecting...' : 'Start Detection'}
-        </button>
-      </div>
-      
-      <div className="bg-black rounded p-4 mb-4">
-        <svg width="400" height="300">
-          {/* Chamber walls */}
-          <rect x="10" y="10" width="380" height="280" fill="none" stroke="#666" strokeWidth="2" />
-          
-          {/* Radioactive source */}
-          <circle cx="50" cy="50" r="8" fill="#FFD700" />
-          <text x="65" y="55" fill="#FFD700" fontSize="12">Source</text>
-          
-          {/* Particle tracks */}
-          {particles.map((particle) => (
-            <line
-              key={particle.id}
-              x1={particle.x1}
-              y1={particle.y1}
-              x2={particle.x2}
-              y2={particle.y2}
-              stroke={particle.color}
-              strokeWidth={particle.thickness}
-              opacity={isActive ? 1 : 0}
-              className="transition-opacity duration-500"
-            />
-          ))}
-          
-          {/* Vapor condensation effect */}
-          {isActive && (
-            <g>
-              {Array.from({ length: 20 }).map((_, i) => (
-                <circle
-                  key={i}
-                  cx={Math.random() * 380 + 10}
-                  cy={Math.random() * 280 + 10}
-                  r="1"
-                  fill="#ADD8E6"
-                  opacity="0.6"
-                />
-              ))}
-            </g>
-          )}
-        </svg>
-      </div>
-      
-      <div className="bg-gray-800 p-4 rounded text-white text-sm">
-        <h5 className="font-semibold mb-2">How it works:</h5>
-        <ul className="list-disc list-inside space-y-1">
-          <li>Supersaturated alcohol vapor condenses around charged particles</li>
-          <li>Different particles leave different track characteristics</li>
-          <li>Alpha: Short, thick tracks (high ionization, low penetration)</li>
-          <li>Beta: Longer, thinner tracks (moderate ionization)</li>
-          <li>Gamma: Very faint tracks (low ionization, high penetration)</li>
-        </ul>
-      </div>
-    </div>
-  );
-};
-
-// Interactive Pair Production/Annihilation Component
-const PairProductionComponent = () => {
-  const [mode, setMode] = useState('production');
-  const [showAnimation, setShowAnimation] = useState(false);
-  
-  const startAnimation = () => {
-    setShowAnimation(true);
-    setTimeout(() => setShowAnimation(false), 2000);
-  };
-  
-  return (
-    <div className="bg-gray-900 p-6 rounded-lg border border-gray-300">
-      <h4 className="text-white font-semibold mb-4 text-center">Pair Production & Annihilation</h4>
-      
-      <div className="mb-4 flex justify-center gap-4">
-        <button
-          onClick={() => setMode('production')}
-          className={`px-4 py-2 rounded ${
-            mode === 'production' ? 'bg-blue-600 text-white' : 'bg-gray-600 text-gray-300'
-          }`}
-        >
-          Pair Production
-        </button>
-        <button
-          onClick={() => setMode('annihilation')}
-          className={`px-4 py-2 rounded ${
-            mode === 'annihilation' ? 'bg-blue-600 text-white' : 'bg-gray-600 text-gray-300'
-          }`}
-        >
-          Pair Annihilation
-        </button>
-      </div>
-      
-      <div className="bg-black rounded p-4 mb-4">
-        <svg width="500" height="200">
-          {mode === 'production' ? (
-            // Pair Production
-            <g>
-              <text x="250" y="20" fill="#FFF" fontSize="14" textAnchor="middle">
-                Pair Production: γ → e⁻ + e⁺
-              </text>
-              
-              {/* Nucleus */}
-              <circle cx="250" cy="100" r="15" fill="#FFD700" />
-              <text x="250" y="130" fill="#FFD700" fontSize="12" textAnchor="middle">Nucleus</text>
-              
-              {/* Incoming photon */}
-              <line
-                x1={showAnimation ? 200 : 50}
-                y1="100"
-                x2={showAnimation ? 235 : 200}
-                y2="100"
-                stroke="#9B59B6"
-                strokeWidth="3"
-                className="transition-all duration-1000"
-              />
-              <text x="125" y="85" fill="#9B59B6" fontSize="12" textAnchor="middle">γ-ray</text>
-              
-              {/* Outgoing particles */}
-              {showAnimation && (
-                <g>
-                  {/* Electron */}
-                  <circle cx="300" cy="80" r="5" fill="#4ECDC4" />
-                  <text x="320" y="85" fill="#4ECDC4" fontSize="12">e⁻</text>
-                  
-                  {/* Positron */}
-                  <circle cx="300" cy="120" r="5" fill="#FF6B6B" />
-                  <text x="320" y="125" fill="#FF6B6B" fontSize="12">e⁺</text>
-                  
-                  {/* Spiral tracks in magnetic field */}
-                  <path
-                    d="M 265 80 Q 280 70 295 80 Q 310 90 325 80"
-                    fill="none"
-                    stroke="#4ECDC4"
-                    strokeWidth="2"
-                  />
-                  <path
-                    d="M 265 120 Q 280 130 295 120 Q 310 110 325 120"
-                    fill="none"
-                    stroke="#FF6B6B"
-                    strokeWidth="2"
-                  />
-                </g>
-              )}
-            </g>
-          ) : (
-            // Pair Annihilation
-            <g>
-              <text x="250" y="20" fill="#FFF" fontSize="14" textAnchor="middle">
-                Pair Annihilation: e⁻ + e⁺ → γ + γ
-              </text>
-              
-              {/* Incoming particles */}
-              <circle
-                cx={showAnimation ? 220 : 100}
-                cy="80"
-                r="5"
-                fill="#4ECDC4"
-                className="transition-all duration-1000"
-              />
-              <text x="80" y="85" fill="#4ECDC4" fontSize="12">e⁻</text>
-              
-              <circle
-                cx={showAnimation ? 280 : 400}
-                cy="120"
-                r="5"
-                fill="#FF6B6B"
-                className="transition-all duration-1000"
-              />
-              <text x="420" y="125" fill="#FF6B6B" fontSize="12">e⁺</text>
-              
-              {/* Annihilation point */}
-              {showAnimation && (
-                <g>
-                  <circle cx="250" cy="100" r="8" fill="#FFFFFF" opacity="0.8" />
-                  
-                  {/* Outgoing photons */}
-                  <line x1="250" y1="100" x2="350" y2="60" stroke="#9B59B6" strokeWidth="3" />
-                  <line x1="250" y1="100" x2="150" y2="140" stroke="#9B59B6" strokeWidth="3" />
-                  
-                  <text x="360" y="65" fill="#9B59B6" fontSize="12">γ</text>
-                  <text x="130" y="145" fill="#9B59B6" fontSize="12">γ</text>
-                </g>
-              )}
-            </g>
-          )}
-        </svg>
-      </div>
-      
-      <div className="text-center mb-4">
-        <button
-          onClick={startAnimation}
-          className="px-4 py-2 bg-purple-600 text-white rounded hover:bg-purple-700"
-        >
-          Animate {mode === 'production' ? 'Production' : 'Annihilation'}
-        </button>
-      </div>
-      
-      <div className="bg-gray-800 p-4 rounded text-white text-sm">
-        {mode === 'production' ? (
-          <div>
-            <p className="mb-2"><strong>Pair Production Requirements:</strong></p>
-            <ul className="list-disc list-inside space-y-1">
-              <li>Minimum photon energy: <InlineMath math="E = 2m_e c^2 = 1.022 \text{ MeV}" /></li>
-              <li>Must occur near nucleus for momentum conservation</li>
-              <li>Creates electron-positron pair simultaneously</li>
-            </ul>
-          </div>
-        ) : (
-          <div>
-            <p className="mb-2"><strong>Pair Annihilation Features:</strong></p>
-            <ul className="list-disc list-inside space-y-1">
-              <li>Complete conversion of mass to energy</li>
-              <li>Usually produces two 511 keV photons</li>
-              <li>Photons emitted in opposite directions</li>
-              <li>Basis for PET scan medical imaging</li>
-            </ul>
-          </div>
-        )}
-      </div>
-    </div>
-  );
-};
-
-// Forces Comparison Component
-const ForcesComponent = () => {
-  const [selectedForce, setSelectedForce] = useState('strong');
-  
-  const forces = {
-    strong: {
-      name: 'Strong Nuclear Force',
-      strength: '10⁴',
-      range: '≈ 10⁻¹⁵ m',
-      mediator: 'Gluons',
-      color: '#FF6B6B',
-      description: 'Binds quarks into protons/neutrons and holds nucleus together'
-    },
-    electromagnetic: {
-      name: 'Electromagnetic Force',
-      strength: '10²',
-      range: 'Unlimited',
-      mediator: 'Photons',
-      color: '#4ECDC4',
-      description: 'Acts between charged particles, responsible for atoms and chemistry'
-    },
-    weak: {
-      name: 'Weak Nuclear Force',
-      strength: '10⁻²',
-      range: '≈ 10⁻¹⁷ m',
-      mediator: 'W⁺, W⁻, Z⁰ bosons',
-      color: '#9B59B6',
-      description: 'Responsible for beta decay and neutrino interactions'
-    },
-    gravitational: {
-      name: 'Gravitational Force',
-      strength: '10⁻³⁴',
-      range: 'Unlimited',
-      mediator: 'Gravitons (theoretical)',
-      color: '#F39C12',
-      description: 'Weakest force but dominates at large scales due to unlimited range'
-    }
-  };
-  
-  return (
-    <div className="bg-gray-900 p-6 rounded-lg border border-gray-300">
-      <h4 className="text-white font-semibold mb-4 text-center">The Four Fundamental Forces</h4>
-      
-      <div className="mb-4 grid grid-cols-2 md:grid-cols-4 gap-2">
-        {Object.entries(forces).map(([key, force]) => (
-          <button
-            key={key}
-            onClick={() => setSelectedForce(key)}
-            className={`p-2 rounded text-sm font-medium ${
-              selectedForce === key 
-                ? 'text-white' 
-                : 'bg-gray-600 text-gray-300 hover:bg-gray-500'
-            }`}
-            style={selectedForce === key ? { backgroundColor: force.color } : {}}
-          >
-            {force.name.split(' ')[0]}
-          </button>
-        ))}
-      </div>
-      
-      <div className="bg-black rounded p-4 mb-4">
-        <svg width="600" height="300">
-          {/* Force strength comparison */}
-          <text x="300" y="25" fill="#FFF" fontSize="16" textAnchor="middle" fontWeight="bold">
-            Relative Force Strengths
-          </text>
-          
-          {/* Logarithmic scale */}
-          <line x1="50" y1="250" x2="550" y2="250" stroke="#FFF" strokeWidth="2" />
-          
-          {Object.entries(forces).map(([key, force], index) => {
-            const strength = parseFloat(force.strength.replace('10', ''));
-            const logStrength = Math.log10(Math.pow(10, strength));
-            const barHeight = Math.max(10, (logStrength + 34) * 5);
-            const x = 80 + index * 120;
-            const isSelected = selectedForce === key;
-            
-            return (
-              <g key={key}>
-                <rect
-                  x={x}
-                  y={250 - barHeight}
-                  width="60"
-                  height={barHeight}
-                  fill={isSelected ? force.color : '#555'}
-                  stroke={force.color}
-                  strokeWidth={isSelected ? 3 : 1}
-                />
-                <text
-                  x={x + 30}
-                  y={270}
-                  fill={isSelected ? force.color : '#AAA'}
-                  fontSize="10"
-                  textAnchor="middle"
-                  fontWeight={isSelected ? 'bold' : 'normal'}
-                >
-                  {force.name.split(' ')[0]}
-                </text>
-                <text
-                  x={x + 30}
-                  y={250 - barHeight - 10}
-                  fill={force.color}
-                  fontSize="12"
-                  textAnchor="middle"
-                >
-                  {force.strength}
-                </text>
-              </g>
-            );
-          })}
-        </svg>
-      </div>
-      
-      <div className="bg-gray-800 p-4 rounded">
-        <div className="text-white">
-          <h5 className="font-semibold mb-2" style={{ color: forces[selectedForce].color }}>
-            {forces[selectedForce].name}
-          </h5>
-          <div className="grid grid-cols-1 md:grid-cols-3 gap-4 mb-3">
-            <div>
-              <strong>Relative Strength:</strong> {forces[selectedForce].strength}
-            </div>
-            <div>
-              <strong>Range:</strong> {forces[selectedForce].range}
-            </div>
-            <div>
-              <strong>Mediator:</strong> {forces[selectedForce].mediator}
-            </div>
-          </div>
-          <p className="text-sm">{forces[selectedForce].description}</p>
-        </div>
-      </div>
-    </div>
-  );
-};
-
-const ManualContent = ({ course, courseId, courseDisplay, itemConfig, isStaffView, devMode, AIAccordion, onAIAccordionContent }) => {
-
-  return (
-    <div className="space-y-6">
-      {/* Header */}
-      <div className="text-center">
-        <h1 className="text-4xl font-bold text-gray-900 mb-2">
-          Particle Physics
-        </h1>
-        <p className="text-lg text-gray-600">
-          Elementary particles and fundamental forces
-        </p>
-      </div>
-
-      {/* Slideshow Knowledge Check */}
-      <SlideshowKnowledgeCheck
-        courseId={courseId}
-        lessonPath="70-particle-physics"
-        course={course}
-        itemConfig={itemConfig}
-        questions={[
-          {
-            type: 'multiple-choice',
-            questionId: 'course2_70_question1',
-            title: 'Question 1: Bubble vs Cloud Chambers'
-          },
-          {
-            type: 'multiple-choice',
-            questionId: 'course2_70_question2',
-            title: 'Question 2: Particle Visibility in Bubble Chambers'
-          },
-          {
-            type: 'multiple-choice',
-            questionId: 'course2_70_question3',
-            title: 'Question 3: Magnetic Fields in Detection'
-          },
-          {
-            type: 'multiple-choice',
-            questionId: 'course2_70_question4',
-            title: 'Question 4: Alpha vs Proton Tracks'
-          },
-          {
-            type: 'multiple-choice',
-            questionId: 'course2_70_question5',
-            title: 'Question 5: Proton vs Electron Tracks'
-          },
-          {
-            type: 'multiple-choice',
-            questionId: 'course2_70_question6',
-            title: 'Question 6: Psi Particle Mass Conversion'
-          },
-          {
-            type: 'multiple-choice',
-            questionId: 'course2_70_question7',
-            title: 'Question 7: Neutrino Energy from Beta Decay'
-          },
-          {
-            type: 'multiple-choice',
-            questionId: 'course2_70_question8',
-            title: 'Question 8: Beta Decay Electron Energy'
-          },
-          {
-            type: 'multiple-choice',
-            questionId: 'course2_70_question9',
-            title: 'Question 9: Positron Emission Neutrino Energy'
-          },
-          {
-            type: 'multiple-choice',
-            questionId: 'course2_70_question10',
-            title: 'Question 10: Neutron-Antineutron Pair Production'
-          },
-          {
-            type: 'multiple-choice',
-            questionId: 'course2_70_question11',
-            title: 'Question 11: Electron-Positron Pair Production'
-          },
-          {
-            type: 'multiple-choice',
-            questionId: 'course2_70_question12',
-            title: 'Question 12: Annihilation Photon Wavelength'
-          },
-          {
-            type: 'multiple-choice',
-            questionId: 'course2_70_question13',
-            title: 'Question 13: Conservation Laws in Interactions'
-          },
-          {
-            type: 'multiple-choice',
-            questionId: 'course2_70_question14',
-            title: 'Question 14: Proton-Proton Attraction'
-          },
-          {
-            type: 'multiple-choice',
-            questionId: 'course2_70_question15',
-            title: 'Question 15: Fundamental Force Strengths'
-          },
-          {
-            type: 'multiple-choice',
-            questionId: 'course2_70_question16',
-            title: 'Question 16: Quantum Field Theory Forces'
-          }
-        ]}
-        title="⚛️ Particle Physics Knowledge Check"
-        subtitle="Test your understanding of particle detection, decay processes, and fundamental forces"
-      />
-
-      {AIAccordion ? (
-        <div className="my-8">
-          <AIAccordion className="space-y-0">
-
-            <AIAccordion.Item value="introduction" title="Introduction to Particle Physics" onAskAI={onAIAccordionContent}>
-              <div className="mt-4">
-            <blockquote className="italic text-gray-700 mb-4 border-l-4 border-blue-500 pl-4">
-              "The stumbling way in which even the ablest of the scientists in every generation 
-              have had to fight through thickets of erroneous observations, misleading generalizations, 
-              inadequate formulations, and unconscious prejudice is rarely appreciated by those who 
-              obtain their scientific knowledge from textbooks."
-              <footer className="text-right mt-2">— James Bryant Conant</footer>
-            </blockquote>
-            
-            <p className="mb-4">
-              The concept that matter is composed of elementary building blocks originated with 
-              Democritus (circa 500 BCE). By the early 1800s, with acceptance of Dalton's atomic 
-              theory, the atom was considered to be elementary. Indeed, the term element is still 
-              used when referring to the 103 or so different known atoms.
-            </p>
-            
-            <p className="mb-4">
-              By the early 1900s, the discovery of the electron and the basic subatomic structure 
-              of the atom indicated that the electron, proton, and neutron were the elementary particles. 
-              By the mid 1930s, the photon, positron, and neutrino were also considered to be elementary.
-            </p>
-            
-            <p className="mb-4">
-              Since 1970, the existence of over 300 such particles has been firmly established, and 
-              several models describing the relations among them have been developed. The question 
-              arises then, what particles are elementary? It is this question that challenges 
-              participants in the field of physics known as <strong>elementary particle physics</strong>.
-            </p>
-          </div>
-            </AIAccordion.Item>
-
-            <AIAccordion.Item value="detectors" title="Particle Detectors" onAskAI={onAIAccordionContent}>
-              <div className="mt-4">
-            <p className="mb-4">
-              Subatomic particles are far too small and move too fast to be observed directly. 
-              Also, most elementary particles decay into smaller particles very quickly – i.e. 
-              10⁻²⁴ to 10⁻⁹ s. In order for a detector to sense a particle, there must be an 
-              interaction between the particle and the material of which the detector is made.
-            </p>
-            
-            <h3 className="text-xl font-semibold mb-3">Cloud Chamber</h3>
-            <p className="mb-4">
-              The cloud chamber was invented in 1911 by Charles Wilson, a Scottish physicist. 
-              Wilson found that in a gas supersaturated with a vapour, the vapour will condense 
-              into droplets around the trajectories of charged ions as they pass through the gas. 
-              The ions leave behind trails of droplets which can be photographed.
-            </p>
-            
-            <div className="mb-4">
-              <CloudChamberComponent />
-            </div>
-            
-            <p className="mb-4">
-              Carefully timed photographs record the paths of the resulting bubble trails. 
-              Frequently a magnetic field is applied across the chamber, bending the paths 
-              of the charged particles. Positive particles are curved in one direction, 
-              negative particles in the other.
-            </p>
-            
-            <h3 className="text-xl font-semibold mb-3">Bubble Chamber</h3>
-            <p className="mb-4">
-              In the bubble chamber, liquid propane, hydrogen, helium, and xenon are all used. 
-              However, liquid hydrogen is used most commonly since the hydrogen nuclei provide 
-              target protons for collisions. The liquid hydrogen must be kept below –252.8°C 
-              to remain liquid.
-            </p>
-            
-            <p className="mb-4">
-              If the pressure in the liquid hydrogen is suddenly lowered, however, the hydrogen 
-              boils. If a high-speed charged particle passes through the hydrogen at exactly 
-              the same instant, hydrogen ions are formed, and the hydrogen boils a few thousandths 
-              of a second sooner around these ions than in the rest of the container.
-            </p>
-            
-            <div className="bg-yellow-50 p-4 rounded">
-              <p className="text-sm">
-                <strong>Note:</strong> Both cloud and bubble chambers show tracks of charged particles 
-                only. Neutral particles (neutrons, neutrinos, photons) leave no visible tracks but 
-                can be detected indirectly through their interactions with charged particles.
-              </p>
-            </div>
-          </div>
-            </AIAccordion.Item>
-
-            <AIAccordion.Item value="antiparticles" title="Antiparticles and Pair Production" onAskAI={onAIAccordionContent}>
-              <div className="mt-4">
-            <p className="mb-4">
-              Carl Anderson was the first to observe the positron. In his experiment, high-energy 
-              cosmic rays, consisting of highly energetic gamma ray photons, passed through a cloud 
-              chamber. When these photons collided with the nuclei within a thin lead plate, electrons 
-              and positrons were created simultaneously in a process called <strong>pair production</strong>.
-            </p>
-            
-            <BlockMath math="\\gamma \\rightarrow e^- + e^+" />
-            
-            <p className="mb-4">
-              For electron-positron pair production to occur two things must happen. First, a photon 
-              must collide with a nucleus causing the photon's energy to be transformed into particles 
-              – i.e. a photon cannot spontaneously decay into a pair. Second, the conservation of 
-              mass-energy requires that the minimum photon energy must be equal to the rest mass 
-              energy of an electron plus a positron.
-            </p>
-            
-            <div className="mb-4">
-              <PairProductionComponent />
-            </div>
-            
-            <h3 className="text-xl font-semibold mb-3">Pair Annihilation</h3>
-            <p className="mb-4">
-              If positrons are formed in β⁺ decay and in pair production, why are they not normally 
-              found in nature? The positron finds itself in the company of many electrons. Under 
-              normal conditions, a positron will collide with an electron within a millionth of a second.
-            </p>
-            
-            <p className="mb-4">
-              When particle meets antiparticle they <strong>annihilate</strong> one another and energy 
-              in the form of photons is emitted. This process is known as pair annihilation, the direct 
-              conversion of mass into electromagnetic energy.
-            </p>
-            
-            <BlockMath math="e^- + e^+ \\rightarrow \\gamma + \\gamma" />
-            
-            <p className="mb-4">
-              The conservation laws predict that two photons are emitted in opposite directions and 
-              with opposite spins. This has been verified experimentally.
-            </p>
-            
-            <div className="bg-blue-50 p-4 rounded">
-              <p className="mb-2"><strong>Antimatter:</strong></p>
-              <p className="text-sm">
-                Physicists began to speculate about other kinds of antiparticles. It was possible 
-                to imagine a world of antimatter, where positrons moved in Bohr orbits around nuclei 
-                containing negatively charged antiprotons. However, if antimatter and ordinary matter 
-                came into contact, they would annihilate each other with an explosive release of energy.
-              </p>
-            </div>
-          </div>
-            </AIAccordion.Item>
-
-            <AIAccordion.Item value="example1" title="Minimum Energy for Pair Production" theme="green" onAskAI={onAIAccordionContent}>
-              <div className="mt-4">
-            <p className="font-semibold mb-3">
-              What is the minimum frequency of a photon required to produce a stationary electron-positron pair?
-            </p>
-            
-            <div className="bg-gray-100 p-4 rounded">
-              <p className="mb-2"><strong>Step 1:</strong> Calculate the rest energy of an electron/positron using E = mc²</p>
-              <BlockMath math="E = m_e c^2 = (9.10938 \\times 10^{-31} \\text{ kg})(2.99792 \\times 10^8 \\text{ m/s})^2" />
-              <BlockMath math="E = 8.18710 \\times 10^{-14} \\text{ J}" />
-              
-              <p className="mb-2 mt-4"><strong>Step 2:</strong> For an electron and a positron to be created, the photon must have a minimum energy of:</p>
-              <BlockMath math="E_{\\text{total}} = 2 \\times 8.18710 \\times 10^{-14} \\text{ J} = 1.63742 \\times 10^{-13} \\text{ J}" />
-              
-              <p className="mb-2 mt-4"><strong>Step 3:</strong> Calculate the frequency of the photon using E = hf</p>
-              <BlockMath math="f = \\frac{E}{h} = \\frac{2(8.18710 \\times 10^{-14} \\text{ J})}{6.62607 \\times 10^{-34} \\text{ J·s}}" />
-              <BlockMath math="f = 2.471 \\times 10^{20} \\text{ Hz}" />
-            </div>
-            
-            <p className="mt-4 text-sm text-gray-600">
-              This corresponds to a gamma ray with wavelength of about 1.2 × 10⁻¹² m, 
-              which is much shorter than visible light wavelengths.
-            </p>
-          </div>
-            </AIAccordion.Item>
-
-            <AIAccordion.Item value="forces" title="Nuclear Forces" onAskAI={onAIAccordionContent}>
-              <div className="mt-4">
-            <p className="mb-4">
-              Soon after the nucleus was discovered there arose an obvious question: Since a group 
-              of positively charge particles must repel each other, what holds the nucleus together? 
-              A simple calculation of the repulsion between two protons separated by a distance that 
-              puts them just about in contact in the nucleus (≈ 10⁻¹⁵ m) yields a repulsion value 
-              of around 230 N.
-            </p>
-            
-            <p className="mb-4">
-              By 1925, there was recognition that a new kind of force was needed. The <strong>strong 
-              nuclear force</strong> binds neutrons and protons together to form nuclei. It has an 
-              effective range of 1.0 × 10⁻¹⁵ m and can have energies of as much as 100 MeV.
-            </p>
-            
-            <div className="mb-4">
-              <ForcesComponent />
-            </div>
-            
-            <h3 className="text-xl font-semibold mb-3">Properties of the Strong Force</h3>
-            <ul className="list-disc list-inside mb-4 space-y-2">
-              <li>Attractive for distances around 1.0 × 10⁻¹⁵ m</li>
-              <li>Repulsive at distances less than 0.5 × 10⁻¹⁵ m (nucleons cannot occupy same space)</li>
-              <li>About 100 times stronger than electromagnetic force</li>
-              <li>10³⁸ times stronger than gravitational force</li>
-              <li>Has very short effective range</li>
-            </ul>
-            
-            <h3 className="text-xl font-semibold mb-3">Why Some Nuclei Are Unstable</h3>
-            <ol className="list-decimal list-inside space-y-2">
-              <li>
-                <strong>Range limitation:</strong> The strong force has a very short effective range. 
-                As nuclei get larger, the distance between furthest protons increases, eventually 
-                becoming too large for the strong force to overcome electrostatic repulsion.
-              </li>
-              <li>
-                <strong>Weak nuclear force:</strong> Some nuclei are unstable due to the action 
-                of the weak nuclear force, which explains how neutrons can convert to protons 
-                and vice versa (beta decay).
-              </li>
-            </ol>
-            
-            <div className="mt-4 bg-blue-50 p-4 rounded">
-              <p className="text-sm">
-                <strong>Note:</strong> The weak nuclear force, discovered by Enrico Fermi in 1934, 
-                is responsible for beta decay processes and neutrino interactions. It is much weaker 
-                than the strong and electromagnetic forces but stronger than gravity.
-              </p>
-            </div>
-          </div>
-            </AIAccordion.Item>
-
-            <AIAccordion.Item value="example2" title="Force Between Protons" theme="green" onAskAI={onAIAccordionContent}>
-              <div className="mt-4">
-            <p className="font-semibold mb-3">
-              Calculate the electrostatic repulsion force between two protons separated by 2.0 × 10⁻¹⁵ m 
-              (typical nuclear dimension).
-            </p>
-            
-            <div className="bg-gray-100 p-4 rounded">
-              <p className="mb-2"><strong>Given:</strong></p>
-              <ul className="list-disc list-inside mb-4">
-                <li>Distance: r = 2.0 × 10⁻¹⁵ m</li>
-                <li>Charge of proton: e = 1.602 × 10⁻¹⁹ C</li>
-                <li>Coulomb's constant: k = 8.99 × 10⁹ N·m²/C²</li>
-              </ul>
-              
-              <p className="mb-2"><strong>Using Coulomb's Law:</strong></p>
-              <BlockMath math="F = k \\frac{q_1 q_2}{r^2}" />
-              
-              <BlockMath math="F = (8.99 \\times 10^9) \\frac{(1.602 \\times 10^{-19})^2}{(2.0 \\times 10^{-15})^2}" />
-              
-              <BlockMath math="F = (8.99 \\times 10^9) \\frac{2.566 \\times 10^{-38}}{4.0 \\times 10^{-30}}" />
-              
-              <BlockMath math="F = 57.6 \\text{ N}" />
-            </div>
-            
-            <p className="mt-4 text-sm text-gray-600">
-              This enormous repulsive force (considering the tiny mass of a proton) demonstrates 
-              why the strong nuclear force must be much stronger than the electromagnetic force 
-              to hold the nucleus together.
-            </p>
-          </div>
-            </AIAccordion.Item>
-
-          </AIAccordion>
-        </div>
-      ) : (
-        <div className="my-8 p-6 bg-gray-50 rounded-lg border border-gray-200">
-          <p className="text-gray-600 text-center">
-            This lesson content is optimized for AI interaction. Please ensure the AIAccordion component is available.
-          </p>
-        </div>
-      )}
-
-      {/* Key Takeaways Summary */}
-      <div className="my-8 p-6 bg-gray-100 rounded-lg border border-gray-300">
-        <h3 className="text-xl font-semibold text-gray-800 mb-4">Key Takeaways</h3>
-        <div className="grid grid-cols-1 md:grid-cols-2 gap-6">
-          <div>
-            <h4 className="font-semibold text-blue-800 mb-3">Particle Detection & Discovery</h4>
-            <ul className="list-disc list-inside space-y-2 text-sm">
-              <li>Elementary particle physics studies the fundamental building blocks of matter</li>
-              <li>Over 300 subatomic particles have been discovered since the 1930s</li>
-              <li>Cloud chambers show particle tracks as vapor condensation trails around ions</li>
-              <li>Bubble chambers use superheated liquids that boil around charged particle tracks</li>
-              <li>Only charged particles leave visible tracks; neutral particles are detected indirectly</li>
-            </ul>
-          </div>
-          
-          <div>
-            <h4 className="font-semibold text-green-800 mb-3">Antiparticles & Pair Production</h4>
-            <ul className="list-disc list-inside space-y-2 text-sm">
-              <li>Carl Anderson discovered the positron through cosmic ray experiments in cloud chambers</li>
-              <li>Pair production: high-energy photon creates electron-positron pair near nucleus</li>
-              <li>Minimum energy for pair production: <InlineMath math="E = 2m_e c^2 = 1.022 \text{ MeV}" /></li>
-              <li>Pair annihilation: electron and positron destroy each other, producing two gamma rays</li>
-              <li>Antiparticles have same mass but opposite charge of their corresponding particles</li>
-            </ul>
-          </div>
-          
-          <div>
-            <h4 className="font-semibold text-purple-800 mb-3">Fundamental Forces</h4>
-            <ul className="list-disc list-inside space-y-2 text-sm">
-              <li>Strong nuclear force holds nucleus together despite proton-proton repulsion</li>
-              <li>Strong force: strongest force, range ≈ 10⁻¹⁵ m, attractive at nuclear distances</li>
-              <li>Four fundamental forces: strong, electromagnetic, weak nuclear, gravitational</li>
-              <li>Nuclear instability arises from limited range of strong force and weak force effects</li>
-            </ul>
-          </div>
-          
-          <div>
-            <h4 className="font-semibold text-orange-800 mb-3">Energy & Calculations</h4>
-            <ul className="list-disc list-inside space-y-2 text-sm">
-              <li>Particle detectors use interactions between particles and detector materials to track particle paths</li>
-              <li>High-energy physics requires relativistic calculations and mass-energy equivalence</li>
-              <li>Electromagnetic repulsion between protons requires strong force to overcome in nucleus</li>
-              <li>Particle physics calculations often involve extremely large energies and small distances</li>
-            </ul>
-          </div>
-        </div>
-      </div>
-    </div>
-  );
-};
-
->>>>>>> 8e2f345e
+
+import React, { useState } from 'react';
+import 'katex/dist/katex.min.css';
+import { InlineMath, BlockMath } from 'react-katex';
+import SlideshowKnowledgeCheck from '../../../../components/assessments/SlideshowKnowledgeCheck';
+
+// Interactive Cloud Chamber Component
+const CloudChamberComponent = () => {
+  const [isActive, setIsActive] = useState(false);
+  const [particles, setParticles] = useState([]);
+  const [particleType, setParticleType] = useState('alpha');
+  
+  const particleTypes = {
+    alpha: { name: 'Alpha (α)', color: '#FF6B6B', thickness: 4, length: 30, charge: '+2' },
+    beta: { name: 'Beta (β)', color: '#4ECDC4', thickness: 2, length: 80, charge: '-1' },
+    gamma: { name: 'Gamma (γ)', color: '#9B59B6', thickness: 1, length: 150, charge: '0' }
+  };
+  
+  const startDetection = () => {
+    setIsActive(true);
+    const newParticles = [];
+    for (let i = 0; i < 5; i++) {
+      const selectedType = particleTypes[particleType];
+      newParticles.push({
+        id: i,
+        type: particleType,
+        x1: 50 + Math.random() * 100,
+        y1: 50 + Math.random() * 100,
+        x2: 50 + Math.random() * 100 + selectedType.length,
+        y2: 50 + Math.random() * 100 + Math.random() * 50,
+        color: selectedType.color,
+        thickness: selectedType.thickness
+      });
+    }
+    setParticles(newParticles);
+    
+    setTimeout(() => {
+      setIsActive(false);
+      setParticles([]);
+    }, 3000);
+  };
+  
+  return (
+    <div className="bg-gray-900 p-6 rounded-lg border border-gray-300">
+      <h4 className="text-white font-semibold mb-4 text-center">Cloud Chamber Simulation</h4>
+      
+      <div className="mb-4 flex flex-wrap gap-4 justify-center">
+        <select
+          value={particleType}
+          onChange={(e) => setParticleType(e.target.value)}
+          className="p-2 rounded bg-gray-700 text-white border border-gray-600"
+        >
+          {Object.entries(particleTypes).map(([key, type]) => (
+            <option key={key} value={key}>
+              {type.name} particles
+            </option>
+          ))}
+        </select>
+        
+        <button
+          onClick={startDetection}
+          disabled={isActive}
+          className={`px-4 py-2 rounded font-semibold ${
+            isActive 
+              ? 'bg-gray-600 text-gray-400 cursor-not-allowed' 
+              : 'bg-blue-600 text-white hover:bg-blue-700'
+          }`}
+        >
+          {isActive ? 'Detecting...' : 'Start Detection'}
+        </button>
+      </div>
+      
+      <div className="bg-black rounded p-4 mb-4">
+        <svg width="400" height="300">
+          {/* Chamber walls */}
+          <rect x="10" y="10" width="380" height="280" fill="none" stroke="#666" strokeWidth="2" />
+          
+          {/* Radioactive source */}
+          <circle cx="50" cy="50" r="8" fill="#FFD700" />
+          <text x="65" y="55" fill="#FFD700" fontSize="12">Source</text>
+          
+          {/* Particle tracks */}
+          {particles.map((particle) => (
+            <line
+              key={particle.id}
+              x1={particle.x1}
+              y1={particle.y1}
+              x2={particle.x2}
+              y2={particle.y2}
+              stroke={particle.color}
+              strokeWidth={particle.thickness}
+              opacity={isActive ? 1 : 0}
+              className="transition-opacity duration-500"
+            />
+          ))}
+          
+          {/* Vapor condensation effect */}
+          {isActive && (
+            <g>
+              {Array.from({ length: 20 }).map((_, i) => (
+                <circle
+                  key={i}
+                  cx={Math.random() * 380 + 10}
+                  cy={Math.random() * 280 + 10}
+                  r="1"
+                  fill="#ADD8E6"
+                  opacity="0.6"
+                />
+              ))}
+            </g>
+          )}
+        </svg>
+      </div>
+      
+      <div className="bg-gray-800 p-4 rounded text-white text-sm">
+        <h5 className="font-semibold mb-2">How it works:</h5>
+        <ul className="list-disc list-inside space-y-1">
+          <li>Supersaturated alcohol vapor condenses around charged particles</li>
+          <li>Different particles leave different track characteristics</li>
+          <li>Alpha: Short, thick tracks (high ionization, low penetration)</li>
+          <li>Beta: Longer, thinner tracks (moderate ionization)</li>
+          <li>Gamma: Very faint tracks (low ionization, high penetration)</li>
+        </ul>
+      </div>
+    </div>
+  );
+};
+
+// Interactive Pair Production/Annihilation Component
+const PairProductionComponent = () => {
+  const [mode, setMode] = useState('production');
+  const [showAnimation, setShowAnimation] = useState(false);
+  
+  const startAnimation = () => {
+    setShowAnimation(true);
+    setTimeout(() => setShowAnimation(false), 2000);
+  };
+  
+  return (
+    <div className="bg-gray-900 p-6 rounded-lg border border-gray-300">
+      <h4 className="text-white font-semibold mb-4 text-center">Pair Production & Annihilation</h4>
+      
+      <div className="mb-4 flex justify-center gap-4">
+        <button
+          onClick={() => setMode('production')}
+          className={`px-4 py-2 rounded ${
+            mode === 'production' ? 'bg-blue-600 text-white' : 'bg-gray-600 text-gray-300'
+          }`}
+        >
+          Pair Production
+        </button>
+        <button
+          onClick={() => setMode('annihilation')}
+          className={`px-4 py-2 rounded ${
+            mode === 'annihilation' ? 'bg-blue-600 text-white' : 'bg-gray-600 text-gray-300'
+          }`}
+        >
+          Pair Annihilation
+        </button>
+      </div>
+      
+      <div className="bg-black rounded p-4 mb-4">
+        <svg width="500" height="200">
+          {mode === 'production' ? (
+            // Pair Production
+            <g>
+              <text x="250" y="20" fill="#FFF" fontSize="14" textAnchor="middle">
+                Pair Production: γ → e⁻ + e⁺
+              </text>
+              
+              {/* Nucleus */}
+              <circle cx="250" cy="100" r="15" fill="#FFD700" />
+              <text x="250" y="130" fill="#FFD700" fontSize="12" textAnchor="middle">Nucleus</text>
+              
+              {/* Incoming photon */}
+              <line
+                x1={showAnimation ? 200 : 50}
+                y1="100"
+                x2={showAnimation ? 235 : 200}
+                y2="100"
+                stroke="#9B59B6"
+                strokeWidth="3"
+                className="transition-all duration-1000"
+              />
+              <text x="125" y="85" fill="#9B59B6" fontSize="12" textAnchor="middle">γ-ray</text>
+              
+              {/* Outgoing particles */}
+              {showAnimation && (
+                <g>
+                  {/* Electron */}
+                  <circle cx="300" cy="80" r="5" fill="#4ECDC4" />
+                  <text x="320" y="85" fill="#4ECDC4" fontSize="12">e⁻</text>
+                  
+                  {/* Positron */}
+                  <circle cx="300" cy="120" r="5" fill="#FF6B6B" />
+                  <text x="320" y="125" fill="#FF6B6B" fontSize="12">e⁺</text>
+                  
+                  {/* Spiral tracks in magnetic field */}
+                  <path
+                    d="M 265 80 Q 280 70 295 80 Q 310 90 325 80"
+                    fill="none"
+                    stroke="#4ECDC4"
+                    strokeWidth="2"
+                  />
+                  <path
+                    d="M 265 120 Q 280 130 295 120 Q 310 110 325 120"
+                    fill="none"
+                    stroke="#FF6B6B"
+                    strokeWidth="2"
+                  />
+                </g>
+              )}
+            </g>
+          ) : (
+            // Pair Annihilation
+            <g>
+              <text x="250" y="20" fill="#FFF" fontSize="14" textAnchor="middle">
+                Pair Annihilation: e⁻ + e⁺ → γ + γ
+              </text>
+              
+              {/* Incoming particles */}
+              <circle
+                cx={showAnimation ? 220 : 100}
+                cy="80"
+                r="5"
+                fill="#4ECDC4"
+                className="transition-all duration-1000"
+              />
+              <text x="80" y="85" fill="#4ECDC4" fontSize="12">e⁻</text>
+              
+              <circle
+                cx={showAnimation ? 280 : 400}
+                cy="120"
+                r="5"
+                fill="#FF6B6B"
+                className="transition-all duration-1000"
+              />
+              <text x="420" y="125" fill="#FF6B6B" fontSize="12">e⁺</text>
+              
+              {/* Annihilation point */}
+              {showAnimation && (
+                <g>
+                  <circle cx="250" cy="100" r="8" fill="#FFFFFF" opacity="0.8" />
+                  
+                  {/* Outgoing photons */}
+                  <line x1="250" y1="100" x2="350" y2="60" stroke="#9B59B6" strokeWidth="3" />
+                  <line x1="250" y1="100" x2="150" y2="140" stroke="#9B59B6" strokeWidth="3" />
+                  
+                  <text x="360" y="65" fill="#9B59B6" fontSize="12">γ</text>
+                  <text x="130" y="145" fill="#9B59B6" fontSize="12">γ</text>
+                </g>
+              )}
+            </g>
+          )}
+        </svg>
+      </div>
+      
+      <div className="text-center mb-4">
+        <button
+          onClick={startAnimation}
+          className="px-4 py-2 bg-purple-600 text-white rounded hover:bg-purple-700"
+        >
+          Animate {mode === 'production' ? 'Production' : 'Annihilation'}
+        </button>
+      </div>
+      
+      <div className="bg-gray-800 p-4 rounded text-white text-sm">
+        {mode === 'production' ? (
+          <div>
+            <p className="mb-2"><strong>Pair Production Requirements:</strong></p>
+            <ul className="list-disc list-inside space-y-1">
+              <li>Minimum photon energy: <InlineMath math="E = 2m_e c^2 = 1.022 \text{ MeV}" /></li>
+              <li>Must occur near nucleus for momentum conservation</li>
+              <li>Creates electron-positron pair simultaneously</li>
+            </ul>
+          </div>
+        ) : (
+          <div>
+            <p className="mb-2"><strong>Pair Annihilation Features:</strong></p>
+            <ul className="list-disc list-inside space-y-1">
+              <li>Complete conversion of mass to energy</li>
+              <li>Usually produces two 511 keV photons</li>
+              <li>Photons emitted in opposite directions</li>
+              <li>Basis for PET scan medical imaging</li>
+            </ul>
+          </div>
+        )}
+      </div>
+    </div>
+  );
+};
+
+// Forces Comparison Component
+const ForcesComponent = () => {
+  const [selectedForce, setSelectedForce] = useState('strong');
+  
+  const forces = {
+    strong: {
+      name: 'Strong Nuclear Force',
+      strength: '10⁴',
+      range: '≈ 10⁻¹⁵ m',
+      mediator: 'Gluons',
+      color: '#FF6B6B',
+      description: 'Binds quarks into protons/neutrons and holds nucleus together'
+    },
+    electromagnetic: {
+      name: 'Electromagnetic Force',
+      strength: '10²',
+      range: 'Unlimited',
+      mediator: 'Photons',
+      color: '#4ECDC4',
+      description: 'Acts between charged particles, responsible for atoms and chemistry'
+    },
+    weak: {
+      name: 'Weak Nuclear Force',
+      strength: '10⁻²',
+      range: '≈ 10⁻¹⁷ m',
+      mediator: 'W⁺, W⁻, Z⁰ bosons',
+      color: '#9B59B6',
+      description: 'Responsible for beta decay and neutrino interactions'
+    },
+    gravitational: {
+      name: 'Gravitational Force',
+      strength: '10⁻³⁴',
+      range: 'Unlimited',
+      mediator: 'Gravitons (theoretical)',
+      color: '#F39C12',
+      description: 'Weakest force but dominates at large scales due to unlimited range'
+    }
+  };
+  
+  return (
+    <div className="bg-gray-900 p-6 rounded-lg border border-gray-300">
+      <h4 className="text-white font-semibold mb-4 text-center">The Four Fundamental Forces</h4>
+      
+      <div className="mb-4 grid grid-cols-2 md:grid-cols-4 gap-2">
+        {Object.entries(forces).map(([key, force]) => (
+          <button
+            key={key}
+            onClick={() => setSelectedForce(key)}
+            className={`p-2 rounded text-sm font-medium ${
+              selectedForce === key 
+                ? 'text-white' 
+                : 'bg-gray-600 text-gray-300 hover:bg-gray-500'
+            }`}
+            style={selectedForce === key ? { backgroundColor: force.color } : {}}
+          >
+            {force.name.split(' ')[0]}
+          </button>
+        ))}
+      </div>
+      
+      <div className="bg-black rounded p-4 mb-4">
+        <svg width="600" height="300">
+          {/* Force strength comparison */}
+          <text x="300" y="25" fill="#FFF" fontSize="16" textAnchor="middle" fontWeight="bold">
+            Relative Force Strengths
+          </text>
+          
+          {/* Logarithmic scale */}
+          <line x1="50" y1="250" x2="550" y2="250" stroke="#FFF" strokeWidth="2" />
+          
+          {Object.entries(forces).map(([key, force], index) => {
+            const strength = parseFloat(force.strength.replace('10', ''));
+            const logStrength = Math.log10(Math.pow(10, strength));
+            const barHeight = Math.max(10, (logStrength + 34) * 5);
+            const x = 80 + index * 120;
+            const isSelected = selectedForce === key;
+            
+            return (
+              <g key={key}>
+                <rect
+                  x={x}
+                  y={250 - barHeight}
+                  width="60"
+                  height={barHeight}
+                  fill={isSelected ? force.color : '#555'}
+                  stroke={force.color}
+                  strokeWidth={isSelected ? 3 : 1}
+                />
+                <text
+                  x={x + 30}
+                  y={270}
+                  fill={isSelected ? force.color : '#AAA'}
+                  fontSize="10"
+                  textAnchor="middle"
+                  fontWeight={isSelected ? 'bold' : 'normal'}
+                >
+                  {force.name.split(' ')[0]}
+                </text>
+                <text
+                  x={x + 30}
+                  y={250 - barHeight - 10}
+                  fill={force.color}
+                  fontSize="12"
+                  textAnchor="middle"
+                >
+                  {force.strength}
+                </text>
+              </g>
+            );
+          })}
+        </svg>
+      </div>
+      
+      <div className="bg-gray-800 p-4 rounded">
+        <div className="text-white">
+          <h5 className="font-semibold mb-2" style={{ color: forces[selectedForce].color }}>
+            {forces[selectedForce].name}
+          </h5>
+          <div className="grid grid-cols-1 md:grid-cols-3 gap-4 mb-3">
+            <div>
+              <strong>Relative Strength:</strong> {forces[selectedForce].strength}
+            </div>
+            <div>
+              <strong>Range:</strong> {forces[selectedForce].range}
+            </div>
+            <div>
+              <strong>Mediator:</strong> {forces[selectedForce].mediator}
+            </div>
+          </div>
+          <p className="text-sm">{forces[selectedForce].description}</p>
+        </div>
+      </div>
+    </div>
+  );
+};
+
+const ManualContent = ({ course, courseId, courseDisplay, itemConfig, isStaffView, devMode, AIAccordion, onAIAccordionContent }) => {
+
+  return (
+    <div className="space-y-6">
+      {/* Header */}
+      <div className="text-center">
+        <h1 className="text-4xl font-bold text-gray-900 mb-2">
+          Particle Physics
+        </h1>
+        <p className="text-lg text-gray-600">
+          Elementary particles and fundamental forces
+        </p>
+      </div>
+
+      {/* Slideshow Knowledge Check */}
+      <SlideshowKnowledgeCheck
+        courseId={courseId}
+        lessonPath="70-particle-physics"
+        course={course}
+        itemConfig={itemConfig}
+        questions={[
+          {
+            type: 'multiple-choice',
+            questionId: 'course2_70_question1',
+            title: 'Question 1: Bubble vs Cloud Chambers'
+          },
+          {
+            type: 'multiple-choice',
+            questionId: 'course2_70_question2',
+            title: 'Question 2: Particle Visibility in Bubble Chambers'
+          },
+          {
+            type: 'multiple-choice',
+            questionId: 'course2_70_question3',
+            title: 'Question 3: Magnetic Fields in Detection'
+          },
+          {
+            type: 'multiple-choice',
+            questionId: 'course2_70_question4',
+            title: 'Question 4: Alpha vs Proton Tracks'
+          },
+          {
+            type: 'multiple-choice',
+            questionId: 'course2_70_question5',
+            title: 'Question 5: Proton vs Electron Tracks'
+          },
+          {
+            type: 'multiple-choice',
+            questionId: 'course2_70_question6',
+            title: 'Question 6: Psi Particle Mass Conversion'
+          },
+          {
+            type: 'multiple-choice',
+            questionId: 'course2_70_question7',
+            title: 'Question 7: Neutrino Energy from Beta Decay'
+          },
+          {
+            type: 'multiple-choice',
+            questionId: 'course2_70_question8',
+            title: 'Question 8: Beta Decay Electron Energy'
+          },
+          {
+            type: 'multiple-choice',
+            questionId: 'course2_70_question9',
+            title: 'Question 9: Positron Emission Neutrino Energy'
+          },
+          {
+            type: 'multiple-choice',
+            questionId: 'course2_70_question10',
+            title: 'Question 10: Neutron-Antineutron Pair Production'
+          },
+          {
+            type: 'multiple-choice',
+            questionId: 'course2_70_question11',
+            title: 'Question 11: Electron-Positron Pair Production'
+          },
+          {
+            type: 'multiple-choice',
+            questionId: 'course2_70_question12',
+            title: 'Question 12: Annihilation Photon Wavelength'
+          },
+          {
+            type: 'multiple-choice',
+            questionId: 'course2_70_question13',
+            title: 'Question 13: Conservation Laws in Interactions'
+          },
+          {
+            type: 'multiple-choice',
+            questionId: 'course2_70_question14',
+            title: 'Question 14: Proton-Proton Attraction'
+          },
+          {
+            type: 'multiple-choice',
+            questionId: 'course2_70_question15',
+            title: 'Question 15: Fundamental Force Strengths'
+          },
+          {
+            type: 'multiple-choice',
+            questionId: 'course2_70_question16',
+            title: 'Question 16: Quantum Field Theory Forces'
+          }
+        ]}
+        title="⚛️ Particle Physics Knowledge Check"
+        subtitle="Test your understanding of particle detection, decay processes, and fundamental forces"
+      />
+
+      {AIAccordion ? (
+        <div className="my-8">
+          <AIAccordion className="space-y-0">
+
+            <AIAccordion.Item value="introduction" title="Introduction to Particle Physics" onAskAI={onAIAccordionContent}>
+              <div className="mt-4">
+            <blockquote className="italic text-gray-700 mb-4 border-l-4 border-blue-500 pl-4">
+              "The stumbling way in which even the ablest of the scientists in every generation 
+              have had to fight through thickets of erroneous observations, misleading generalizations, 
+              inadequate formulations, and unconscious prejudice is rarely appreciated by those who 
+              obtain their scientific knowledge from textbooks."
+              <footer className="text-right mt-2">— James Bryant Conant</footer>
+            </blockquote>
+            
+            <p className="mb-4">
+              The concept that matter is composed of elementary building blocks originated with 
+              Democritus (circa 500 BCE). By the early 1800s, with acceptance of Dalton's atomic 
+              theory, the atom was considered to be elementary. Indeed, the term element is still 
+              used when referring to the 103 or so different known atoms.
+            </p>
+            
+            <p className="mb-4">
+              By the early 1900s, the discovery of the electron and the basic subatomic structure 
+              of the atom indicated that the electron, proton, and neutron were the elementary particles. 
+              By the mid 1930s, the photon, positron, and neutrino were also considered to be elementary.
+            </p>
+            
+            <p className="mb-4">
+              Since 1970, the existence of over 300 such particles has been firmly established, and 
+              several models describing the relations among them have been developed. The question 
+              arises then, what particles are elementary? It is this question that challenges 
+              participants in the field of physics known as <strong>elementary particle physics</strong>.
+            </p>
+          </div>
+            </AIAccordion.Item>
+
+            <AIAccordion.Item value="detectors" title="Particle Detectors" onAskAI={onAIAccordionContent}>
+              <div className="mt-4">
+            <p className="mb-4">
+              Subatomic particles are far too small and move too fast to be observed directly. 
+              Also, most elementary particles decay into smaller particles very quickly – i.e. 
+              10⁻²⁴ to 10⁻⁹ s. In order for a detector to sense a particle, there must be an 
+              interaction between the particle and the material of which the detector is made.
+            </p>
+            
+            <h3 className="text-xl font-semibold mb-3">Cloud Chamber</h3>
+            <p className="mb-4">
+              The cloud chamber was invented in 1911 by Charles Wilson, a Scottish physicist. 
+              Wilson found that in a gas supersaturated with a vapour, the vapour will condense 
+              into droplets around the trajectories of charged ions as they pass through the gas. 
+              The ions leave behind trails of droplets which can be photographed.
+            </p>
+            
+            <div className="mb-4">
+              <CloudChamberComponent />
+            </div>
+            
+            <p className="mb-4">
+              Carefully timed photographs record the paths of the resulting bubble trails. 
+              Frequently a magnetic field is applied across the chamber, bending the paths 
+              of the charged particles. Positive particles are curved in one direction, 
+              negative particles in the other.
+            </p>
+            
+            <h3 className="text-xl font-semibold mb-3">Bubble Chamber</h3>
+            <p className="mb-4">
+              In the bubble chamber, liquid propane, hydrogen, helium, and xenon are all used. 
+              However, liquid hydrogen is used most commonly since the hydrogen nuclei provide 
+              target protons for collisions. The liquid hydrogen must be kept below –252.8°C 
+              to remain liquid.
+            </p>
+            
+            <p className="mb-4">
+              If the pressure in the liquid hydrogen is suddenly lowered, however, the hydrogen 
+              boils. If a high-speed charged particle passes through the hydrogen at exactly 
+              the same instant, hydrogen ions are formed, and the hydrogen boils a few thousandths 
+              of a second sooner around these ions than in the rest of the container.
+            </p>
+            
+            <div className="bg-yellow-50 p-4 rounded">
+              <p className="text-sm">
+                <strong>Note:</strong> Both cloud and bubble chambers show tracks of charged particles 
+                only. Neutral particles (neutrons, neutrinos, photons) leave no visible tracks but 
+                can be detected indirectly through their interactions with charged particles.
+              </p>
+            </div>
+          </div>
+            </AIAccordion.Item>
+
+            <AIAccordion.Item value="antiparticles" title="Antiparticles and Pair Production" onAskAI={onAIAccordionContent}>
+              <div className="mt-4">
+            <p className="mb-4">
+              Carl Anderson was the first to observe the positron. In his experiment, high-energy 
+              cosmic rays, consisting of highly energetic gamma ray photons, passed through a cloud 
+              chamber. When these photons collided with the nuclei within a thin lead plate, electrons 
+              and positrons were created simultaneously in a process called <strong>pair production</strong>.
+            </p>
+            
+            <BlockMath math="\\gamma \\rightarrow e^- + e^+" />
+            
+            <p className="mb-4">
+              For electron-positron pair production to occur two things must happen. First, a photon 
+              must collide with a nucleus causing the photon's energy to be transformed into particles 
+              – i.e. a photon cannot spontaneously decay into a pair. Second, the conservation of 
+              mass-energy requires that the minimum photon energy must be equal to the rest mass 
+              energy of an electron plus a positron.
+            </p>
+            
+            <div className="mb-4">
+              <PairProductionComponent />
+            </div>
+            
+            <h3 className="text-xl font-semibold mb-3">Pair Annihilation</h3>
+            <p className="mb-4">
+              If positrons are formed in β⁺ decay and in pair production, why are they not normally 
+              found in nature? The positron finds itself in the company of many electrons. Under 
+              normal conditions, a positron will collide with an electron within a millionth of a second.
+            </p>
+            
+            <p className="mb-4">
+              When particle meets antiparticle they <strong>annihilate</strong> one another and energy 
+              in the form of photons is emitted. This process is known as pair annihilation, the direct 
+              conversion of mass into electromagnetic energy.
+            </p>
+            
+            <BlockMath math="e^- + e^+ \\rightarrow \\gamma + \\gamma" />
+            
+            <p className="mb-4">
+              The conservation laws predict that two photons are emitted in opposite directions and 
+              with opposite spins. This has been verified experimentally.
+            </p>
+            
+            <div className="bg-blue-50 p-4 rounded">
+              <p className="mb-2"><strong>Antimatter:</strong></p>
+              <p className="text-sm">
+                Physicists began to speculate about other kinds of antiparticles. It was possible 
+                to imagine a world of antimatter, where positrons moved in Bohr orbits around nuclei 
+                containing negatively charged antiprotons. However, if antimatter and ordinary matter 
+                came into contact, they would annihilate each other with an explosive release of energy.
+              </p>
+            </div>
+          </div>
+            </AIAccordion.Item>
+
+            <AIAccordion.Item value="example1" title="Minimum Energy for Pair Production" theme="green" onAskAI={onAIAccordionContent}>
+              <div className="mt-4">
+            <p className="font-semibold mb-3">
+              What is the minimum frequency of a photon required to produce a stationary electron-positron pair?
+            </p>
+            
+            <div className="bg-gray-100 p-4 rounded">
+              <p className="mb-2"><strong>Step 1:</strong> Calculate the rest energy of an electron/positron using E = mc²</p>
+              <BlockMath math="E = m_e c^2 = (9.10938 \\times 10^{-31} \\text{ kg})(2.99792 \\times 10^8 \\text{ m/s})^2" />
+              <BlockMath math="E = 8.18710 \\times 10^{-14} \\text{ J}" />
+              
+              <p className="mb-2 mt-4"><strong>Step 2:</strong> For an electron and a positron to be created, the photon must have a minimum energy of:</p>
+              <BlockMath math="E_{\\text{total}} = 2 \\times 8.18710 \\times 10^{-14} \\text{ J} = 1.63742 \\times 10^{-13} \\text{ J}" />
+              
+              <p className="mb-2 mt-4"><strong>Step 3:</strong> Calculate the frequency of the photon using E = hf</p>
+              <BlockMath math="f = \\frac{E}{h} = \\frac{2(8.18710 \\times 10^{-14} \\text{ J})}{6.62607 \\times 10^{-34} \\text{ J·s}}" />
+              <BlockMath math="f = 2.471 \\times 10^{20} \\text{ Hz}" />
+            </div>
+            
+            <p className="mt-4 text-sm text-gray-600">
+              This corresponds to a gamma ray with wavelength of about 1.2 × 10⁻¹² m, 
+              which is much shorter than visible light wavelengths.
+            </p>
+          </div>
+            </AIAccordion.Item>
+
+            <AIAccordion.Item value="forces" title="Nuclear Forces" onAskAI={onAIAccordionContent}>
+              <div className="mt-4">
+            <p className="mb-4">
+              Soon after the nucleus was discovered there arose an obvious question: Since a group 
+              of positively charge particles must repel each other, what holds the nucleus together? 
+              A simple calculation of the repulsion between two protons separated by a distance that 
+              puts them just about in contact in the nucleus (≈ 10⁻¹⁵ m) yields a repulsion value 
+              of around 230 N.
+            </p>
+            
+            <p className="mb-4">
+              By 1925, there was recognition that a new kind of force was needed. The <strong>strong 
+              nuclear force</strong> binds neutrons and protons together to form nuclei. It has an 
+              effective range of 1.0 × 10⁻¹⁵ m and can have energies of as much as 100 MeV.
+            </p>
+            
+            <div className="mb-4">
+              <ForcesComponent />
+            </div>
+            
+            <h3 className="text-xl font-semibold mb-3">Properties of the Strong Force</h3>
+            <ul className="list-disc list-inside mb-4 space-y-2">
+              <li>Attractive for distances around 1.0 × 10⁻¹⁵ m</li>
+              <li>Repulsive at distances less than 0.5 × 10⁻¹⁵ m (nucleons cannot occupy same space)</li>
+              <li>About 100 times stronger than electromagnetic force</li>
+              <li>10³⁸ times stronger than gravitational force</li>
+              <li>Has very short effective range</li>
+            </ul>
+            
+            <h3 className="text-xl font-semibold mb-3">Why Some Nuclei Are Unstable</h3>
+            <ol className="list-decimal list-inside space-y-2">
+              <li>
+                <strong>Range limitation:</strong> The strong force has a very short effective range. 
+                As nuclei get larger, the distance between furthest protons increases, eventually 
+                becoming too large for the strong force to overcome electrostatic repulsion.
+              </li>
+              <li>
+                <strong>Weak nuclear force:</strong> Some nuclei are unstable due to the action 
+                of the weak nuclear force, which explains how neutrons can convert to protons 
+                and vice versa (beta decay).
+              </li>
+            </ol>
+            
+            <div className="mt-4 bg-blue-50 p-4 rounded">
+              <p className="text-sm">
+                <strong>Note:</strong> The weak nuclear force, discovered by Enrico Fermi in 1934, 
+                is responsible for beta decay processes and neutrino interactions. It is much weaker 
+                than the strong and electromagnetic forces but stronger than gravity.
+              </p>
+            </div>
+          </div>
+            </AIAccordion.Item>
+
+            <AIAccordion.Item value="example2" title="Force Between Protons" theme="green" onAskAI={onAIAccordionContent}>
+              <div className="mt-4">
+            <p className="font-semibold mb-3">
+              Calculate the electrostatic repulsion force between two protons separated by 2.0 × 10⁻¹⁵ m 
+              (typical nuclear dimension).
+            </p>
+            
+            <div className="bg-gray-100 p-4 rounded">
+              <p className="mb-2"><strong>Given:</strong></p>
+              <ul className="list-disc list-inside mb-4">
+                <li>Distance: r = 2.0 × 10⁻¹⁵ m</li>
+                <li>Charge of proton: e = 1.602 × 10⁻¹⁹ C</li>
+                <li>Coulomb's constant: k = 8.99 × 10⁹ N·m²/C²</li>
+              </ul>
+              
+              <p className="mb-2"><strong>Using Coulomb's Law:</strong></p>
+              <BlockMath math="F = k \\frac{q_1 q_2}{r^2}" />
+              
+              <BlockMath math="F = (8.99 \\times 10^9) \\frac{(1.602 \\times 10^{-19})^2}{(2.0 \\times 10^{-15})^2}" />
+              
+              <BlockMath math="F = (8.99 \\times 10^9) \\frac{2.566 \\times 10^{-38}}{4.0 \\times 10^{-30}}" />
+              
+              <BlockMath math="F = 57.6 \\text{ N}" />
+            </div>
+            
+            <p className="mt-4 text-sm text-gray-600">
+              This enormous repulsive force (considering the tiny mass of a proton) demonstrates 
+              why the strong nuclear force must be much stronger than the electromagnetic force 
+              to hold the nucleus together.
+            </p>
+          </div>
+            </AIAccordion.Item>
+
+          </AIAccordion>
+        </div>
+      ) : (
+        <div className="my-8 p-6 bg-gray-50 rounded-lg border border-gray-200">
+          <p className="text-gray-600 text-center">
+            This lesson content is optimized for AI interaction. Please ensure the AIAccordion component is available.
+          </p>
+        </div>
+      )}
+
+      {/* Key Takeaways Summary */}
+      <div className="my-8 p-6 bg-gray-100 rounded-lg border border-gray-300">
+        <h3 className="text-xl font-semibold text-gray-800 mb-4">Key Takeaways</h3>
+        <div className="grid grid-cols-1 md:grid-cols-2 gap-6">
+          <div>
+            <h4 className="font-semibold text-blue-800 mb-3">Particle Detection & Discovery</h4>
+            <ul className="list-disc list-inside space-y-2 text-sm">
+              <li>Elementary particle physics studies the fundamental building blocks of matter</li>
+              <li>Over 300 subatomic particles have been discovered since the 1930s</li>
+              <li>Cloud chambers show particle tracks as vapor condensation trails around ions</li>
+              <li>Bubble chambers use superheated liquids that boil around charged particle tracks</li>
+              <li>Only charged particles leave visible tracks; neutral particles are detected indirectly</li>
+            </ul>
+          </div>
+          
+          <div>
+            <h4 className="font-semibold text-green-800 mb-3">Antiparticles & Pair Production</h4>
+            <ul className="list-disc list-inside space-y-2 text-sm">
+              <li>Carl Anderson discovered the positron through cosmic ray experiments in cloud chambers</li>
+              <li>Pair production: high-energy photon creates electron-positron pair near nucleus</li>
+              <li>Minimum energy for pair production: <InlineMath math="E = 2m_e c^2 = 1.022 \text{ MeV}" /></li>
+              <li>Pair annihilation: electron and positron destroy each other, producing two gamma rays</li>
+              <li>Antiparticles have same mass but opposite charge of their corresponding particles</li>
+            </ul>
+          </div>
+          
+          <div>
+            <h4 className="font-semibold text-purple-800 mb-3">Fundamental Forces</h4>
+            <ul className="list-disc list-inside space-y-2 text-sm">
+              <li>Strong nuclear force holds nucleus together despite proton-proton repulsion</li>
+              <li>Strong force: strongest force, range ≈ 10⁻¹⁵ m, attractive at nuclear distances</li>
+              <li>Four fundamental forces: strong, electromagnetic, weak nuclear, gravitational</li>
+              <li>Nuclear instability arises from limited range of strong force and weak force effects</li>
+            </ul>
+          </div>
+          
+          <div>
+            <h4 className="font-semibold text-orange-800 mb-3">Energy & Calculations</h4>
+            <ul className="list-disc list-inside space-y-2 text-sm">
+              <li>Particle detectors use interactions between particles and detector materials to track particle paths</li>
+              <li>High-energy physics requires relativistic calculations and mass-energy equivalence</li>
+              <li>Electromagnetic repulsion between protons requires strong force to overcome in nucleus</li>
+              <li>Particle physics calculations often involve extremely large energies and small distances</li>
+            </ul>
+          </div>
+        </div>
+      </div>
+    </div>
+  );
+};
+
+
 export default ManualContent;