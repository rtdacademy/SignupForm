<<<<<<< HEAD
import React, { useState } from 'react';
import 'katex/dist/katex.min.css';
import { InlineMath, BlockMath } from 'react-katex';

// Interactive Nuclear Notation Component
const NuclearNotationComponent = () => {
  const [element, setElement] = useState('tungsten');
  
  const elements = {
    tungsten: { symbol: 'W', Z: 74, A: 186, name: 'Tungsten' },
    carbon12: { symbol: 'C', Z: 6, A: 12, name: 'Carbon-12' },
    carbon13: { symbol: 'C', Z: 6, A: 13, name: 'Carbon-13' },
    carbon14: { symbol: 'C', Z: 6, A: 14, name: 'Carbon-14' },
    oxygen16: { symbol: 'O', Z: 8, A: 16, name: 'Oxygen-16' },
    tin122: { symbol: 'Sn', Z: 50, A: 122, name: 'Tin-122' },
    uranium235: { symbol: 'U', Z: 92, A: 235, name: 'Uranium-235' },
    uranium238: { symbol: 'U', Z: 92, A: 238, name: 'Uranium-238' }
  };
  
  const selectedElement = elements[element];
  const neutrons = selectedElement.A - selectedElement.Z;
  
  return (
    <div className="bg-gray-900 p-6 rounded-lg border border-gray-300">
      <h4 className="text-white font-semibold mb-4 text-center">Nuclear Notation Interactive</h4>
      
      <div className="mb-4">
        <label className="text-white font-medium mb-2 block">Select Element:</label>
        <select
          value={element}
          onChange={(e) => setElement(e.target.value)}
          className="w-full p-2 rounded bg-gray-700 text-white border border-gray-600"
        >
          {Object.entries(elements).map(([key, elem]) => (
            <option key={key} value={key}>
              {elem.name}
            </option>
          ))}
        </select>
      </div>
      
      <div className="bg-black rounded p-6 mb-4">
        <div className="text-center text-white">
          <div className="text-6xl font-mono mb-4">
            <span className="text-blue-300 text-3xl align-top">{selectedElement.A}</span>
            <span className="text-green-300 text-3xl align-bottom">{selectedElement.Z}</span>
            <span className="text-yellow-300">{selectedElement.symbol}</span>
          </div>
          
          <div className="text-lg mb-4">{selectedElement.name}</div>
          
          <div className="grid grid-cols-3 gap-4 text-sm">
            <div className="bg-blue-900 p-3 rounded">
              <div className="text-blue-300 font-semibold">Mass Number (A)</div>
              <div className="text-2xl">{selectedElement.A}</div>
              <div className="text-xs">Total nucleons</div>
            </div>
            <div className="bg-green-900 p-3 rounded">
              <div className="text-green-300 font-semibold">Atomic Number (Z)</div>
              <div className="text-2xl">{selectedElement.Z}</div>
              <div className="text-xs">Protons</div>
            </div>
            <div className="bg-purple-900 p-3 rounded">
              <div className="text-purple-300 font-semibold">Neutrons (N)</div>
              <div className="text-2xl">{neutrons}</div>
              <div className="text-xs">A - Z</div>
            </div>
          </div>
        </div>
      </div>
      
      <div className="bg-gray-800 p-4 rounded text-white text-sm">
        <p><strong>Nuclear Notation Formula:</strong> <InlineMath math="^A_ZX" /></p>
        <p className="mt-2">
          <span className="text-yellow-300">X</span> = element symbol, 
          <span className="text-green-300"> Z</span> = atomic number (protons), 
          <span className="text-blue-300"> A</span> = mass number (nucleons)
        </p>
      </div>
    </div>
  );
};

// Interactive Mass Defect Calculator
const MassDefectCalculator = () => {
  const [selectedIsotope, setSelectedIsotope] = useState('helium4');
  
  const isotopes = {
    helium4: {
      name: 'Helium-4',
      symbol: '⁴₂He',
      protons: 2,
      neutrons: 2,
      measuredMass: 4.00260,
      bindingEnergy: 28.3
    },
    potassium40: {
      name: 'Potassium-40',
      symbol: '⁴⁰₁₉K',
      protons: 19,
      neutrons: 21,
      measuredMass: 39.9687,
      bindingEnergy: 328.3
    },
    carbon12: {
      name: 'Carbon-12',
      symbol: '¹²₆C',
      protons: 6,
      neutrons: 6,
      measuredMass: 12.0000,
      bindingEnergy: 92.2
    }
  };
  
  const protonMass = 1.007276;
  const neutronMass = 1.008665;
  
  const isotope = isotopes[selectedIsotope];
  const theoreticalMass = (isotope.protons * protonMass) + (isotope.neutrons * neutronMass);
  const massDefect = isotope.measuredMass - theoreticalMass;
  
  return (
    <div className="bg-gray-900 p-6 rounded-lg border border-gray-300">
      <h4 className="text-white font-semibold mb-4 text-center">Mass Defect & Binding Energy Calculator</h4>
      
      <div className="mb-4">
        <label className="text-white font-medium mb-2 block">Select Isotope:</label>
        <select
          value={selectedIsotope}
          onChange={(e) => setSelectedIsotope(e.target.value)}
          className="w-full p-2 rounded bg-gray-700 text-white border border-gray-600"
        >
          {Object.entries(isotopes).map(([key, iso]) => (
            <option key={key} value={key}>
              {iso.name} ({iso.symbol})
            </option>
          ))}
        </select>
      </div>
      
      <div className="bg-black rounded p-4">
        <div className="grid grid-cols-1 md:grid-cols-2 gap-4 text-white text-sm">
          <div>
            <h5 className="font-semibold text-blue-300 mb-2">Nuclear Composition</h5>
            <p>Protons: {isotope.protons}</p>
            <p>Neutrons: {isotope.neutrons}</p>
            <p>Measured Mass: {isotope.measuredMass.toFixed(5)} u</p>
          </div>
          <div>
            <h5 className="font-semibold text-green-300 mb-2">Calculations</h5>
            <p>Theoretical Mass: {theoreticalMass.toFixed(5)} u</p>
            <p>Mass Defect: {massDefect.toFixed(5)} u</p>
            <p>Binding Energy: {isotope.bindingEnergy} MeV</p>
          </div>
        </div>
        
        <div className="mt-4 p-3 bg-red-900 rounded">
          <p className="text-red-300 text-sm">
            <strong>Einstein's Equation:</strong> E = mc² 
            <br />The "missing" mass has been converted to binding energy that holds the nucleus together.
          </p>
        </div>
      </div>
    </div>
  );
};

// Chain Reaction Visualization
const ChainReactionComponent = () => {
  const [step, setStep] = useState(0);
  const [isAnimating, setIsAnimating] = useState(false);
  
  const steps = [
    { step: 0, description: "Initial neutron approaches U-235 nucleus" },
    { step: 1, description: "Neutron absorbed, nucleus becomes unstable" },
    { step: 2, description: "Nucleus splits, releasing 2-3 neutrons + fission fragments" },
    { step: 3, description: "New neutrons strike other U-235 nuclei" },
    { step: 4, description: "Chain reaction continues exponentially" }
  ];
  
  const startAnimation = () => {
    setIsAnimating(true);
    setStep(0);
    const interval = setInterval(() => {
      setStep(prev => {
        if (prev >= 4) {
          clearInterval(interval);
          setIsAnimating(false);
          return 4;
        }
        return prev + 1;
      });
    }, 1500);
  };
  
  return (
    <div className="bg-gray-900 p-6 rounded-lg border border-gray-300">
      <h4 className="text-white font-semibold mb-4 text-center">Nuclear Fission Chain Reaction</h4>
      
      <div className="bg-black rounded p-4 mb-4 h-64 flex items-center justify-center relative overflow-hidden">
        {/* Step 0: Initial neutron */}
        {step >= 0 && (
          <div className="absolute left-4 top-1/2 transform -translate-y-1/2">
            <div className="w-3 h-3 bg-blue-400 rounded-full animate-pulse"></div>
            <div className="text-blue-400 text-xs mt-1">neutron</div>
          </div>
        )}
        
        {/* Step 1: U-235 nucleus */}
        {step >= 0 && (
          <div className="absolute left-1/2 top-1/2 transform -translate-x-1/2 -translate-y-1/2">
            <div className={`w-8 h-8 bg-green-500 rounded-full ${step >= 1 ? 'animate-bounce' : ''}`}>
              <div className="text-white text-xs text-center leading-8">U-235</div>
            </div>
          </div>
        )}
        
        {/* Step 2: Fission products */}
        {step >= 2 && (
          <>
            <div className="absolute left-1/3 top-1/3 transform -translate-x-1/2 -translate-y-1/2">
              <div className="w-6 h-6 bg-orange-500 rounded-full">
                <div className="text-white text-xs text-center leading-6">Ba</div>
              </div>
            </div>
            <div className="absolute right-1/3 bottom-1/3 transform translate-x-1/2 translate-y-1/2">
              <div className="w-6 h-6 bg-purple-500 rounded-full">
                <div className="text-white text-xs text-center leading-6">Kr</div>
              </div>
            </div>
            {/* New neutrons */}
            {[...Array(3)].map((_, i) => (
              <div key={i} className={`absolute w-3 h-3 bg-blue-400 rounded-full ${step >= 3 ? 'animate-ping' : ''}`}
                   style={{
                     left: `${45 + i * 15}%`,
                     top: `${40 + i * 10}%`
                   }}>
              </div>
            ))}
          </>
        )}
        
        {/* Step 4: Multiple fissions */}
        {step >= 4 && (
          <div className="absolute inset-0 flex items-center justify-center">
            <div className="text-yellow-400 text-lg font-bold animate-pulse">
              CHAIN REACTION
            </div>
          </div>
        )}
      </div>
      
      <div className="mb-4">
        <button
          onClick={startAnimation}
          disabled={isAnimating}
          className="w-full px-4 py-2 bg-blue-600 text-white rounded hover:bg-blue-700 transition-colors disabled:opacity-50"
        >
          {isAnimating ? 'Animating...' : 'Start Chain Reaction'}
        </button>
      </div>
      
      <div className="bg-gray-800 p-4 rounded">
        <p className="text-white text-sm">
          <strong>Current Step:</strong> {steps[step]?.description}
        </p>
        <div className="mt-2 w-full bg-gray-700 rounded-full h-2">
          <div className="bg-blue-600 h-2 rounded-full transition-all duration-500" 
               style={{width: `${(step / 4) * 100}%`}}></div>
        </div>
      </div>
    </div>
  );
};

const ManualContent = ({ course, courseId, courseDisplay, itemConfig, isStaffView, devMode, AIAccordion, onAIAccordionContent }) => {

  return (
    <div className="space-y-6">
      {/* Header */}
      <div className="text-center">
        <h1 className="text-4xl font-bold text-gray-900 mb-2">
          Nuclear Physics
        </h1>
        <p className="text-lg text-gray-600">
          From atomic structure to stellar nucleosynthesis
        </p>
        
        <div className="mt-4 bg-blue-50 p-4 rounded-lg border border-blue-200">
          <p className="text-blue-800 text-sm">
            Up to this point in our discussion of the nature of the atom we have been studying how 
            the electrons behave around the nucleus. The study of the electrons around the nucleus is 
            referred to as <strong>atomic physics</strong>. Now we turn our attention to the nucleus 
            (<strong>nuclear physics</strong>) and the fundamental particles that atoms are composed of 
            (<strong>particle physics</strong>).
          </p>
        </div>
      </div>

      {AIAccordion ? (
        <div className="my-8">
          <AIAccordion className="space-y-0">

            <AIAccordion.Item value="notation" title="Nuclear Notation" onAskAI={onAIAccordionContent}>
              <div className="mt-4">
            <div className="bg-gray-50 p-6 rounded-lg border border-gray-200">
              <p className="text-gray-700 leading-relaxed mb-6">
                In order to discuss nuclear physics we must first understand the "short-hand" language 
                that nuclear physicists use – i.e. nuclear physlish. Symbols for atoms and particles may 
                be written as <InlineMath math="^A_ZX" />
              </p>
              
              <div className="bg-blue-100 p-4 rounded-lg mb-6">
                <h4 className="font-semibold text-blue-800 mb-2">Nuclear Notation Components</h4>
                <ul className="space-y-2 text-sm text-gray-700">
                  <li className="flex items-start gap-2">
                    <span className="text-blue-600">•</span>
                    <span><strong>X</strong> is the atom's or particle's symbol</span>
                  </li>
                  <li className="flex items-start gap-2">
                    <span className="text-blue-600">•</span>
                    <span><strong>Z</strong> is the atomic number (# of protons) or, more generally, its charge</span>
                  </li>
                  <li className="flex items-start gap-2">
                    <span className="text-blue-600">•</span>
                    <span><strong>A</strong> is the atomic mass number (# of protons + # of neutrons = # of nucleons)</span>
                  </li>
                </ul>
              </div>
              
              <NuclearNotationComponent />
              
              <div className="mt-6 bg-green-100 p-4 rounded-lg">
                <h4 className="font-semibold text-green-800 mb-2">Example</h4>
                <p className="text-gray-700 text-sm">
                  The element tungsten-186, for example, is written as <InlineMath math="^{186}_{74}W" /> which 
                  means that it has 74 protons and 186 – 74 = 112 neutrons.
                </p>
              </div>
            </div>
            </div>
            </AIAccordion.Item>

            <AIAccordion.Item value="isotopes" title="Isotopes" onAskAI={onAIAccordionContent}>
              <div className="mt-4">
            <div className="bg-gray-50 p-6 rounded-lg border border-gray-200">
              <p className="text-gray-700 leading-relaxed mb-4">
                Recall from Lesson 27 that in 1911 Rutherford discovered the nucleus and was also able to 
                determine the approximate radius of the nucleus of an element. Rutherford determined that 
                the nucleus contained protons because of its repulsive effect on alpha particles (α²⁺) in 
                the gold foil scattering experiments.
              </p>
              
              <p className="text-gray-700 leading-relaxed mb-6">
                Two years later, Henry Moseley, an assistant of Rutherford, determined that the charge on 
                the nucleus was always a multiple of the charge on an electron but was positive in nature. 
                Recall from Lesson 25 that Moseley's work led to the modern periodic table where elements 
                are listed according to their atomic number.
              </p>
              
              <div className="bg-yellow-100 p-4 rounded-lg mb-6">
                <h4 className="font-semibold text-yellow-800 mb-2">Frederick Soddy's Discovery</h4>
                <p className="text-gray-700 text-sm mb-2">
                  Frederick Soddy discovered isotopes while studying the nature of radioactivity. 
                  <strong>Isotopes of an element have the same atomic number but a different atomic mass.</strong>
                </p>
                <p className="text-gray-700 text-sm">
                  For example, three isotopes of carbon are:
                </p>
                <div className="flex gap-4 mt-2 font-mono text-center">
                  <div className="bg-white p-2 rounded border">
                    <div><InlineMath math="^{12}_6C" /></div>
                    <div className="text-xs">carbon-12</div>
                  </div>
                  <div className="bg-white p-2 rounded border">
                    <div><InlineMath math="^{13}_6C" /></div>
                    <div className="text-xs">carbon-13</div>
                  </div>
                  <div className="bg-white p-2 rounded border">
                    <div><InlineMath math="^{14}_6C" /></div>
                    <div className="text-xs">carbon-14</div>
                  </div>
                </div>
              </div>
              
              <div className="bg-indigo-100 p-4 rounded-lg">
                <h4 className="font-semibold text-indigo-800 mb-2">James Chadwick's Discovery (1932)</h4>
                <p className="text-gray-700 text-sm mb-2">
                  In order to explain the existence of isotopes, it was suggested by Rutherford that the 
                  nucleus must contain some neutral particle as well as the protons. It was not until 1932 
                  that James Chadwick confirmed the existence of the <strong>neutron</strong> for which he 
                  was awarded the 1935 Nobel prize for physics.
                </p>
                <ul className="space-y-1 text-sm text-gray-700">
                  <li>• The general term <strong>nucleon</strong> refers to both protons and neutrons in the nucleus</li>
                  <li>• The <strong>atomic mass</strong> is the total number of nucleons</li>
                </ul>
              </div>
              
              {/* Example 1 */}
              <div className="mt-6 p-6 bg-white rounded-lg border border-gray-300 shadow-sm">
                <h4 className="text-lg font-semibold text-gray-800 mb-4">Example 1</h4>
                <p className="mb-4 text-gray-700">
                  Write the following isotopes in symbolic notation and state the number of protons, 
                  neutrons and electrons for each atom.
                </p>
                <p className="mb-4 text-sm text-gray-600">
                  <em>Note: An atom has the same number of electrons as protons – i.e. it is electrically neutral.</em>
                </p>
                
                <div className="grid md:grid-cols-2 gap-4">
                  <div className="bg-gray-100 p-4 rounded-lg">
                    <h5 className="font-semibold mb-2">Oxygen-16</h5>
                    <p className="mb-2"><InlineMath math="^{16}_8O" /></p>
                    <ul className="text-sm space-y-1">
                      <li>• 8 protons</li>
                      <li>• 16 - 8 = 8 neutrons</li>
                      <li>• 8 electrons</li>
                    </ul>
                  </div>
                  
                  <div className="bg-gray-100 p-4 rounded-lg">
                    <h5 className="font-semibold mb-2">Tin-122</h5>
                    <p className="mb-2"><InlineMath math="^{122}_{50}Sn" /></p>
                    <ul className="text-sm space-y-1">
                      <li>• 50 protons</li>
                      <li>• 122 - 50 = 72 neutrons</li>
                      <li>• 50 electrons</li>
                    </ul>
                  </div>
                </div>
              </div>
            </div>
            </div>
            </AIAccordion.Item>

            <AIAccordion.Item value="equations" title="Nuclear Equations - Conservation of Charge & Nucleons" onAskAI={onAIAccordionContent}>
              <div className="mt-4">
            <div className="bg-gray-50 p-6 rounded-lg border border-gray-200">
              <p className="text-gray-700 leading-relaxed mb-6">
                Nuclear interactions are represented by nuclear equations. Nuclear interactions can involve 
                the disintegration of a nucleus, the transmutation of a nucleus and a host of other interactions 
                which we will be learning about. In nuclear equations, the original isotope(s) is/are often 
                referred to as the <strong>parent isotope(s)</strong>, while the final isotope(s) is/are called 
                the <strong>daughter isotope(s)</strong>.
              </p>
              
              <div className="bg-red-100 p-4 rounded-lg mb-6">
                <h4 className="font-semibold text-red-800 mb-2">Conservation Laws</h4>
                <p className="text-gray-700 text-sm mb-2">
                  When writing nuclear equations it is important to conserve electric charge and to conserve 
                  the number of nucleons. In other words:
                </p>
                <ul className="space-y-2 text-sm text-gray-700">
                  <li className="flex items-start gap-2">
                    <span className="text-red-600">⇒</span>
                    <span>The sum of the atomic numbers on the parent side equals the sum of the atomic numbers on the daughter side.</span>
                  </li>
                  <li className="flex items-start gap-2">
                    <span className="text-red-600">⇒</span>
                    <span>The sum of the atomic masses on the parent side equals the sum of the atomic masses on the daughter side.</span>
                  </li>
                </ul>
              </div>
              
              {/* Example 2 */}
              <div className="p-6 bg-white rounded-lg border border-gray-300 shadow-sm">
                <h4 className="text-lg font-semibold text-gray-800 mb-4">Example 2</h4>
                <p className="mb-4 text-gray-700">
                  When a boron-10 nucleus captures a neutron (<InlineMath math="^1_0n" />), a new element and 
                  an alpha particle (<InlineMath math="^4_2He" />) are produced. Write a complete nuclear equation 
                  for this interaction.
                </p>
                
                <div className="bg-gray-100 p-4 rounded-lg mb-4">
                  <h5 className="font-semibold mb-2">Solution:</h5>
                  <p className="mb-2">The described reaction is written as:</p>
                  <BlockMath math="^1_0n + ^{10}_5B \rightarrow ^A_Z? + ^4_2He" />
                  
                  <p className="mb-2 mt-4">Using conservation of charge and conservation of nucleons:</p>
                  <div className="grid md:grid-cols-2 gap-4 text-sm">
                    <div>
                      <p><strong>Atomic mass:</strong></p>
                      <p>1 + 10 = A + 4</p>
                      <p>A = 7</p>
                    </div>
                    <div>
                      <p><strong>Atomic number:</strong></p>
                      <p>0 + 5 = Z + 2</p>
                      <p>Z = 3</p>
                    </div>
                  </div>
                  
                  <p className="mt-4">From the periodic table, element 3 is Li (lithium)</p>
                  
                  <div className="mt-4 p-3 bg-blue-100 rounded">
                    <p><strong>Complete equation:</strong></p>
                    <BlockMath math="^1_0n + ^{10}_5B \rightarrow ^7_3Li + ^4_2He" />
                  </div>
                </div>
              </div>
            </div>
            </div>
            </AIAccordion.Item>

            <AIAccordion.Item value="massUnits" title="Atomic Mass Units" onAskAI={onAIAccordionContent}>
              <div className="mt-4">
            <div className="bg-gray-50 p-6 rounded-lg border border-gray-200">
              <p className="text-gray-700 leading-relaxed mb-6">
                In previous lessons, when precision was less of an issue, we used 1.67 × 10⁻²⁷ kg for the mass 
                of a proton and a neutron when we converted from the number of nucleons to the mass in kilograms. 
                In the context of nuclear masses and energies we need to be much more precise.
              </p>
              
              <div className="bg-blue-100 p-4 rounded-lg mb-6">
                <h4 className="font-semibold text-blue-800 mb-2">Unified Atomic Mass Unit (u)</h4>
                <p className="text-gray-700 text-sm mb-2">
                  In nuclear physics we often use the <strong>unified atomic mass unit (u)</strong> rather than 
                  the actual kilogram value for different nucleons and subatomic particles. The unified atomic 
                  mass unit is defined as being exactly <sup>1</sup>/<sub>12</sub> the mass of a carbon-12 nucleus.
                </p>
                <div className="bg-white p-3 rounded border">
                  <BlockMath math="1 \text{ u} = 1.660539 \times 10^{-27} \text{ kg}" />
                </div>
              </div>
              
              <div className="overflow-x-auto">
                <table className="w-full border-collapse border border-gray-300 text-sm">
                  <thead>
                    <tr className="bg-gray-200">
                      <th className="border border-gray-300 p-3">Particle</th>
                      <th className="border border-gray-300 p-3">Charge (C)</th>
                      <th className="border border-gray-300 p-3">Mass (kg)</th>
                      <th className="border border-gray-300 p-3">Mass (u)</th>
                    </tr>
                  </thead>
                  <tbody>
                    <tr>
                      <td className="border border-gray-300 p-3 font-semibold">Electron</td>
                      <td className="border border-gray-300 p-3">-1.602177 × 10⁻¹⁹</td>
                      <td className="border border-gray-300 p-3">9.109383 × 10⁻³¹</td>
                      <td className="border border-gray-300 p-3">5.485799 × 10⁻⁴</td>
                    </tr>
                    <tr>
                      <td className="border border-gray-300 p-3 font-semibold">Proton</td>
                      <td className="border border-gray-300 p-3">+1.602177 × 10⁻¹⁹</td>
                      <td className="border border-gray-300 p-3">1.672622 × 10⁻²⁷</td>
                      <td className="border border-gray-300 p-3">1.007276</td>
                    </tr>
                    <tr>
                      <td className="border border-gray-300 p-3 font-semibold">Neutron</td>
                      <td className="border border-gray-300 p-3">0</td>
                      <td className="border border-gray-300 p-3">1.674927 × 10⁻²⁷</td>
                      <td className="border border-gray-300 p-3">1.008665</td>
                    </tr>
                  </tbody>
                </table>
              </div>
              
              <div className="mt-4 bg-yellow-100 p-4 rounded-lg">
                <p className="text-yellow-800 text-sm">
                  <strong>Note:</strong> The atomic mass unit is merely an alternate mass unit to the kilogram, 
                  designed for convenience when dealing with atomic-scale masses.
                </p>
              </div>
            </div>
            </div>
            </AIAccordion.Item>

            <AIAccordion.Item value="massDefect" title="Mass Defect and Mass-Energy Equivalence" onAskAI={onAIAccordionContent}>
              <div className="mt-4">
            <div className="bg-gray-50 p-6 rounded-lg border border-gray-200">
              <p className="text-gray-700 leading-relaxed mb-6">
                After scientists discovered that the nucleus contained protons and neutrons, they were able 
                to calculate the theoretical mass for a particular isotope by adding together the masses of 
                protons and neutrons:
              </p>
              
              <div className="bg-white p-4 rounded border mb-6">
                <BlockMath math="m_{\text{theoretical}} = m_{\text{protons}} + m_{\text{neutrons}}" />
              </div>
              
              <p className="text-gray-700 leading-relaxed mb-6">
                Using a mass spectrometer (see Lesson 20), scientists were able to find the measured mass. 
                They were expecting the values to be identical, but, except for hydrogen, the measured value 
                is always less than the theoretical value.
              </p>
              
              <MassDefectCalculator />
              
              <div className="mt-6 bg-red-100 p-4 rounded-lg">
                <h4 className="font-semibold text-red-800 mb-2">Helium-4 Example</h4>
                <p className="text-gray-700 text-sm mb-2">
                  The theoretical mass of helium-4 is calculated by adding the masses of 2 protons and 2 neutrons:
                </p>
                <BlockMath math="m_{\text{theoretical}} = 2 \times 1.007276 \text{ u} + 2 \times 1.008665 \text{ u} = 4.031882 \text{ u}" />
                <p className="text-gray-700 text-sm mt-2">
                  Using a mass spectrometer, the measured mass of a helium-4 nucleus is 4.00260 u.
                </p>
              </div>
              
              <div className="mt-6 bg-purple-100 p-4 rounded-lg">
                <h4 className="font-semibold text-purple-800 mb-2">Einstein's Mass-Energy Equivalence</h4>
                <p className="text-gray-700 text-sm mb-2">
                  Since the measured mass is less than the theoretical mass, physicists call the difference 
                  in mass the <strong>mass defect (Δm)</strong>. In general:
                </p>
                <BlockMath math="\Delta m = m_{\text{measured}} - m_{\text{theoretical}}" />
                <p className="text-gray-700 text-sm mb-2">
                  A clue to the problem was provided by Albert Einstein who demonstrated, in a paper written 
                  in 1905, that mass and energy are equivalent:
                </p>
                <div className="bg-white p-3 rounded border">
                  <BlockMath math="E = mc^2" />
                  <p className="text-xs text-gray-600 mt-1">Note: to use this equation the mass must be in kilograms</p>
                </div>
              </div>
              
              {/* Example 3 */}
              <div className="mt-6 p-6 bg-white rounded-lg border border-gray-300 shadow-sm">
                <h4 className="text-lg font-semibold text-gray-800 mb-4">Example 3</h4>
                <p className="mb-4 text-gray-700">
                  A nuclear reaction produces 9.0 × 10¹¹ J of heat energy because of a conversion of mass 
                  into energy. What mass was converted?
                </p>
                
                <div className="space-y-3">
                  <p><strong>Solution:</strong></p>
                  <BlockMath math="E = mc^2" />
                  <BlockMath math="m = \frac{E}{c^2}" />
                  <BlockMath math="m = \frac{9.0 \times 10^{11} \text{ J}}{(3.00 \times 10^8 \text{ m/s})^2}" />
                  <div className="bg-blue-100 p-3 rounded">
                    <BlockMath math="m = 1.0 \times 10^{-5} \text{ kg}" />
                  </div>
                </div>
              </div>
              
              {/* Example 4 */}
              <div className="mt-6 p-6 bg-white rounded-lg border border-gray-300 shadow-sm">
                <h4 className="text-lg font-semibold text-gray-800 mb-4">Example 4</h4>
                <p className="mb-4 text-gray-700">
                  The mass of one nucleus of potassium-40 was measured to be 39.9687 u. What is the mass 
                  defect and the binding energy for potassium-40?
                </p>
                
                <div className="bg-gray-100 p-4 rounded-lg mb-4">
                  <h5 className="font-semibold mb-2">Given:</h5>
                  <p>Measured mass = 39.9687 u</p>
                  <p>Potassium-40 has 19 p⁺ and 21 n</p>
                </div>
                
                <div className="space-y-3">
                  <p><strong>Solution:</strong></p>
                  <p>First calculate the theoretical mass:</p>
                  <BlockMath math="m_{\text{theoretical}} = 19 \times 1.007276 + 21 \times 1.008665 = 40.320209 \text{ u}" />
                  
                  <p>Calculate the mass defect:</p>
                  <BlockMath math="\Delta m = m_{\text{measured}} - m_{\text{theoretical}}" />
                  <BlockMath math="\Delta m = 39.9687 \text{ u} - 40.320209 \text{ u} = -0.35151 \text{ u}" />
                  <BlockMath math="\Delta m = -0.35151 \text{ u} \times 1.660540 \times 10^{-27} \text{ kg/u} = -5.83695 \times 10^{-28} \text{ kg}" />
                  
                  <p>Calculate the binding energy:</p>
                  <BlockMath math="E = \Delta mc^2" />
                  <BlockMath math="E = -5.83695 \times 10^{-28} \text{ kg} \times (3.00 \times 10^8 \text{ m/s})^2" />
                  <BlockMath math="E = -5.253 \times 10^{-11} \text{ J}" />
                  <BlockMath math="E = -5.253 \times 10^{-11} \text{ J} \times \frac{1 \text{ eV}}{1.60 \times 10^{-19} \text{ J}}" />
                  <div className="bg-blue-100 p-3 rounded">
                    <BlockMath math="E = -328.3 \text{ MeV}" />
                  </div>
                </div>
              </div>
              
              <div className="mt-6 bg-green-100 p-4 rounded-lg">
                <h4 className="font-semibold text-green-800 mb-2">Binding Energy Interpretation</h4>
                <p className="text-gray-700 text-sm">
                  Based on the idea of mass-energy equivalence, physicists interpreted the mass defect as the 
                  <strong>binding energy</strong> that holds the protons and neutrons together in the nucleus. 
                  Due to the large repulsive electrostatic forces between protons, a large amount of energy and 
                  large forces are required to hold the nucleus together. The binding energy, resulting from 
                  what was later called the <strong>strong nuclear force</strong> (see Lesson 37), is equivalent 
                  to the mass defect using Einstein's equation.
                </p>
              </div>
            </div>
            </div>
            </AIAccordion.Item>

            <AIAccordion.Item value="conservation" title="Conservation of Mass-Energy" onAskAI={onAIAccordionContent}>
              <div className="mt-4">
            <div className="bg-gray-50 p-6 rounded-lg border border-gray-200">
              <p className="text-gray-700 leading-relaxed mb-6">
                After Einstein demonstrated that energy and mass are inter-convertible it became apparent 
                that the laws of conservation of mass and conservation of energy were actually aspects of 
                one law – the <strong>conservation of mass-energy</strong>. This idea allows us to imagine 
                the creation of particles from kinetic or radiant energy and to imagine the annihilation 
                of particles into radiant energy.
              </p>
              
              <div className="bg-blue-100 p-4 rounded-lg mb-6">
                <h4 className="font-semibold text-blue-800 mb-2">Electron Rest Mass Energy</h4>
                <p className="text-gray-700 text-sm mb-2">
                  In this conception we can think of an electron, for example, as having a mass of 
                  9.109383 × 10⁻³¹ kg or as an equivalent energy:
                </p>
                <BlockMath math="E_e = m_e c^2" />
                <BlockMath math="E_e = 9.109383 \times 10^{-31} \text{ kg} \times (2.997925 \times 10^8 \text{ m/s})^2" />
                <BlockMath math="E_e = 8.187107 \times 10^{-14} \text{ J} \times \frac{1 \text{ eV}}{1.602177 \times 10^{-19} \text{ J}}" />
                <div className="bg-white p-3 rounded border">
                  <BlockMath math="E_e = 0.510999 \text{ MeV}" />
                </div>
              </div>
              
              <div className="bg-yellow-100 p-4 rounded-lg">
                <h4 className="font-semibold text-yellow-800 mb-2">Particle Physics Convention</h4>
                <p className="text-gray-700 text-sm mb-2">
                  On your Physics Data Sheet, the masses for some first generation fermions (see Lesson 37) 
                  are given as an energy in eV or MeV over c². For example, an electron has a mass of:
                </p>
                <BlockMath math="m_e = 0.510999 \frac{\text{MeV}}{c^2}" />
                <p className="text-gray-700 text-sm">
                  This is a useful way of stating the mass of a particle because it is the amount of kinetic 
                  energy that must be generated in a particle accelerator in order to create that particular particle.
                </p>
              </div>
            </div>
            </div>
            </AIAccordion.Item>

            <AIAccordion.Item value="reactions" title="Nuclear Reactions" onAskAI={onAIAccordionContent}>
              <div className="mt-4">
            <div className="bg-gray-50 p-6 rounded-lg border border-gray-200">
              <p className="text-gray-700 leading-relaxed mb-6">
                The presence of such huge quantities of energy within nuclei explains why nuclear reactions 
                are so energetic. While the electron of a hydrogen atom can be ionized with a mere 13.6 eV, 
                it takes about 8 MeV of energy to remove a nucleon from a nucleus. For this reason, gram for 
                gram, a nuclear reaction can liberate millions of times more energy than a chemical reaction.
              </p>
              
              <div className="bg-blue-100 p-4 rounded-lg mb-6">
                <h4 className="font-semibold text-blue-800 mb-2">Four Basic Types of Nuclear Reactions</h4>
                <ul className="space-y-2 text-sm text-gray-700">
                  <li className="flex items-start gap-2">
                    <span className="text-blue-600">1.</span>
                    <span><strong>Radioactivity</strong> (discussed in Lesson 36)</span>
                  </li>
                  <li className="flex items-start gap-2">
                    <span className="text-blue-600">2.</span>
                    <span><strong>Induced nuclear transmutations</strong></span>
                  </li>
                  <li className="flex items-start gap-2">
                    <span className="text-blue-600">3.</span>
                    <span><strong>Fission</strong></span>
                  </li>
                  <li className="flex items-start gap-2">
                    <span className="text-blue-600">4.</span>
                    <span><strong>Fusion</strong></span>
                  </li>
                </ul>
              </div>
              
              {/* Induced Nuclear Reactions */}
              <div className="bg-green-100 p-4 rounded-lg mb-6">
                <h4 className="font-semibold text-green-800 mb-2">Induced Nuclear Reactions</h4>
                <p className="text-gray-700 text-sm mb-2">
                  It is possible to bring about or "induce" the disintegration of a stable nucleus by 
                  striking it with another nucleus, an atomic or subatomic particle, or a γ-ray photon. 
                  A nuclear reaction is said to occur whenever the incident nucleus, particle, or photon 
                  causes a change to occur in a target nucleus.
                </p>
                <p className="text-gray-700 text-sm mb-2">
                  In 1919, for example, Ernest Rutherford observed that when an α particle (<InlineMath math="^4_2He" />) 
                  strikes a nitrogen nucleus (<InlineMath math="^{14}_7N" />), an oxygen nucleus (<InlineMath math="^{17}_8O" />) 
                  and a proton (<InlineMath math="^1_1H" />) are produced:
                </p>
                <div className="bg-white p-3 rounded border">
                  <BlockMath math="^4_2He + ^{14}_7N \rightarrow ^{17}_8O + ^1_1H" />
                </div>
              </div>
              
              {/* Example 5 */}
              <div className="p-6 bg-white rounded-lg border border-gray-300 shadow-sm mb-6">
                <h4 className="text-lg font-semibold text-gray-800 mb-4">Example 5</h4>
                <p className="mb-4 text-gray-700">
                  An alpha particle strikes an aluminum-27 nucleus. As a result, a new nucleus and a 
                  neutron are produced. Identify the nucleus produced.
                </p>
                
                <div className="space-y-3">
                  <p><strong>Solution:</strong></p>
                  <p>The described reaction is written as:</p>
                  <BlockMath math="^4_2He + ^{27}_{13}Al \rightarrow ^A_Z? + ^1_0n" />
                  
                  <p>Using conservation of charge and conservation of nucleons:</p>
                  <div className="grid md:grid-cols-2 gap-4 text-sm">
                    <div>
                      <p><strong>Atomic mass:</strong></p>
                      <p>4 + 27 = A + 1</p>
                      <p>A = 30</p>
                    </div>
                    <div>
                      <p><strong>Atomic number:</strong></p>
                      <p>2 + 13 = Z + 0</p>
                      <p>Z = 15</p>
                    </div>
                  </div>
                  
                  <p>Element 15 is P (phosphorous)</p>
                  
                  <div className="bg-blue-100 p-3 rounded">
                    <p><strong>Complete equation:</strong></p>
                    <BlockMath math="^4_2He + ^{27}_{13}Al \rightarrow ^{30}_{15}P + ^1_0n" />
                  </div>
                </div>
              </div>
              
              {/* Transuranium Elements */}
              <div className="bg-purple-100 p-4 rounded-lg mb-6">
                <h4 className="font-semibold text-purple-800 mb-2">Transuranium Elements</h4>
                <p className="text-gray-700 text-sm mb-2">
                  Induced nuclear transmutations can be used to produce isotopes that are not found naturally. 
                  In 1934, Enrico Fermi suggested a method for producing elements with a higher atomic number 
                  than uranium (Z = 92). These elements – neptunium (Z = 93), plutonium (Z = 94), americium (Z = 95), 
                  and so on – are known as <strong>transuranium elements</strong>.
                </p>
                <p className="text-gray-700 text-sm mb-3">
                  For example, a reaction that produces plutonium from uranium involves a neutron capture 
                  followed by several radioactive disintegrations:
                </p>
                <div className="space-y-2 text-sm">
                  <div className="bg-white p-2 rounded">
                    <BlockMath math="^{238}_{92}U + ^1_0n \rightarrow ^{239}_{92}U + \gamma \quad (1)" />
                  </div>
                  <div className="bg-white p-2 rounded">
                    <BlockMath math="^{239}_{92}U \rightarrow ^{239}_{93}Np + ^0_{-1}e + \gamma \quad (2)" />
                  </div>
                  <div className="bg-white p-2 rounded">
                    <BlockMath math="^{239}_{93}Np \rightarrow ^{239}_{94}Pu + ^0_{-1}e + \gamma \quad (3)" />
                  </div>
                </div>
              </div>
              
              {/* Fission Reactions */}
              <div className="bg-orange-100 p-4 rounded-lg mb-6">
                <h4 className="font-semibold text-orange-800 mb-2">Fission Reactions</h4>
                <p className="text-gray-700 text-sm mb-2">
                  In nuclear fission we take heavy elements and break them apart to produce smaller nuclei. 
                  The process involves bombarding particular nuclei with neutrons. A neutron captured by a 
                  fissionable nucleus results in an unstable nucleus which splits.
                </p>
                <div className="bg-white p-3 rounded border mb-3">
                  <BlockMath math="^{235}_{92}U + ^1_0n \rightarrow ^{141}_{56}Ba + ^{92}_{36}Kr + 3^1_0n + \text{energy}" />
                </div>
                <ChainReactionComponent />
              </div>
              
              {/* Example 6 */}
              <div className="p-6 bg-white rounded-lg border border-gray-300 shadow-sm mb-6">
                <h4 className="text-lg font-semibold text-gray-800 mb-4">Example 6</h4>
                <p className="mb-4 text-gray-700">
                  For the given reaction, calculate the energy released from the fission of one atom of 
                  uranium-235. The measured masses are: uranium-235 = 234.9934 u, barium-141 = 140.88340 u, 
                  and krypton-92 = 91.90601 u.
                </p>
                
                <div className="bg-gray-100 p-3 rounded mb-4">
                  <BlockMath math="^{235}_{92}U + ^1_0n \rightarrow ^{141}_{56}Ba + ^{92}_{36}Kr + 3^1_0n + \text{energy}" />
                </div>
                
                <div className="space-y-3">
                  <p><strong>Solution:</strong></p>
                  <p>The energy released is due to the difference in mass (Δm) between products and reactants:</p>
                  <BlockMath math="\Delta m = \Sigma m_{\text{products}} - \Sigma m_{\text{reactants}}" />
                  <BlockMath math="\Delta m = (140.88340 + 91.90601 + 3(1.008665)) - (1.008665 + 234.9934)" />
                  <BlockMath math="\Delta m = -0.18666 \text{ u}" />
                  <BlockMath math="\Delta m = -0.18666 \text{ u} \times 1.660540 \times 10^{-27} \text{ kg/u} = -3.099560 \times 10^{-28} \text{ kg}" />
                  
                  <p>Calculate the energy released:</p>
                  <BlockMath math="E = \Delta mc^2" />
                  <BlockMath math="E = -3.099560 \times 10^{-28} \text{ kg} \times (3.00 \times 10^8 \text{ m/s})^2" />
                  <BlockMath math="E = -2.790 \times 10^{-11} \text{ J}" />
                  <div className="bg-blue-100 p-3 rounded">
                    <BlockMath math="E = -174.4 \text{ MeV}" />
                  </div>
                </div>
              </div>
              
              {/* Fusion Reactions */}
              <div className="bg-yellow-100 p-4 rounded-lg">
                <h4 className="font-semibold text-yellow-800 mb-2">Fusion Reactions</h4>
                <p className="text-gray-700 text-sm mb-2">
                  In nuclear fusion we take light elements and force them together to form larger sized atoms. 
                  Examples include:
                </p>
                <div className="space-y-2 mb-3">
                  <div className="bg-white p-2 rounded text-sm">
                    <BlockMath math="^2_1H + ^2_1H \rightarrow ^3_2He + ^1_0n + \text{heat}" />
                    <p className="text-center text-xs">Deuterium fusion</p>
                  </div>
                  <div className="bg-white p-2 rounded text-sm">
                    <BlockMath math="^3_1H + ^2_1H \rightarrow ^4_2He + ^1_0n + \text{heat}" />
                    <p className="text-center text-xs">Tritium-deuterium fusion</p>
                  </div>
                </div>
                <p className="text-gray-700 text-sm">
                  The problem to overcome in fusion reactions is to bring the parent nuclei together so that 
                  the electrostatic repulsion is overcome and the strong nuclear force can take over. Nuclear 
                  fusion reactions require extremely high pressures and temperatures to get them started. 
                  Such conditions are found within the core of stars like our Sun.
                </p>
              </div>
            </div>
            </div>
            </AIAccordion.Item>

            <AIAccordion.Item value="elementFormation" title="Element Formation" onAskAI={onAIAccordionContent}>
              <div className="mt-4">
            <div className="bg-gray-50 p-6 rounded-lg border border-gray-200">
              <p className="text-gray-700 leading-relaxed mb-6">
                75% of the matter in the universe is in the form of hydrogen. In fact, it is from hydrogen 
                that all elements are eventually synthesized. This process occurs through a series of fusion 
                reactions within stars. Our Sun, for example, is an average star with an expected lifespan 
                of between 10 to 11 billion years. It is currently half way through its life cycle.
              </p>
              
              <div className="bg-blue-100 p-4 rounded-lg mb-6">
                <h4 className="font-semibold text-blue-800 mb-2">Stellar Fusion Reactions</h4>
                <p className="text-gray-700 text-sm mb-3">
                  The main reaction that powers the Sun's energy is a series of reactions leading to the 
                  formation of helium from hydrogen:
                </p>
                <div className="space-y-2">
                  <div className="bg-white p-2 rounded text-sm">
                    <BlockMath math="^1_1H + ^1_1H \rightarrow ^2_1H + ^0_1e + \nu" />
                  </div>
                  <div className="bg-white p-2 rounded text-sm">
                    <BlockMath math="^3_2He + ^3_2He \rightarrow ^4_2He + 2^1_1H + \gamma" />
                  </div>
                </div>
              </div>
              
              <div className="bg-green-100 p-4 rounded-lg mb-6">
                <h4 className="font-semibold text-green-800 mb-2">Stellar Evolution & Element Synthesis</h4>
                <p className="text-gray-700 text-sm mb-2">
                  These reactions will continue until the hydrogen fuel has been mostly exhausted. As the 
                  reaction rate decreases the gravitational pressure will partially collapse the Sun which 
                  will lead to increased pressure in the core. When the pressure and temperature reach a 
                  critical point helium nuclei will begin to fuse to produce larger elements.
                </p>
                <p className="text-gray-700 text-sm">
                  Due to the more energetic helium fusion reactions, the increased fusion pressure will 
                  cause the Sun to expand in size into a red giant, swallowing the Earth in the process. 
                  The upper limit of this process is <strong>iron (Z = 26)</strong>.
                </p>
              </div>
              
              <div className="bg-red-100 p-4 rounded-lg">
                <h4 className="font-semibold text-red-800 mb-2">Supernovae & Heavy Element Formation</h4>
                <p className="text-gray-700 text-sm mb-2">
                  Elements beyond iron are formed in truly spectacular explosions called <strong>supernovae</strong>. 
                  It is interesting to note that since the Earth has all elements within its crust, from hydrogen 
                  to uranium, the Earth and the solar system must have formed from the ashes of a star that went 
                  supernova many billions of years ago in this region of space.
                </p>
                <p className="text-gray-700 text-sm">
                  Smaller nuclei tend to undergo fusion reactions until the stability region is reached. 
                  In like manner, heavier elements will tend to undergo fission reactions where they may 
                  become the smaller, more stable isotopes like iron and bromine.
                </p>
              </div>
            </div>
            </div>
            </AIAccordion.Item>

          </AIAccordion>
        </div>
      ) : (
        <div className="my-8 p-6 bg-gray-50 rounded-lg border border-gray-200">
          <p className="text-gray-600 text-center">
            This lesson content is optimized for AI interaction. Please ensure the AIAccordion component is available.
          </p>
        </div>
      )}

      {/* Key Takeaways Summary */}
      <div className="my-8 p-6 bg-gray-100 rounded-lg border border-gray-300">
        <h3 className="text-xl font-semibold text-gray-800 mb-4">Key Takeaways</h3>
        <div className="grid grid-cols-1 md:grid-cols-2 gap-6">
          <div>
            <h4 className="font-semibold text-blue-800 mb-3">Nuclear Structure & Notation</h4>
            <ul className="list-disc list-inside space-y-2 text-sm">
              <li>Nuclear notation ᴬ𝒁X specifies atomic mass number (A), atomic number (Z), and element symbol (X)</li>
              <li>Isotopes have the same atomic number but different mass numbers (same protons, different neutrons)</li>
              <li>Nuclear equations must conserve both charge (atomic numbers) and nucleons (mass numbers)</li>
              <li>The unified atomic mass unit (u) is defined as 1/12 the mass of a carbon-12 nucleus</li>
            </ul>
          </div>
          
          <div>
            <h4 className="font-semibold text-green-800 mb-3">Mass-Energy & Binding Energy</h4>
            <ul className="list-disc list-inside space-y-2 text-sm">
              <li>Mass defect (Δm) is the difference between theoretical and measured nuclear masses</li>
              <li>Einstein's E = mc² explains that mass defect converts to binding energy holding nuclei together</li>
              <li>Conservation of mass-energy unifies the laws of conservation of mass and conservation of energy</li>
              <li>Nuclear reactions release millions of times more energy per gram than chemical reactions</li>
            </ul>
          </div>
          
          <div>
            <h4 className="font-semibold text-purple-800 mb-3">Nuclear Reactions</h4>
            <ul className="list-disc list-inside space-y-2 text-sm">
              <li>Four types of nuclear reactions: radioactivity, induced transmutations, fission, and fusion</li>
              <li>Transuranium elements (Z > 92) are artificially created through induced nuclear reactions</li>
              <li>Nuclear fission splits heavy nuclei, releasing energy through chain reactions</li>
              <li>Nuclear fusion combines light nuclei, requiring extreme temperatures and pressures</li>
            </ul>
          </div>
          
          <div>
            <h4 className="font-semibold text-orange-800 mb-3">Stellar Nucleosynthesis</h4>
            <ul className="list-disc list-inside space-y-2 text-sm">
              <li>75% of universe matter is hydrogen; all heavier elements form through stellar fusion processes</li>
              <li>Elements up to iron form in stellar cores; elements heavier than iron form in supernova explosions</li>
              <li>Earth's elements indicate our solar system formed from supernova remnants billions of years ago</li>
              <li>Stars are nuclear fusion reactors that synthesize heavy elements from hydrogen and helium</li>
            </ul>
          </div>
        </div>
      </div>
    </div>
  );
};

=======
import React, { useState } from 'react';
import 'katex/dist/katex.min.css';
import { InlineMath, BlockMath } from 'react-katex';
import SlideshowKnowledgeCheck from '../../../../components/assessments/SlideshowKnowledgeCheck';

// Interactive Nuclear Notation Component
const NuclearNotationComponent = () => {
  const [element, setElement] = useState('tungsten');
  
  const elements = {
    tungsten: { symbol: 'W', Z: 74, A: 186, name: 'Tungsten' },
    carbon12: { symbol: 'C', Z: 6, A: 12, name: 'Carbon-12' },
    carbon13: { symbol: 'C', Z: 6, A: 13, name: 'Carbon-13' },
    carbon14: { symbol: 'C', Z: 6, A: 14, name: 'Carbon-14' },
    oxygen16: { symbol: 'O', Z: 8, A: 16, name: 'Oxygen-16' },
    tin122: { symbol: 'Sn', Z: 50, A: 122, name: 'Tin-122' },
    uranium235: { symbol: 'U', Z: 92, A: 235, name: 'Uranium-235' },
    uranium238: { symbol: 'U', Z: 92, A: 238, name: 'Uranium-238' }
  };
  
  const selectedElement = elements[element];
  const neutrons = selectedElement.A - selectedElement.Z;
  
  return (
    <div className="bg-gray-900 p-6 rounded-lg border border-gray-300">
      <h4 className="text-white font-semibold mb-4 text-center">Nuclear Notation Interactive</h4>
      
      <div className="mb-4">
        <label className="text-white font-medium mb-2 block">Select Element:</label>
        <select
          value={element}
          onChange={(e) => setElement(e.target.value)}
          className="w-full p-2 rounded bg-gray-700 text-white border border-gray-600"
        >
          {Object.entries(elements).map(([key, elem]) => (
            <option key={key} value={key}>
              {elem.name}
            </option>
          ))}
        </select>
      </div>
      
      <div className="bg-black rounded p-6 mb-4">
        <div className="text-center text-white">
          <div className="text-6xl font-mono mb-4">
            <span className="text-blue-300 text-3xl align-top">{selectedElement.A}</span>
            <span className="text-green-300 text-3xl align-bottom">{selectedElement.Z}</span>
            <span className="text-yellow-300">{selectedElement.symbol}</span>
          </div>
          
          <div className="text-lg mb-4">{selectedElement.name}</div>
          
          <div className="grid grid-cols-3 gap-4 text-sm">
            <div className="bg-blue-900 p-3 rounded">
              <div className="text-blue-300 font-semibold">Mass Number (A)</div>
              <div className="text-2xl">{selectedElement.A}</div>
              <div className="text-xs">Total nucleons</div>
            </div>
            <div className="bg-green-900 p-3 rounded">
              <div className="text-green-300 font-semibold">Atomic Number (Z)</div>
              <div className="text-2xl">{selectedElement.Z}</div>
              <div className="text-xs">Protons</div>
            </div>
            <div className="bg-purple-900 p-3 rounded">
              <div className="text-purple-300 font-semibold">Neutrons (N)</div>
              <div className="text-2xl">{neutrons}</div>
              <div className="text-xs">A - Z</div>
            </div>
          </div>
        </div>
      </div>
      
      <div className="bg-gray-800 p-4 rounded text-white text-sm">
        <p><strong>Nuclear Notation Formula:</strong> <InlineMath math="^A_ZX" /></p>
        <p className="mt-2">
          <span className="text-yellow-300">X</span> = element symbol, 
          <span className="text-green-300"> Z</span> = atomic number (protons), 
          <span className="text-blue-300"> A</span> = mass number (nucleons)
        </p>
      </div>
    </div>
  );
};

// Interactive Mass Defect Calculator
const MassDefectCalculator = () => {
  const [selectedIsotope, setSelectedIsotope] = useState('helium4');
  
  const isotopes = {
    helium4: {
      name: 'Helium-4',
      symbol: '⁴₂He',
      protons: 2,
      neutrons: 2,
      measuredMass: 4.00260,
      bindingEnergy: 28.3
    },
    potassium40: {
      name: 'Potassium-40',
      symbol: '⁴⁰₁₉K',
      protons: 19,
      neutrons: 21,
      measuredMass: 39.9687,
      bindingEnergy: 328.3
    },
    carbon12: {
      name: 'Carbon-12',
      symbol: '¹²₆C',
      protons: 6,
      neutrons: 6,
      measuredMass: 12.0000,
      bindingEnergy: 92.2
    }
  };
  
  const protonMass = 1.007276;
  const neutronMass = 1.008665;
  
  const isotope = isotopes[selectedIsotope];
  const theoreticalMass = (isotope.protons * protonMass) + (isotope.neutrons * neutronMass);
  const massDefect = isotope.measuredMass - theoreticalMass;
  
  return (
    <div className="bg-gray-900 p-6 rounded-lg border border-gray-300">
      <h4 className="text-white font-semibold mb-4 text-center">Mass Defect & Binding Energy Calculator</h4>
      
      <div className="mb-4">
        <label className="text-white font-medium mb-2 block">Select Isotope:</label>
        <select
          value={selectedIsotope}
          onChange={(e) => setSelectedIsotope(e.target.value)}
          className="w-full p-2 rounded bg-gray-700 text-white border border-gray-600"
        >
          {Object.entries(isotopes).map(([key, iso]) => (
            <option key={key} value={key}>
              {iso.name} ({iso.symbol})
            </option>
          ))}
        </select>
      </div>
      
      <div className="bg-black rounded p-4">
        <div className="grid grid-cols-1 md:grid-cols-2 gap-4 text-white text-sm">
          <div>
            <h5 className="font-semibold text-blue-300 mb-2">Nuclear Composition</h5>
            <p>Protons: {isotope.protons}</p>
            <p>Neutrons: {isotope.neutrons}</p>
            <p>Measured Mass: {isotope.measuredMass.toFixed(5)} u</p>
          </div>
          <div>
            <h5 className="font-semibold text-green-300 mb-2">Calculations</h5>
            <p>Theoretical Mass: {theoreticalMass.toFixed(5)} u</p>
            <p>Mass Defect: {massDefect.toFixed(5)} u</p>
            <p>Binding Energy: {isotope.bindingEnergy} MeV</p>
          </div>
        </div>
        
        <div className="mt-4 p-3 bg-red-900 rounded">
          <p className="text-red-300 text-sm">
            <strong>Einstein's Equation:</strong> E = mc² 
            <br />The "missing" mass has been converted to binding energy that holds the nucleus together.
          </p>
        </div>
      </div>
    </div>
  );
};

// Chain Reaction Visualization
const ChainReactionComponent = () => {
  const [step, setStep] = useState(0);
  const [isAnimating, setIsAnimating] = useState(false);
  
  const steps = [
    { step: 0, description: "Initial neutron approaches U-235 nucleus" },
    { step: 1, description: "Neutron absorbed, nucleus becomes unstable" },
    { step: 2, description: "Nucleus splits, releasing 2-3 neutrons + fission fragments" },
    { step: 3, description: "New neutrons strike other U-235 nuclei" },
    { step: 4, description: "Chain reaction continues exponentially" }
  ];
  
  const startAnimation = () => {
    setIsAnimating(true);
    setStep(0);
    const interval = setInterval(() => {
      setStep(prev => {
        if (prev >= 4) {
          clearInterval(interval);
          setIsAnimating(false);
          return 4;
        }
        return prev + 1;
      });
    }, 1500);
  };
  
  return (
    <div className="bg-gray-900 p-6 rounded-lg border border-gray-300">
      <h4 className="text-white font-semibold mb-4 text-center">Nuclear Fission Chain Reaction</h4>
      
      <div className="bg-black rounded p-4 mb-4 h-64 flex items-center justify-center relative overflow-hidden">
        {/* Step 0: Initial neutron */}
        {step >= 0 && (
          <div className="absolute left-4 top-1/2 transform -translate-y-1/2">
            <div className="w-3 h-3 bg-blue-400 rounded-full animate-pulse"></div>
            <div className="text-blue-400 text-xs mt-1">neutron</div>
          </div>
        )}
        
        {/* Step 1: U-235 nucleus */}
        {step >= 0 && (
          <div className="absolute left-1/2 top-1/2 transform -translate-x-1/2 -translate-y-1/2">
            <div className={`w-8 h-8 bg-green-500 rounded-full ${step >= 1 ? 'animate-bounce' : ''}`}>
              <div className="text-white text-xs text-center leading-8">U-235</div>
            </div>
          </div>
        )}
        
        {/* Step 2: Fission products */}
        {step >= 2 && (
          <>
            <div className="absolute left-1/3 top-1/3 transform -translate-x-1/2 -translate-y-1/2">
              <div className="w-6 h-6 bg-orange-500 rounded-full">
                <div className="text-white text-xs text-center leading-6">Ba</div>
              </div>
            </div>
            <div className="absolute right-1/3 bottom-1/3 transform translate-x-1/2 translate-y-1/2">
              <div className="w-6 h-6 bg-purple-500 rounded-full">
                <div className="text-white text-xs text-center leading-6">Kr</div>
              </div>
            </div>
            {/* New neutrons */}
            {[...Array(3)].map((_, i) => (
              <div key={i} className={`absolute w-3 h-3 bg-blue-400 rounded-full ${step >= 3 ? 'animate-ping' : ''}`}
                   style={{
                     left: `${45 + i * 15}%`,
                     top: `${40 + i * 10}%`
                   }}>
              </div>
            ))}
          </>
        )}
        
        {/* Step 4: Multiple fissions */}
        {step >= 4 && (
          <div className="absolute inset-0 flex items-center justify-center">
            <div className="text-yellow-400 text-lg font-bold animate-pulse">
              CHAIN REACTION
            </div>
          </div>
        )}
      </div>
      
      <div className="mb-4">
        <button
          onClick={startAnimation}
          disabled={isAnimating}
          className="w-full px-4 py-2 bg-blue-600 text-white rounded hover:bg-blue-700 transition-colors disabled:opacity-50"
        >
          {isAnimating ? 'Animating...' : 'Start Chain Reaction'}
        </button>
      </div>
      
      <div className="bg-gray-800 p-4 rounded">
        <p className="text-white text-sm">
          <strong>Current Step:</strong> {steps[step]?.description}
        </p>
        <div className="mt-2 w-full bg-gray-700 rounded-full h-2">
          <div className="bg-blue-600 h-2 rounded-full transition-all duration-500" 
               style={{width: `${(step / 4) * 100}%`}}></div>
        </div>
      </div>
    </div>
  );
};

const ManualContent = ({ course, courseId, courseDisplay, itemConfig, isStaffView, devMode, AIAccordion, onAIAccordionContent }) => {

  return (
    <div className="space-y-6">
      {/* Header */}
      <div className="text-center">
        <h1 className="text-4xl font-bold text-gray-900 mb-2">
          Nuclear Physics
        </h1>
        <p className="text-lg text-gray-600">
          From atomic structure to stellar nucleosynthesis
        </p>
        
        <div className="mt-4 bg-blue-50 p-4 rounded-lg border border-blue-200">
          <p className="text-blue-800 text-sm">
            Up to this point in our discussion of the nature of the atom we have been studying how 
            the electrons behave around the nucleus. The study of the electrons around the nucleus is 
            referred to as <strong>atomic physics</strong>. Now we turn our attention to the nucleus 
            (<strong>nuclear physics</strong>) and the fundamental particles that atoms are composed of 
            (<strong>particle physics</strong>).
          </p>
        </div>
      </div>

      {AIAccordion ? (
        <div className="my-8">
          <AIAccordion className="space-y-0">

            <AIAccordion.Item value="notation" title="Nuclear Notation" onAskAI={onAIAccordionContent}>
              <div className="mt-4">
            <div className="bg-gray-50 p-6 rounded-lg border border-gray-200">
              <p className="text-gray-700 leading-relaxed mb-6">
                In order to discuss nuclear physics we must first understand the "short-hand" language 
                that nuclear physicists use – i.e. nuclear physlish. Symbols for atoms and particles may 
                be written as <InlineMath math="^A_ZX" />
              </p>
              
              <div className="bg-blue-100 p-4 rounded-lg mb-6">
                <h4 className="font-semibold text-blue-800 mb-2">Nuclear Notation Components</h4>
                <ul className="space-y-2 text-sm text-gray-700">
                  <li className="flex items-start gap-2">
                    <span className="text-blue-600">•</span>
                    <span><strong>X</strong> is the atom's or particle's symbol</span>
                  </li>
                  <li className="flex items-start gap-2">
                    <span className="text-blue-600">•</span>
                    <span><strong>Z</strong> is the atomic number (# of protons) or, more generally, its charge</span>
                  </li>
                  <li className="flex items-start gap-2">
                    <span className="text-blue-600">•</span>
                    <span><strong>A</strong> is the atomic mass number (# of protons + # of neutrons = # of nucleons)</span>
                  </li>
                </ul>
              </div>
              
              <NuclearNotationComponent />
              
              <div className="mt-6 bg-green-100 p-4 rounded-lg">
                <h4 className="font-semibold text-green-800 mb-2">Example</h4>
                <p className="text-gray-700 text-sm">
                  The element tungsten-186, for example, is written as <InlineMath math="^{186}_{74}W" /> which 
                  means that it has 74 protons and 186 – 74 = 112 neutrons.
                </p>
              </div>
            </div>
            </div>
            </AIAccordion.Item>

            <AIAccordion.Item value="isotopes" title="Isotopes" onAskAI={onAIAccordionContent}>
              <div className="mt-4">
            <div className="bg-gray-50 p-6 rounded-lg border border-gray-200">
              <p className="text-gray-700 leading-relaxed mb-4">
                Recall from Lesson 27 that in 1911 Rutherford discovered the nucleus and was also able to 
                determine the approximate radius of the nucleus of an element. Rutherford determined that 
                the nucleus contained protons because of its repulsive effect on alpha particles (α²⁺) in 
                the gold foil scattering experiments.
              </p>
              
              <p className="text-gray-700 leading-relaxed mb-6">
                Two years later, Henry Moseley, an assistant of Rutherford, determined that the charge on 
                the nucleus was always a multiple of the charge on an electron but was positive in nature. 
                Recall from Lesson 25 that Moseley's work led to the modern periodic table where elements 
                are listed according to their atomic number.
              </p>
              
              <div className="bg-yellow-100 p-4 rounded-lg mb-6">
                <h4 className="font-semibold text-yellow-800 mb-2">Frederick Soddy's Discovery</h4>
                <p className="text-gray-700 text-sm mb-2">
                  Frederick Soddy discovered isotopes while studying the nature of radioactivity. 
                  <strong>Isotopes of an element have the same atomic number but a different atomic mass.</strong>
                </p>
                <p className="text-gray-700 text-sm">
                  For example, three isotopes of carbon are:
                </p>
                <div className="flex gap-4 mt-2 font-mono text-center">
                  <div className="bg-white p-2 rounded border">
                    <div><InlineMath math="^{12}_6C" /></div>
                    <div className="text-xs">carbon-12</div>
                  </div>
                  <div className="bg-white p-2 rounded border">
                    <div><InlineMath math="^{13}_6C" /></div>
                    <div className="text-xs">carbon-13</div>
                  </div>
                  <div className="bg-white p-2 rounded border">
                    <div><InlineMath math="^{14}_6C" /></div>
                    <div className="text-xs">carbon-14</div>
                  </div>
                </div>
              </div>
              
              <div className="bg-indigo-100 p-4 rounded-lg">
                <h4 className="font-semibold text-indigo-800 mb-2">James Chadwick's Discovery (1932)</h4>
                <p className="text-gray-700 text-sm mb-2">
                  In order to explain the existence of isotopes, it was suggested by Rutherford that the 
                  nucleus must contain some neutral particle as well as the protons. It was not until 1932 
                  that James Chadwick confirmed the existence of the <strong>neutron</strong> for which he 
                  was awarded the 1935 Nobel prize for physics.
                </p>
                <ul className="space-y-1 text-sm text-gray-700">
                  <li>• The general term <strong>nucleon</strong> refers to both protons and neutrons in the nucleus</li>
                  <li>• The <strong>atomic mass</strong> is the total number of nucleons</li>
                </ul>
              </div>
              
              {/* Example 1 */}
              <div className="mt-6 p-6 bg-white rounded-lg border border-gray-300 shadow-sm">
                <h4 className="text-lg font-semibold text-gray-800 mb-4">Example 1</h4>
                <p className="mb-4 text-gray-700">
                  Write the following isotopes in symbolic notation and state the number of protons, 
                  neutrons and electrons for each atom.
                </p>
                <p className="mb-4 text-sm text-gray-600">
                  <em>Note: An atom has the same number of electrons as protons – i.e. it is electrically neutral.</em>
                </p>
                
                <div className="grid md:grid-cols-2 gap-4">
                  <div className="bg-gray-100 p-4 rounded-lg">
                    <h5 className="font-semibold mb-2">Oxygen-16</h5>
                    <p className="mb-2"><InlineMath math="^{16}_8O" /></p>
                    <ul className="text-sm space-y-1">
                      <li>• 8 protons</li>
                      <li>• 16 - 8 = 8 neutrons</li>
                      <li>• 8 electrons</li>
                    </ul>
                  </div>
                  
                  <div className="bg-gray-100 p-4 rounded-lg">
                    <h5 className="font-semibold mb-2">Tin-122</h5>
                    <p className="mb-2"><InlineMath math="^{122}_{50}Sn" /></p>
                    <ul className="text-sm space-y-1">
                      <li>• 50 protons</li>
                      <li>• 122 - 50 = 72 neutrons</li>
                      <li>• 50 electrons</li>
                    </ul>
                  </div>
                </div>
              </div>
            </div>
            </div>
            </AIAccordion.Item>

            <AIAccordion.Item value="equations" title="Nuclear Equations - Conservation of Charge & Nucleons" onAskAI={onAIAccordionContent}>
              <div className="mt-4">
            <div className="bg-gray-50 p-6 rounded-lg border border-gray-200">
              <p className="text-gray-700 leading-relaxed mb-6">
                Nuclear interactions are represented by nuclear equations. Nuclear interactions can involve 
                the disintegration of a nucleus, the transmutation of a nucleus and a host of other interactions 
                which we will be learning about. In nuclear equations, the original isotope(s) is/are often 
                referred to as the <strong>parent isotope(s)</strong>, while the final isotope(s) is/are called 
                the <strong>daughter isotope(s)</strong>.
              </p>
              
              <div className="bg-red-100 p-4 rounded-lg mb-6">
                <h4 className="font-semibold text-red-800 mb-2">Conservation Laws</h4>
                <p className="text-gray-700 text-sm mb-2">
                  When writing nuclear equations it is important to conserve electric charge and to conserve 
                  the number of nucleons. In other words:
                </p>
                <ul className="space-y-2 text-sm text-gray-700">
                  <li className="flex items-start gap-2">
                    <span className="text-red-600">⇒</span>
                    <span>The sum of the atomic numbers on the parent side equals the sum of the atomic numbers on the daughter side.</span>
                  </li>
                  <li className="flex items-start gap-2">
                    <span className="text-red-600">⇒</span>
                    <span>The sum of the atomic masses on the parent side equals the sum of the atomic masses on the daughter side.</span>
                  </li>
                </ul>
              </div>
              
              {/* Example 2 */}
              <div className="p-6 bg-white rounded-lg border border-gray-300 shadow-sm">
                <h4 className="text-lg font-semibold text-gray-800 mb-4">Example 2</h4>
                <p className="mb-4 text-gray-700">
                  When a boron-10 nucleus captures a neutron (<InlineMath math="^1_0n" />), a new element and 
                  an alpha particle (<InlineMath math="^4_2He" />) are produced. Write a complete nuclear equation 
                  for this interaction.
                </p>
                
                <div className="bg-gray-100 p-4 rounded-lg mb-4">
                  <h5 className="font-semibold mb-2">Solution:</h5>
                  <p className="mb-2">The described reaction is written as:</p>
                  <BlockMath math="^1_0n + ^{10}_5B \rightarrow ^A_Z? + ^4_2He" />
                  
                  <p className="mb-2 mt-4">Using conservation of charge and conservation of nucleons:</p>
                  <div className="grid md:grid-cols-2 gap-4 text-sm">
                    <div>
                      <p><strong>Atomic mass:</strong></p>
                      <p>1 + 10 = A + 4</p>
                      <p>A = 7</p>
                    </div>
                    <div>
                      <p><strong>Atomic number:</strong></p>
                      <p>0 + 5 = Z + 2</p>
                      <p>Z = 3</p>
                    </div>
                  </div>
                  
                  <p className="mt-4">From the periodic table, element 3 is Li (lithium)</p>
                  
                  <div className="mt-4 p-3 bg-blue-100 rounded">
                    <p><strong>Complete equation:</strong></p>
                    <BlockMath math="^1_0n + ^{10}_5B \rightarrow ^7_3Li + ^4_2He" />
                  </div>
                </div>
              </div>
            </div>
            </div>
            </AIAccordion.Item>

            <AIAccordion.Item value="massUnits" title="Atomic Mass Units" onAskAI={onAIAccordionContent}>
              <div className="mt-4">
            <div className="bg-gray-50 p-6 rounded-lg border border-gray-200">
              <p className="text-gray-700 leading-relaxed mb-6">
                In previous lessons, when precision was less of an issue, we used 1.67 × 10⁻²⁷ kg for the mass 
                of a proton and a neutron when we converted from the number of nucleons to the mass in kilograms. 
                In the context of nuclear masses and energies we need to be much more precise.
              </p>
              
              <div className="bg-blue-100 p-4 rounded-lg mb-6">
                <h4 className="font-semibold text-blue-800 mb-2">Unified Atomic Mass Unit (u)</h4>
                <p className="text-gray-700 text-sm mb-2">
                  In nuclear physics we often use the <strong>unified atomic mass unit (u)</strong> rather than 
                  the actual kilogram value for different nucleons and subatomic particles. The unified atomic 
                  mass unit is defined as being exactly <sup>1</sup>/<sub>12</sub> the mass of a carbon-12 nucleus.
                </p>
                <div className="bg-white p-3 rounded border">
                  <BlockMath math="1 \text{ u} = 1.660539 \times 10^{-27} \text{ kg}" />
                </div>
              </div>
              
              <div className="overflow-x-auto">
                <table className="w-full border-collapse border border-gray-300 text-sm">
                  <thead>
                    <tr className="bg-gray-200">
                      <th className="border border-gray-300 p-3">Particle</th>
                      <th className="border border-gray-300 p-3">Charge (C)</th>
                      <th className="border border-gray-300 p-3">Mass (kg)</th>
                      <th className="border border-gray-300 p-3">Mass (u)</th>
                    </tr>
                  </thead>
                  <tbody>
                    <tr>
                      <td className="border border-gray-300 p-3 font-semibold">Electron</td>
                      <td className="border border-gray-300 p-3">-1.602177 × 10⁻¹⁹</td>
                      <td className="border border-gray-300 p-3">9.109383 × 10⁻³¹</td>
                      <td className="border border-gray-300 p-3">5.485799 × 10⁻⁴</td>
                    </tr>
                    <tr>
                      <td className="border border-gray-300 p-3 font-semibold">Proton</td>
                      <td className="border border-gray-300 p-3">+1.602177 × 10⁻¹⁹</td>
                      <td className="border border-gray-300 p-3">1.672622 × 10⁻²⁷</td>
                      <td className="border border-gray-300 p-3">1.007276</td>
                    </tr>
                    <tr>
                      <td className="border border-gray-300 p-3 font-semibold">Neutron</td>
                      <td className="border border-gray-300 p-3">0</td>
                      <td className="border border-gray-300 p-3">1.674927 × 10⁻²⁷</td>
                      <td className="border border-gray-300 p-3">1.008665</td>
                    </tr>
                  </tbody>
                </table>
              </div>
              
              <div className="mt-4 bg-yellow-100 p-4 rounded-lg">
                <p className="text-yellow-800 text-sm">
                  <strong>Note:</strong> The atomic mass unit is merely an alternate mass unit to the kilogram, 
                  designed for convenience when dealing with atomic-scale masses.
                </p>
              </div>
            </div>
            </div>
            </AIAccordion.Item>

            <AIAccordion.Item value="massDefect" title="Mass Defect and Mass-Energy Equivalence" onAskAI={onAIAccordionContent}>
              <div className="mt-4">
            <div className="bg-gray-50 p-6 rounded-lg border border-gray-200">
              <p className="text-gray-700 leading-relaxed mb-6">
                After scientists discovered that the nucleus contained protons and neutrons, they were able 
                to calculate the theoretical mass for a particular isotope by adding together the masses of 
                protons and neutrons:
              </p>
              
              <div className="bg-white p-4 rounded border mb-6">
                <BlockMath math="m_{\text{theoretical}} = m_{\text{protons}} + m_{\text{neutrons}}" />
              </div>
              
              <p className="text-gray-700 leading-relaxed mb-6">
                Using a mass spectrometer (see Lesson 20), scientists were able to find the measured mass. 
                They were expecting the values to be identical, but, except for hydrogen, the measured value 
                is always less than the theoretical value.
              </p>
              
              <MassDefectCalculator />
              
              <div className="mt-6 bg-red-100 p-4 rounded-lg">
                <h4 className="font-semibold text-red-800 mb-2">Helium-4 Example</h4>
                <p className="text-gray-700 text-sm mb-2">
                  The theoretical mass of helium-4 is calculated by adding the masses of 2 protons and 2 neutrons:
                </p>
                <BlockMath math="m_{\text{theoretical}} = 2 \times 1.007276 \text{ u} + 2 \times 1.008665 \text{ u} = 4.031882 \text{ u}" />
                <p className="text-gray-700 text-sm mt-2">
                  Using a mass spectrometer, the measured mass of a helium-4 nucleus is 4.00260 u.
                </p>
              </div>
              
              <div className="mt-6 bg-purple-100 p-4 rounded-lg">
                <h4 className="font-semibold text-purple-800 mb-2">Einstein's Mass-Energy Equivalence</h4>
                <p className="text-gray-700 text-sm mb-2">
                  Since the measured mass is less than the theoretical mass, physicists call the difference 
                  in mass the <strong>mass defect (Δm)</strong>. In general:
                </p>
                <BlockMath math="\Delta m = m_{\text{measured}} - m_{\text{theoretical}}" />
                <p className="text-gray-700 text-sm mb-2">
                  A clue to the problem was provided by Albert Einstein who demonstrated, in a paper written 
                  in 1905, that mass and energy are equivalent:
                </p>
                <div className="bg-white p-3 rounded border">
                  <BlockMath math="E = mc^2" />
                  <p className="text-xs text-gray-600 mt-1">Note: to use this equation the mass must be in kilograms</p>
                </div>
              </div>
              
              {/* Example 3 */}
              <div className="mt-6 p-6 bg-white rounded-lg border border-gray-300 shadow-sm">
                <h4 className="text-lg font-semibold text-gray-800 mb-4">Example 3</h4>
                <p className="mb-4 text-gray-700">
                  A nuclear reaction produces 9.0 × 10¹¹ J of heat energy because of a conversion of mass 
                  into energy. What mass was converted?
                </p>
                
                <div className="space-y-3">
                  <p><strong>Solution:</strong></p>
                  <BlockMath math="E = mc^2" />
                  <BlockMath math="m = \frac{E}{c^2}" />
                  <BlockMath math="m = \frac{9.0 \times 10^{11} \text{ J}}{(3.00 \times 10^8 \text{ m/s})^2}" />
                  <div className="bg-blue-100 p-3 rounded">
                    <BlockMath math="m = 1.0 \times 10^{-5} \text{ kg}" />
                  </div>
                </div>
              </div>
              
              {/* Example 4 */}
              <div className="mt-6 p-6 bg-white rounded-lg border border-gray-300 shadow-sm">
                <h4 className="text-lg font-semibold text-gray-800 mb-4">Example 4</h4>
                <p className="mb-4 text-gray-700">
                  The mass of one nucleus of potassium-40 was measured to be 39.9687 u. What is the mass 
                  defect and the binding energy for potassium-40?
                </p>
                
                <div className="bg-gray-100 p-4 rounded-lg mb-4">
                  <h5 className="font-semibold mb-2">Given:</h5>
                  <p>Measured mass = 39.9687 u</p>
                  <p>Potassium-40 has 19 p⁺ and 21 n</p>
                </div>
                
                <div className="space-y-3">
                  <p><strong>Solution:</strong></p>
                  <p>First calculate the theoretical mass:</p>
                  <BlockMath math="m_{\text{theoretical}} = 19 \times 1.007276 + 21 \times 1.008665 = 40.320209 \text{ u}" />
                  
                  <p>Calculate the mass defect:</p>
                  <BlockMath math="\Delta m = m_{\text{measured}} - m_{\text{theoretical}}" />
                  <BlockMath math="\Delta m = 39.9687 \text{ u} - 40.320209 \text{ u} = -0.35151 \text{ u}" />
                  <BlockMath math="\Delta m = -0.35151 \text{ u} \times 1.660540 \times 10^{-27} \text{ kg/u} = -5.83695 \times 10^{-28} \text{ kg}" />
                  
                  <p>Calculate the binding energy:</p>
                  <BlockMath math="E = \Delta mc^2" />
                  <BlockMath math="E = -5.83695 \times 10^{-28} \text{ kg} \times (3.00 \times 10^8 \text{ m/s})^2" />
                  <BlockMath math="E = -5.253 \times 10^{-11} \text{ J}" />
                  <BlockMath math="E = -5.253 \times 10^{-11} \text{ J} \times \frac{1 \text{ eV}}{1.60 \times 10^{-19} \text{ J}}" />
                  <div className="bg-blue-100 p-3 rounded">
                    <BlockMath math="E = -328.3 \text{ MeV}" />
                  </div>
                </div>
              </div>
              
              <div className="mt-6 bg-green-100 p-4 rounded-lg">
                <h4 className="font-semibold text-green-800 mb-2">Binding Energy Interpretation</h4>
                <p className="text-gray-700 text-sm">
                  Based on the idea of mass-energy equivalence, physicists interpreted the mass defect as the 
                  <strong>binding energy</strong> that holds the protons and neutrons together in the nucleus. 
                  Due to the large repulsive electrostatic forces between protons, a large amount of energy and 
                  large forces are required to hold the nucleus together. The binding energy, resulting from 
                  what was later called the <strong>strong nuclear force</strong> (see Lesson 37), is equivalent 
                  to the mass defect using Einstein's equation.
                </p>
              </div>
            </div>
            </div>
            </AIAccordion.Item>

            <AIAccordion.Item value="conservation" title="Conservation of Mass-Energy" onAskAI={onAIAccordionContent}>
              <div className="mt-4">
            <div className="bg-gray-50 p-6 rounded-lg border border-gray-200">
              <p className="text-gray-700 leading-relaxed mb-6">
                After Einstein demonstrated that energy and mass are inter-convertible it became apparent 
                that the laws of conservation of mass and conservation of energy were actually aspects of 
                one law – the <strong>conservation of mass-energy</strong>. This idea allows us to imagine 
                the creation of particles from kinetic or radiant energy and to imagine the annihilation 
                of particles into radiant energy.
              </p>
              
              <div className="bg-blue-100 p-4 rounded-lg mb-6">
                <h4 className="font-semibold text-blue-800 mb-2">Electron Rest Mass Energy</h4>
                <p className="text-gray-700 text-sm mb-2">
                  In this conception we can think of an electron, for example, as having a mass of 
                  9.109383 × 10⁻³¹ kg or as an equivalent energy:
                </p>
                <BlockMath math="E_e = m_e c^2" />
                <BlockMath math="E_e = 9.109383 \times 10^{-31} \text{ kg} \times (2.997925 \times 10^8 \text{ m/s})^2" />
                <BlockMath math="E_e = 8.187107 \times 10^{-14} \text{ J} \times \frac{1 \text{ eV}}{1.602177 \times 10^{-19} \text{ J}}" />
                <div className="bg-white p-3 rounded border">
                  <BlockMath math="E_e = 0.510999 \text{ MeV}" />
                </div>
              </div>
              
              <div className="bg-yellow-100 p-4 rounded-lg">
                <h4 className="font-semibold text-yellow-800 mb-2">Particle Physics Convention</h4>
                <p className="text-gray-700 text-sm mb-2">
                  On your Physics Data Sheet, the masses for some first generation fermions (see Lesson 37) 
                  are given as an energy in eV or MeV over c². For example, an electron has a mass of:
                </p>
                <BlockMath math="m_e = 0.510999 \frac{\text{MeV}}{c^2}" />
                <p className="text-gray-700 text-sm">
                  This is a useful way of stating the mass of a particle because it is the amount of kinetic 
                  energy that must be generated in a particle accelerator in order to create that particular particle.
                </p>
              </div>
            </div>
            </div>
            </AIAccordion.Item>

            <AIAccordion.Item value="reactions" title="Nuclear Reactions" onAskAI={onAIAccordionContent}>
              <div className="mt-4">
            <div className="bg-gray-50 p-6 rounded-lg border border-gray-200">
              <p className="text-gray-700 leading-relaxed mb-6">
                The presence of such huge quantities of energy within nuclei explains why nuclear reactions 
                are so energetic. While the electron of a hydrogen atom can be ionized with a mere 13.6 eV, 
                it takes about 8 MeV of energy to remove a nucleon from a nucleus. For this reason, gram for 
                gram, a nuclear reaction can liberate millions of times more energy than a chemical reaction.
              </p>
              
              <div className="bg-blue-100 p-4 rounded-lg mb-6">
                <h4 className="font-semibold text-blue-800 mb-2">Four Basic Types of Nuclear Reactions</h4>
                <ul className="space-y-2 text-sm text-gray-700">
                  <li className="flex items-start gap-2">
                    <span className="text-blue-600">1.</span>
                    <span><strong>Radioactivity</strong> (discussed in Lesson 36)</span>
                  </li>
                  <li className="flex items-start gap-2">
                    <span className="text-blue-600">2.</span>
                    <span><strong>Induced nuclear transmutations</strong></span>
                  </li>
                  <li className="flex items-start gap-2">
                    <span className="text-blue-600">3.</span>
                    <span><strong>Fission</strong></span>
                  </li>
                  <li className="flex items-start gap-2">
                    <span className="text-blue-600">4.</span>
                    <span><strong>Fusion</strong></span>
                  </li>
                </ul>
              </div>
              
              {/* Induced Nuclear Reactions */}
              <div className="bg-green-100 p-4 rounded-lg mb-6">
                <h4 className="font-semibold text-green-800 mb-2">Induced Nuclear Reactions</h4>
                <p className="text-gray-700 text-sm mb-2">
                  It is possible to bring about or "induce" the disintegration of a stable nucleus by 
                  striking it with another nucleus, an atomic or subatomic particle, or a γ-ray photon. 
                  A nuclear reaction is said to occur whenever the incident nucleus, particle, or photon 
                  causes a change to occur in a target nucleus.
                </p>
                <p className="text-gray-700 text-sm mb-2">
                  In 1919, for example, Ernest Rutherford observed that when an α particle (<InlineMath math="^4_2He" />) 
                  strikes a nitrogen nucleus (<InlineMath math="^{14}_7N" />), an oxygen nucleus (<InlineMath math="^{17}_8O" />) 
                  and a proton (<InlineMath math="^1_1H" />) are produced:
                </p>
                <div className="bg-white p-3 rounded border">
                  <BlockMath math="^4_2He + ^{14}_7N \rightarrow ^{17}_8O + ^1_1H" />
                </div>
              </div>
              
              {/* Example 5 */}
              <div className="p-6 bg-white rounded-lg border border-gray-300 shadow-sm mb-6">
                <h4 className="text-lg font-semibold text-gray-800 mb-4">Example 5</h4>
                <p className="mb-4 text-gray-700">
                  An alpha particle strikes an aluminum-27 nucleus. As a result, a new nucleus and a 
                  neutron are produced. Identify the nucleus produced.
                </p>
                
                <div className="space-y-3">
                  <p><strong>Solution:</strong></p>
                  <p>The described reaction is written as:</p>
                  <BlockMath math="^4_2He + ^{27}_{13}Al \rightarrow ^A_Z? + ^1_0n" />
                  
                  <p>Using conservation of charge and conservation of nucleons:</p>
                  <div className="grid md:grid-cols-2 gap-4 text-sm">
                    <div>
                      <p><strong>Atomic mass:</strong></p>
                      <p>4 + 27 = A + 1</p>
                      <p>A = 30</p>
                    </div>
                    <div>
                      <p><strong>Atomic number:</strong></p>
                      <p>2 + 13 = Z + 0</p>
                      <p>Z = 15</p>
                    </div>
                  </div>
                  
                  <p>Element 15 is P (phosphorous)</p>
                  
                  <div className="bg-blue-100 p-3 rounded">
                    <p><strong>Complete equation:</strong></p>
                    <BlockMath math="^4_2He + ^{27}_{13}Al \rightarrow ^{30}_{15}P + ^1_0n" />
                  </div>
                </div>
              </div>
              
              {/* Transuranium Elements */}
              <div className="bg-purple-100 p-4 rounded-lg mb-6">
                <h4 className="font-semibold text-purple-800 mb-2">Transuranium Elements</h4>
                <p className="text-gray-700 text-sm mb-2">
                  Induced nuclear transmutations can be used to produce isotopes that are not found naturally. 
                  In 1934, Enrico Fermi suggested a method for producing elements with a higher atomic number 
                  than uranium (Z = 92). These elements – neptunium (Z = 93), plutonium (Z = 94), americium (Z = 95), 
                  and so on – are known as <strong>transuranium elements</strong>.
                </p>
                <p className="text-gray-700 text-sm mb-3">
                  For example, a reaction that produces plutonium from uranium involves a neutron capture 
                  followed by several radioactive disintegrations:
                </p>
                <div className="space-y-2 text-sm">
                  <div className="bg-white p-2 rounded">
                    <BlockMath math="^{238}_{92}U + ^1_0n \rightarrow ^{239}_{92}U + \gamma \quad (1)" />
                  </div>
                  <div className="bg-white p-2 rounded">
                    <BlockMath math="^{239}_{92}U \rightarrow ^{239}_{93}Np + ^0_{-1}e + \gamma \quad (2)" />
                  </div>
                  <div className="bg-white p-2 rounded">
                    <BlockMath math="^{239}_{93}Np \rightarrow ^{239}_{94}Pu + ^0_{-1}e + \gamma \quad (3)" />
                  </div>
                </div>
              </div>
              
              {/* Fission Reactions */}
              <div className="bg-orange-100 p-4 rounded-lg mb-6">
                <h4 className="font-semibold text-orange-800 mb-2">Fission Reactions</h4>
                <p className="text-gray-700 text-sm mb-2">
                  In nuclear fission we take heavy elements and break them apart to produce smaller nuclei. 
                  The process involves bombarding particular nuclei with neutrons. A neutron captured by a 
                  fissionable nucleus results in an unstable nucleus which splits.
                </p>
                <div className="bg-white p-3 rounded border mb-3">
                  <BlockMath math="^{235}_{92}U + ^1_0n \rightarrow ^{141}_{56}Ba + ^{92}_{36}Kr + 3^1_0n + \text{energy}" />
                </div>
                <ChainReactionComponent />
              </div>
              
              {/* Example 6 */}
              <div className="p-6 bg-white rounded-lg border border-gray-300 shadow-sm mb-6">
                <h4 className="text-lg font-semibold text-gray-800 mb-4">Example 6</h4>
                <p className="mb-4 text-gray-700">
                  For the given reaction, calculate the energy released from the fission of one atom of 
                  uranium-235. The measured masses are: uranium-235 = 234.9934 u, barium-141 = 140.88340 u, 
                  and krypton-92 = 91.90601 u.
                </p>
                
                <div className="bg-gray-100 p-3 rounded mb-4">
                  <BlockMath math="^{235}_{92}U + ^1_0n \rightarrow ^{141}_{56}Ba + ^{92}_{36}Kr + 3^1_0n + \text{energy}" />
                </div>
                
                <div className="space-y-3">
                  <p><strong>Solution:</strong></p>
                  <p>The energy released is due to the difference in mass (Δm) between products and reactants:</p>
                  <BlockMath math="\Delta m = \Sigma m_{\text{products}} - \Sigma m_{\text{reactants}}" />
                  <BlockMath math="\Delta m = (140.88340 + 91.90601 + 3(1.008665)) - (1.008665 + 234.9934)" />
                  <BlockMath math="\Delta m = -0.18666 \text{ u}" />
                  <BlockMath math="\Delta m = -0.18666 \text{ u} \times 1.660540 \times 10^{-27} \text{ kg/u} = -3.099560 \times 10^{-28} \text{ kg}" />
                  
                  <p>Calculate the energy released:</p>
                  <BlockMath math="E = \Delta mc^2" />
                  <BlockMath math="E = -3.099560 \times 10^{-28} \text{ kg} \times (3.00 \times 10^8 \text{ m/s})^2" />
                  <BlockMath math="E = -2.790 \times 10^{-11} \text{ J}" />
                  <div className="bg-blue-100 p-3 rounded">
                    <BlockMath math="E = -174.4 \text{ MeV}" />
                  </div>
                </div>
              </div>
              
              {/* Fusion Reactions */}
              <div className="bg-yellow-100 p-4 rounded-lg">
                <h4 className="font-semibold text-yellow-800 mb-2">Fusion Reactions</h4>
                <p className="text-gray-700 text-sm mb-2">
                  In nuclear fusion we take light elements and force them together to form larger sized atoms. 
                  Examples include:
                </p>
                <div className="space-y-2 mb-3">
                  <div className="bg-white p-2 rounded text-sm">
                    <BlockMath math="^2_1H + ^2_1H \rightarrow ^3_2He + ^1_0n + \text{heat}" />
                    <p className="text-center text-xs">Deuterium fusion</p>
                  </div>
                  <div className="bg-white p-2 rounded text-sm">
                    <BlockMath math="^3_1H + ^2_1H \rightarrow ^4_2He + ^1_0n + \text{heat}" />
                    <p className="text-center text-xs">Tritium-deuterium fusion</p>
                  </div>
                </div>
                <p className="text-gray-700 text-sm">
                  The problem to overcome in fusion reactions is to bring the parent nuclei together so that 
                  the electrostatic repulsion is overcome and the strong nuclear force can take over. Nuclear 
                  fusion reactions require extremely high pressures and temperatures to get them started. 
                  Such conditions are found within the core of stars like our Sun.
                </p>
              </div>
            </div>
            </div>
            </AIAccordion.Item>

            <AIAccordion.Item value="elementFormation" title="Element Formation" onAskAI={onAIAccordionContent}>
              <div className="mt-4">
            <div className="bg-gray-50 p-6 rounded-lg border border-gray-200">
              <p className="text-gray-700 leading-relaxed mb-6">
                75% of the matter in the universe is in the form of hydrogen. In fact, it is from hydrogen 
                that all elements are eventually synthesized. This process occurs through a series of fusion 
                reactions within stars. Our Sun, for example, is an average star with an expected lifespan 
                of between 10 to 11 billion years. It is currently half way through its life cycle.
              </p>
              
              <div className="bg-blue-100 p-4 rounded-lg mb-6">
                <h4 className="font-semibold text-blue-800 mb-2">Stellar Fusion Reactions</h4>
                <p className="text-gray-700 text-sm mb-3">
                  The main reaction that powers the Sun's energy is a series of reactions leading to the 
                  formation of helium from hydrogen:
                </p>
                <div className="space-y-2">
                  <div className="bg-white p-2 rounded text-sm">
                    <BlockMath math="^1_1H + ^1_1H \rightarrow ^2_1H + ^0_1e + \nu" />
                  </div>
                  <div className="bg-white p-2 rounded text-sm">
                    <BlockMath math="^3_2He + ^3_2He \rightarrow ^4_2He + 2^1_1H + \gamma" />
                  </div>
                </div>
              </div>
              
              <div className="bg-green-100 p-4 rounded-lg mb-6">
                <h4 className="font-semibold text-green-800 mb-2">Stellar Evolution & Element Synthesis</h4>
                <p className="text-gray-700 text-sm mb-2">
                  These reactions will continue until the hydrogen fuel has been mostly exhausted. As the 
                  reaction rate decreases the gravitational pressure will partially collapse the Sun which 
                  will lead to increased pressure in the core. When the pressure and temperature reach a 
                  critical point helium nuclei will begin to fuse to produce larger elements.
                </p>
                <p className="text-gray-700 text-sm">
                  Due to the more energetic helium fusion reactions, the increased fusion pressure will 
                  cause the Sun to expand in size into a red giant, swallowing the Earth in the process. 
                  The upper limit of this process is <strong>iron (Z = 26)</strong>.
                </p>
              </div>
              
              <div className="bg-red-100 p-4 rounded-lg">
                <h4 className="font-semibold text-red-800 mb-2">Supernovae & Heavy Element Formation</h4>
                <p className="text-gray-700 text-sm mb-2">
                  Elements beyond iron are formed in truly spectacular explosions called <strong>supernovae</strong>. 
                  It is interesting to note that since the Earth has all elements within its crust, from hydrogen 
                  to uranium, the Earth and the solar system must have formed from the ashes of a star that went 
                  supernova many billions of years ago in this region of space.
                </p>
                <p className="text-gray-700 text-sm">
                  Smaller nuclei tend to undergo fusion reactions until the stability region is reached. 
                  In like manner, heavier elements will tend to undergo fission reactions where they may 
                  become the smaller, more stable isotopes like iron and bromine.
                </p>
              </div>
            </div>
            </div>
            </AIAccordion.Item>

          </AIAccordion>
        </div>
      ) : (
        <div className="my-8 p-6 bg-gray-50 rounded-lg border border-gray-200">
          <p className="text-gray-600 text-center">
            This lesson content is optimized for AI interaction. Please ensure the AIAccordion component is available.
          </p>
        </div>
      )}

      {/* Knowledge Check */}
      <SlideshowKnowledgeCheck
        courseId={courseId}
        lessonPath="66-nuclear-physics"
        course={course}
        itemConfig={itemConfig}
        questions={[
          {
            type: 'multiple-choice',
            questionId: 'course2_66_question1',
            title: 'Question 1: Nuclear Reaction Identification'
          },
          {
            type: 'multiple-choice',
            questionId: 'course2_66_question2',
            title: 'Question 2: Artificial Transmutation Products'
          },
          {
            type: 'multiple-choice',
            questionId: 'course2_66_question3',
            title: 'Question 3: Velocity Selector Potential Difference'
          },
          {
            type: 'multiple-choice',
            questionId: 'course2_66_question4',
            title: 'Question 4: Mass from Ion Trajectory'
          },
          {
            type: 'multiple-choice',
            questionId: 'course2_66_question5',
            title: 'Question 5: Carbon Isotope Mass Number'
          },
          {
            type: 'multiple-choice',
            questionId: 'course2_66_question6',
            title: 'Question 6: Cobalt-59 Mass Defect'
          },
          {
            type: 'multiple-choice',
            questionId: 'course2_66_question7',
            title: 'Question 7: Weighted Average of Chlorine Isotopes'
          },
          {
            type: 'multiple-choice',
            questionId: 'course2_66_question8',
            title: 'Question 8: Binding Energy of Lithium-7'
          },
          {
            type: 'multiple-choice',
            questionId: 'course2_66_question9',
            title: 'Question 9: Binding Energy of Radium-226'
          },
          {
            type: 'multiple-choice',
            questionId: 'course2_66_question10',
            title: 'Question 10: Sun\'s Mass Loss Rate'
          },
          {
            type: 'multiple-choice',
            questionId: 'course2_66_question11',
            title: 'Question 11: Uranium-235 Fission Events'
          },
          {
            type: 'multiple-choice',
            questionId: 'course2_66_question12',
            title: 'Question 12: Uranium-235 Fission Mass Conversion'
          },
          {
            type: 'multiple-choice',
            questionId: 'course2_66_question13',
            title: 'Question 13: Nuclear Reaction Energy – U-235 Fission'
          },
          {
            type: 'multiple-choice',
            questionId: 'course2_66_question14',
            title: 'Question 14: Helium Fusion Reaction Energy'
          },
          {
            type: 'multiple-choice',
            questionId: 'course2_66_question15',
            title: 'Question 15: Mass Loss in Reactor'
          }
        ]}
        title="☢️ Nuclear Physics Knowledge Check"
        subtitle="Test your understanding of nuclear reactions, mass-energy equivalence, binding energy, and nuclear processes"
      />

      {/* Key Takeaways Summary */}
      <div className="my-8 p-6 bg-gray-100 rounded-lg border border-gray-300">
        <h3 className="text-xl font-semibold text-gray-800 mb-4">Key Takeaways</h3>
        <div className="grid grid-cols-1 md:grid-cols-2 gap-6">
          <div>
            <h4 className="font-semibold text-blue-800 mb-3">Nuclear Structure & Notation</h4>
            <ul className="list-disc list-inside space-y-2 text-sm">
              <li>Nuclear notation ᴬ𝒁X specifies atomic mass number (A), atomic number (Z), and element symbol (X)</li>
              <li>Isotopes have the same atomic number but different mass numbers (same protons, different neutrons)</li>
              <li>Nuclear equations must conserve both charge (atomic numbers) and nucleons (mass numbers)</li>
              <li>The unified atomic mass unit (u) is defined as 1/12 the mass of a carbon-12 nucleus</li>
            </ul>
          </div>
          
          <div>
            <h4 className="font-semibold text-green-800 mb-3">Mass-Energy & Binding Energy</h4>
            <ul className="list-disc list-inside space-y-2 text-sm">
              <li>Mass defect (Δm) is the difference between theoretical and measured nuclear masses</li>
              <li>Einstein's E = mc² explains that mass defect converts to binding energy holding nuclei together</li>
              <li>Conservation of mass-energy unifies the laws of conservation of mass and conservation of energy</li>
              <li>Nuclear reactions release millions of times more energy per gram than chemical reactions</li>
            </ul>
          </div>
          
          <div>
            <h4 className="font-semibold text-purple-800 mb-3">Nuclear Reactions</h4>
            <ul className="list-disc list-inside space-y-2 text-sm">
              <li>Four types of nuclear reactions: radioactivity, induced transmutations, fission, and fusion</li>
              <li>Transuranium elements (Z > 92) are artificially created through induced nuclear reactions</li>
              <li>Nuclear fission splits heavy nuclei, releasing energy through chain reactions</li>
              <li>Nuclear fusion combines light nuclei, requiring extreme temperatures and pressures</li>
            </ul>
          </div>
          
          <div>
            <h4 className="font-semibold text-orange-800 mb-3">Stellar Nucleosynthesis</h4>
            <ul className="list-disc list-inside space-y-2 text-sm">
              <li>75% of universe matter is hydrogen; all heavier elements form through stellar fusion processes</li>
              <li>Elements up to iron form in stellar cores; elements heavier than iron form in supernova explosions</li>
              <li>Earth's elements indicate our solar system formed from supernova remnants billions of years ago</li>
              <li>Stars are nuclear fusion reactors that synthesize heavy elements from hydrogen and helium</li>
            </ul>
          </div>
        </div>
      </div>
    </div>
  );
};

>>>>>>> 8e2f345e
export default ManualContent;<|MERGE_RESOLUTION|>--- conflicted
+++ resolved
@@ -1,2156 +1,1034 @@
-<<<<<<< HEAD
-import React, { useState } from 'react';
-import 'katex/dist/katex.min.css';
-import { InlineMath, BlockMath } from 'react-katex';
-
-// Interactive Nuclear Notation Component
-const NuclearNotationComponent = () => {
-  const [element, setElement] = useState('tungsten');
-  
-  const elements = {
-    tungsten: { symbol: 'W', Z: 74, A: 186, name: 'Tungsten' },
-    carbon12: { symbol: 'C', Z: 6, A: 12, name: 'Carbon-12' },
-    carbon13: { symbol: 'C', Z: 6, A: 13, name: 'Carbon-13' },
-    carbon14: { symbol: 'C', Z: 6, A: 14, name: 'Carbon-14' },
-    oxygen16: { symbol: 'O', Z: 8, A: 16, name: 'Oxygen-16' },
-    tin122: { symbol: 'Sn', Z: 50, A: 122, name: 'Tin-122' },
-    uranium235: { symbol: 'U', Z: 92, A: 235, name: 'Uranium-235' },
-    uranium238: { symbol: 'U', Z: 92, A: 238, name: 'Uranium-238' }
-  };
-  
-  const selectedElement = elements[element];
-  const neutrons = selectedElement.A - selectedElement.Z;
-  
-  return (
-    <div className="bg-gray-900 p-6 rounded-lg border border-gray-300">
-      <h4 className="text-white font-semibold mb-4 text-center">Nuclear Notation Interactive</h4>
-      
-      <div className="mb-4">
-        <label className="text-white font-medium mb-2 block">Select Element:</label>
-        <select
-          value={element}
-          onChange={(e) => setElement(e.target.value)}
-          className="w-full p-2 rounded bg-gray-700 text-white border border-gray-600"
-        >
-          {Object.entries(elements).map(([key, elem]) => (
-            <option key={key} value={key}>
-              {elem.name}
-            </option>
-          ))}
-        </select>
-      </div>
-      
-      <div className="bg-black rounded p-6 mb-4">
-        <div className="text-center text-white">
-          <div className="text-6xl font-mono mb-4">
-            <span className="text-blue-300 text-3xl align-top">{selectedElement.A}</span>
-            <span className="text-green-300 text-3xl align-bottom">{selectedElement.Z}</span>
-            <span className="text-yellow-300">{selectedElement.symbol}</span>
-          </div>
-          
-          <div className="text-lg mb-4">{selectedElement.name}</div>
-          
-          <div className="grid grid-cols-3 gap-4 text-sm">
-            <div className="bg-blue-900 p-3 rounded">
-              <div className="text-blue-300 font-semibold">Mass Number (A)</div>
-              <div className="text-2xl">{selectedElement.A}</div>
-              <div className="text-xs">Total nucleons</div>
-            </div>
-            <div className="bg-green-900 p-3 rounded">
-              <div className="text-green-300 font-semibold">Atomic Number (Z)</div>
-              <div className="text-2xl">{selectedElement.Z}</div>
-              <div className="text-xs">Protons</div>
-            </div>
-            <div className="bg-purple-900 p-3 rounded">
-              <div className="text-purple-300 font-semibold">Neutrons (N)</div>
-              <div className="text-2xl">{neutrons}</div>
-              <div className="text-xs">A - Z</div>
-            </div>
-          </div>
-        </div>
-      </div>
-      
-      <div className="bg-gray-800 p-4 rounded text-white text-sm">
-        <p><strong>Nuclear Notation Formula:</strong> <InlineMath math="^A_ZX" /></p>
-        <p className="mt-2">
-          <span className="text-yellow-300">X</span> = element symbol, 
-          <span className="text-green-300"> Z</span> = atomic number (protons), 
-          <span className="text-blue-300"> A</span> = mass number (nucleons)
-        </p>
-      </div>
-    </div>
-  );
-};
-
-// Interactive Mass Defect Calculator
-const MassDefectCalculator = () => {
-  const [selectedIsotope, setSelectedIsotope] = useState('helium4');
-  
-  const isotopes = {
-    helium4: {
-      name: 'Helium-4',
-      symbol: '⁴₂He',
-      protons: 2,
-      neutrons: 2,
-      measuredMass: 4.00260,
-      bindingEnergy: 28.3
-    },
-    potassium40: {
-      name: 'Potassium-40',
-      symbol: '⁴⁰₁₉K',
-      protons: 19,
-      neutrons: 21,
-      measuredMass: 39.9687,
-      bindingEnergy: 328.3
-    },
-    carbon12: {
-      name: 'Carbon-12',
-      symbol: '¹²₆C',
-      protons: 6,
-      neutrons: 6,
-      measuredMass: 12.0000,
-      bindingEnergy: 92.2
-    }
-  };
-  
-  const protonMass = 1.007276;
-  const neutronMass = 1.008665;
-  
-  const isotope = isotopes[selectedIsotope];
-  const theoreticalMass = (isotope.protons * protonMass) + (isotope.neutrons * neutronMass);
-  const massDefect = isotope.measuredMass - theoreticalMass;
-  
-  return (
-    <div className="bg-gray-900 p-6 rounded-lg border border-gray-300">
-      <h4 className="text-white font-semibold mb-4 text-center">Mass Defect & Binding Energy Calculator</h4>
-      
-      <div className="mb-4">
-        <label className="text-white font-medium mb-2 block">Select Isotope:</label>
-        <select
-          value={selectedIsotope}
-          onChange={(e) => setSelectedIsotope(e.target.value)}
-          className="w-full p-2 rounded bg-gray-700 text-white border border-gray-600"
-        >
-          {Object.entries(isotopes).map(([key, iso]) => (
-            <option key={key} value={key}>
-              {iso.name} ({iso.symbol})
-            </option>
-          ))}
-        </select>
-      </div>
-      
-      <div className="bg-black rounded p-4">
-        <div className="grid grid-cols-1 md:grid-cols-2 gap-4 text-white text-sm">
-          <div>
-            <h5 className="font-semibold text-blue-300 mb-2">Nuclear Composition</h5>
-            <p>Protons: {isotope.protons}</p>
-            <p>Neutrons: {isotope.neutrons}</p>
-            <p>Measured Mass: {isotope.measuredMass.toFixed(5)} u</p>
-          </div>
-          <div>
-            <h5 className="font-semibold text-green-300 mb-2">Calculations</h5>
-            <p>Theoretical Mass: {theoreticalMass.toFixed(5)} u</p>
-            <p>Mass Defect: {massDefect.toFixed(5)} u</p>
-            <p>Binding Energy: {isotope.bindingEnergy} MeV</p>
-          </div>
-        </div>
-        
-        <div className="mt-4 p-3 bg-red-900 rounded">
-          <p className="text-red-300 text-sm">
-            <strong>Einstein's Equation:</strong> E = mc² 
-            <br />The "missing" mass has been converted to binding energy that holds the nucleus together.
-          </p>
-        </div>
-      </div>
-    </div>
-  );
-};
-
-// Chain Reaction Visualization
-const ChainReactionComponent = () => {
-  const [step, setStep] = useState(0);
-  const [isAnimating, setIsAnimating] = useState(false);
-  
-  const steps = [
-    { step: 0, description: "Initial neutron approaches U-235 nucleus" },
-    { step: 1, description: "Neutron absorbed, nucleus becomes unstable" },
-    { step: 2, description: "Nucleus splits, releasing 2-3 neutrons + fission fragments" },
-    { step: 3, description: "New neutrons strike other U-235 nuclei" },
-    { step: 4, description: "Chain reaction continues exponentially" }
-  ];
-  
-  const startAnimation = () => {
-    setIsAnimating(true);
-    setStep(0);
-    const interval = setInterval(() => {
-      setStep(prev => {
-        if (prev >= 4) {
-          clearInterval(interval);
-          setIsAnimating(false);
-          return 4;
-        }
-        return prev + 1;
-      });
-    }, 1500);
-  };
-  
-  return (
-    <div className="bg-gray-900 p-6 rounded-lg border border-gray-300">
-      <h4 className="text-white font-semibold mb-4 text-center">Nuclear Fission Chain Reaction</h4>
-      
-      <div className="bg-black rounded p-4 mb-4 h-64 flex items-center justify-center relative overflow-hidden">
-        {/* Step 0: Initial neutron */}
-        {step >= 0 && (
-          <div className="absolute left-4 top-1/2 transform -translate-y-1/2">
-            <div className="w-3 h-3 bg-blue-400 rounded-full animate-pulse"></div>
-            <div className="text-blue-400 text-xs mt-1">neutron</div>
-          </div>
-        )}
-        
-        {/* Step 1: U-235 nucleus */}
-        {step >= 0 && (
-          <div className="absolute left-1/2 top-1/2 transform -translate-x-1/2 -translate-y-1/2">
-            <div className={`w-8 h-8 bg-green-500 rounded-full ${step >= 1 ? 'animate-bounce' : ''}`}>
-              <div className="text-white text-xs text-center leading-8">U-235</div>
-            </div>
-          </div>
-        )}
-        
-        {/* Step 2: Fission products */}
-        {step >= 2 && (
-          <>
-            <div className="absolute left-1/3 top-1/3 transform -translate-x-1/2 -translate-y-1/2">
-              <div className="w-6 h-6 bg-orange-500 rounded-full">
-                <div className="text-white text-xs text-center leading-6">Ba</div>
-              </div>
-            </div>
-            <div className="absolute right-1/3 bottom-1/3 transform translate-x-1/2 translate-y-1/2">
-              <div className="w-6 h-6 bg-purple-500 rounded-full">
-                <div className="text-white text-xs text-center leading-6">Kr</div>
-              </div>
-            </div>
-            {/* New neutrons */}
-            {[...Array(3)].map((_, i) => (
-              <div key={i} className={`absolute w-3 h-3 bg-blue-400 rounded-full ${step >= 3 ? 'animate-ping' : ''}`}
-                   style={{
-                     left: `${45 + i * 15}%`,
-                     top: `${40 + i * 10}%`
-                   }}>
-              </div>
-            ))}
-          </>
-        )}
-        
-        {/* Step 4: Multiple fissions */}
-        {step >= 4 && (
-          <div className="absolute inset-0 flex items-center justify-center">
-            <div className="text-yellow-400 text-lg font-bold animate-pulse">
-              CHAIN REACTION
-            </div>
-          </div>
-        )}
-      </div>
-      
-      <div className="mb-4">
-        <button
-          onClick={startAnimation}
-          disabled={isAnimating}
-          className="w-full px-4 py-2 bg-blue-600 text-white rounded hover:bg-blue-700 transition-colors disabled:opacity-50"
-        >
-          {isAnimating ? 'Animating...' : 'Start Chain Reaction'}
-        </button>
-      </div>
-      
-      <div className="bg-gray-800 p-4 rounded">
-        <p className="text-white text-sm">
-          <strong>Current Step:</strong> {steps[step]?.description}
-        </p>
-        <div className="mt-2 w-full bg-gray-700 rounded-full h-2">
-          <div className="bg-blue-600 h-2 rounded-full transition-all duration-500" 
-               style={{width: `${(step / 4) * 100}%`}}></div>
-        </div>
-      </div>
-    </div>
-  );
-};
-
-const ManualContent = ({ course, courseId, courseDisplay, itemConfig, isStaffView, devMode, AIAccordion, onAIAccordionContent }) => {
-
-  return (
-    <div className="space-y-6">
-      {/* Header */}
-      <div className="text-center">
-        <h1 className="text-4xl font-bold text-gray-900 mb-2">
-          Nuclear Physics
-        </h1>
-        <p className="text-lg text-gray-600">
-          From atomic structure to stellar nucleosynthesis
-        </p>
-        
-        <div className="mt-4 bg-blue-50 p-4 rounded-lg border border-blue-200">
-          <p className="text-blue-800 text-sm">
-            Up to this point in our discussion of the nature of the atom we have been studying how 
-            the electrons behave around the nucleus. The study of the electrons around the nucleus is 
-            referred to as <strong>atomic physics</strong>. Now we turn our attention to the nucleus 
-            (<strong>nuclear physics</strong>) and the fundamental particles that atoms are composed of 
-            (<strong>particle physics</strong>).
-          </p>
-        </div>
-      </div>
-
-      {AIAccordion ? (
-        <div className="my-8">
-          <AIAccordion className="space-y-0">
-
-            <AIAccordion.Item value="notation" title="Nuclear Notation" onAskAI={onAIAccordionContent}>
-              <div className="mt-4">
-            <div className="bg-gray-50 p-6 rounded-lg border border-gray-200">
-              <p className="text-gray-700 leading-relaxed mb-6">
-                In order to discuss nuclear physics we must first understand the "short-hand" language 
-                that nuclear physicists use – i.e. nuclear physlish. Symbols for atoms and particles may 
-                be written as <InlineMath math="^A_ZX" />
-              </p>
-              
-              <div className="bg-blue-100 p-4 rounded-lg mb-6">
-                <h4 className="font-semibold text-blue-800 mb-2">Nuclear Notation Components</h4>
-                <ul className="space-y-2 text-sm text-gray-700">
-                  <li className="flex items-start gap-2">
-                    <span className="text-blue-600">•</span>
-                    <span><strong>X</strong> is the atom's or particle's symbol</span>
-                  </li>
-                  <li className="flex items-start gap-2">
-                    <span className="text-blue-600">•</span>
-                    <span><strong>Z</strong> is the atomic number (# of protons) or, more generally, its charge</span>
-                  </li>
-                  <li className="flex items-start gap-2">
-                    <span className="text-blue-600">•</span>
-                    <span><strong>A</strong> is the atomic mass number (# of protons + # of neutrons = # of nucleons)</span>
-                  </li>
-                </ul>
-              </div>
-              
-              <NuclearNotationComponent />
-              
-              <div className="mt-6 bg-green-100 p-4 rounded-lg">
-                <h4 className="font-semibold text-green-800 mb-2">Example</h4>
-                <p className="text-gray-700 text-sm">
-                  The element tungsten-186, for example, is written as <InlineMath math="^{186}_{74}W" /> which 
-                  means that it has 74 protons and 186 – 74 = 112 neutrons.
-                </p>
-              </div>
-            </div>
-            </div>
-            </AIAccordion.Item>
-
-            <AIAccordion.Item value="isotopes" title="Isotopes" onAskAI={onAIAccordionContent}>
-              <div className="mt-4">
-            <div className="bg-gray-50 p-6 rounded-lg border border-gray-200">
-              <p className="text-gray-700 leading-relaxed mb-4">
-                Recall from Lesson 27 that in 1911 Rutherford discovered the nucleus and was also able to 
-                determine the approximate radius of the nucleus of an element. Rutherford determined that 
-                the nucleus contained protons because of its repulsive effect on alpha particles (α²⁺) in 
-                the gold foil scattering experiments.
-              </p>
-              
-              <p className="text-gray-700 leading-relaxed mb-6">
-                Two years later, Henry Moseley, an assistant of Rutherford, determined that the charge on 
-                the nucleus was always a multiple of the charge on an electron but was positive in nature. 
-                Recall from Lesson 25 that Moseley's work led to the modern periodic table where elements 
-                are listed according to their atomic number.
-              </p>
-              
-              <div className="bg-yellow-100 p-4 rounded-lg mb-6">
-                <h4 className="font-semibold text-yellow-800 mb-2">Frederick Soddy's Discovery</h4>
-                <p className="text-gray-700 text-sm mb-2">
-                  Frederick Soddy discovered isotopes while studying the nature of radioactivity. 
-                  <strong>Isotopes of an element have the same atomic number but a different atomic mass.</strong>
-                </p>
-                <p className="text-gray-700 text-sm">
-                  For example, three isotopes of carbon are:
-                </p>
-                <div className="flex gap-4 mt-2 font-mono text-center">
-                  <div className="bg-white p-2 rounded border">
-                    <div><InlineMath math="^{12}_6C" /></div>
-                    <div className="text-xs">carbon-12</div>
-                  </div>
-                  <div className="bg-white p-2 rounded border">
-                    <div><InlineMath math="^{13}_6C" /></div>
-                    <div className="text-xs">carbon-13</div>
-                  </div>
-                  <div className="bg-white p-2 rounded border">
-                    <div><InlineMath math="^{14}_6C" /></div>
-                    <div className="text-xs">carbon-14</div>
-                  </div>
-                </div>
-              </div>
-              
-              <div className="bg-indigo-100 p-4 rounded-lg">
-                <h4 className="font-semibold text-indigo-800 mb-2">James Chadwick's Discovery (1932)</h4>
-                <p className="text-gray-700 text-sm mb-2">
-                  In order to explain the existence of isotopes, it was suggested by Rutherford that the 
-                  nucleus must contain some neutral particle as well as the protons. It was not until 1932 
-                  that James Chadwick confirmed the existence of the <strong>neutron</strong> for which he 
-                  was awarded the 1935 Nobel prize for physics.
-                </p>
-                <ul className="space-y-1 text-sm text-gray-700">
-                  <li>• The general term <strong>nucleon</strong> refers to both protons and neutrons in the nucleus</li>
-                  <li>• The <strong>atomic mass</strong> is the total number of nucleons</li>
-                </ul>
-              </div>
-              
-              {/* Example 1 */}
-              <div className="mt-6 p-6 bg-white rounded-lg border border-gray-300 shadow-sm">
-                <h4 className="text-lg font-semibold text-gray-800 mb-4">Example 1</h4>
-                <p className="mb-4 text-gray-700">
-                  Write the following isotopes in symbolic notation and state the number of protons, 
-                  neutrons and electrons for each atom.
-                </p>
-                <p className="mb-4 text-sm text-gray-600">
-                  <em>Note: An atom has the same number of electrons as protons – i.e. it is electrically neutral.</em>
-                </p>
-                
-                <div className="grid md:grid-cols-2 gap-4">
-                  <div className="bg-gray-100 p-4 rounded-lg">
-                    <h5 className="font-semibold mb-2">Oxygen-16</h5>
-                    <p className="mb-2"><InlineMath math="^{16}_8O" /></p>
-                    <ul className="text-sm space-y-1">
-                      <li>• 8 protons</li>
-                      <li>• 16 - 8 = 8 neutrons</li>
-                      <li>• 8 electrons</li>
-                    </ul>
-                  </div>
-                  
-                  <div className="bg-gray-100 p-4 rounded-lg">
-                    <h5 className="font-semibold mb-2">Tin-122</h5>
-                    <p className="mb-2"><InlineMath math="^{122}_{50}Sn" /></p>
-                    <ul className="text-sm space-y-1">
-                      <li>• 50 protons</li>
-                      <li>• 122 - 50 = 72 neutrons</li>
-                      <li>• 50 electrons</li>
-                    </ul>
-                  </div>
-                </div>
-              </div>
-            </div>
-            </div>
-            </AIAccordion.Item>
-
-            <AIAccordion.Item value="equations" title="Nuclear Equations - Conservation of Charge & Nucleons" onAskAI={onAIAccordionContent}>
-              <div className="mt-4">
-            <div className="bg-gray-50 p-6 rounded-lg border border-gray-200">
-              <p className="text-gray-700 leading-relaxed mb-6">
-                Nuclear interactions are represented by nuclear equations. Nuclear interactions can involve 
-                the disintegration of a nucleus, the transmutation of a nucleus and a host of other interactions 
-                which we will be learning about. In nuclear equations, the original isotope(s) is/are often 
-                referred to as the <strong>parent isotope(s)</strong>, while the final isotope(s) is/are called 
-                the <strong>daughter isotope(s)</strong>.
-              </p>
-              
-              <div className="bg-red-100 p-4 rounded-lg mb-6">
-                <h4 className="font-semibold text-red-800 mb-2">Conservation Laws</h4>
-                <p className="text-gray-700 text-sm mb-2">
-                  When writing nuclear equations it is important to conserve electric charge and to conserve 
-                  the number of nucleons. In other words:
-                </p>
-                <ul className="space-y-2 text-sm text-gray-700">
-                  <li className="flex items-start gap-2">
-                    <span className="text-red-600">⇒</span>
-                    <span>The sum of the atomic numbers on the parent side equals the sum of the atomic numbers on the daughter side.</span>
-                  </li>
-                  <li className="flex items-start gap-2">
-                    <span className="text-red-600">⇒</span>
-                    <span>The sum of the atomic masses on the parent side equals the sum of the atomic masses on the daughter side.</span>
-                  </li>
-                </ul>
-              </div>
-              
-              {/* Example 2 */}
-              <div className="p-6 bg-white rounded-lg border border-gray-300 shadow-sm">
-                <h4 className="text-lg font-semibold text-gray-800 mb-4">Example 2</h4>
-                <p className="mb-4 text-gray-700">
-                  When a boron-10 nucleus captures a neutron (<InlineMath math="^1_0n" />), a new element and 
-                  an alpha particle (<InlineMath math="^4_2He" />) are produced. Write a complete nuclear equation 
-                  for this interaction.
-                </p>
-                
-                <div className="bg-gray-100 p-4 rounded-lg mb-4">
-                  <h5 className="font-semibold mb-2">Solution:</h5>
-                  <p className="mb-2">The described reaction is written as:</p>
-                  <BlockMath math="^1_0n + ^{10}_5B \rightarrow ^A_Z? + ^4_2He" />
-                  
-                  <p className="mb-2 mt-4">Using conservation of charge and conservation of nucleons:</p>
-                  <div className="grid md:grid-cols-2 gap-4 text-sm">
-                    <div>
-                      <p><strong>Atomic mass:</strong></p>
-                      <p>1 + 10 = A + 4</p>
-                      <p>A = 7</p>
-                    </div>
-                    <div>
-                      <p><strong>Atomic number:</strong></p>
-                      <p>0 + 5 = Z + 2</p>
-                      <p>Z = 3</p>
-                    </div>
-                  </div>
-                  
-                  <p className="mt-4">From the periodic table, element 3 is Li (lithium)</p>
-                  
-                  <div className="mt-4 p-3 bg-blue-100 rounded">
-                    <p><strong>Complete equation:</strong></p>
-                    <BlockMath math="^1_0n + ^{10}_5B \rightarrow ^7_3Li + ^4_2He" />
-                  </div>
-                </div>
-              </div>
-            </div>
-            </div>
-            </AIAccordion.Item>
-
-            <AIAccordion.Item value="massUnits" title="Atomic Mass Units" onAskAI={onAIAccordionContent}>
-              <div className="mt-4">
-            <div className="bg-gray-50 p-6 rounded-lg border border-gray-200">
-              <p className="text-gray-700 leading-relaxed mb-6">
-                In previous lessons, when precision was less of an issue, we used 1.67 × 10⁻²⁷ kg for the mass 
-                of a proton and a neutron when we converted from the number of nucleons to the mass in kilograms. 
-                In the context of nuclear masses and energies we need to be much more precise.
-              </p>
-              
-              <div className="bg-blue-100 p-4 rounded-lg mb-6">
-                <h4 className="font-semibold text-blue-800 mb-2">Unified Atomic Mass Unit (u)</h4>
-                <p className="text-gray-700 text-sm mb-2">
-                  In nuclear physics we often use the <strong>unified atomic mass unit (u)</strong> rather than 
-                  the actual kilogram value for different nucleons and subatomic particles. The unified atomic 
-                  mass unit is defined as being exactly <sup>1</sup>/<sub>12</sub> the mass of a carbon-12 nucleus.
-                </p>
-                <div className="bg-white p-3 rounded border">
-                  <BlockMath math="1 \text{ u} = 1.660539 \times 10^{-27} \text{ kg}" />
-                </div>
-              </div>
-              
-              <div className="overflow-x-auto">
-                <table className="w-full border-collapse border border-gray-300 text-sm">
-                  <thead>
-                    <tr className="bg-gray-200">
-                      <th className="border border-gray-300 p-3">Particle</th>
-                      <th className="border border-gray-300 p-3">Charge (C)</th>
-                      <th className="border border-gray-300 p-3">Mass (kg)</th>
-                      <th className="border border-gray-300 p-3">Mass (u)</th>
-                    </tr>
-                  </thead>
-                  <tbody>
-                    <tr>
-                      <td className="border border-gray-300 p-3 font-semibold">Electron</td>
-                      <td className="border border-gray-300 p-3">-1.602177 × 10⁻¹⁹</td>
-                      <td className="border border-gray-300 p-3">9.109383 × 10⁻³¹</td>
-                      <td className="border border-gray-300 p-3">5.485799 × 10⁻⁴</td>
-                    </tr>
-                    <tr>
-                      <td className="border border-gray-300 p-3 font-semibold">Proton</td>
-                      <td className="border border-gray-300 p-3">+1.602177 × 10⁻¹⁹</td>
-                      <td className="border border-gray-300 p-3">1.672622 × 10⁻²⁷</td>
-                      <td className="border border-gray-300 p-3">1.007276</td>
-                    </tr>
-                    <tr>
-                      <td className="border border-gray-300 p-3 font-semibold">Neutron</td>
-                      <td className="border border-gray-300 p-3">0</td>
-                      <td className="border border-gray-300 p-3">1.674927 × 10⁻²⁷</td>
-                      <td className="border border-gray-300 p-3">1.008665</td>
-                    </tr>
-                  </tbody>
-                </table>
-              </div>
-              
-              <div className="mt-4 bg-yellow-100 p-4 rounded-lg">
-                <p className="text-yellow-800 text-sm">
-                  <strong>Note:</strong> The atomic mass unit is merely an alternate mass unit to the kilogram, 
-                  designed for convenience when dealing with atomic-scale masses.
-                </p>
-              </div>
-            </div>
-            </div>
-            </AIAccordion.Item>
-
-            <AIAccordion.Item value="massDefect" title="Mass Defect and Mass-Energy Equivalence" onAskAI={onAIAccordionContent}>
-              <div className="mt-4">
-            <div className="bg-gray-50 p-6 rounded-lg border border-gray-200">
-              <p className="text-gray-700 leading-relaxed mb-6">
-                After scientists discovered that the nucleus contained protons and neutrons, they were able 
-                to calculate the theoretical mass for a particular isotope by adding together the masses of 
-                protons and neutrons:
-              </p>
-              
-              <div className="bg-white p-4 rounded border mb-6">
-                <BlockMath math="m_{\text{theoretical}} = m_{\text{protons}} + m_{\text{neutrons}}" />
-              </div>
-              
-              <p className="text-gray-700 leading-relaxed mb-6">
-                Using a mass spectrometer (see Lesson 20), scientists were able to find the measured mass. 
-                They were expecting the values to be identical, but, except for hydrogen, the measured value 
-                is always less than the theoretical value.
-              </p>
-              
-              <MassDefectCalculator />
-              
-              <div className="mt-6 bg-red-100 p-4 rounded-lg">
-                <h4 className="font-semibold text-red-800 mb-2">Helium-4 Example</h4>
-                <p className="text-gray-700 text-sm mb-2">
-                  The theoretical mass of helium-4 is calculated by adding the masses of 2 protons and 2 neutrons:
-                </p>
-                <BlockMath math="m_{\text{theoretical}} = 2 \times 1.007276 \text{ u} + 2 \times 1.008665 \text{ u} = 4.031882 \text{ u}" />
-                <p className="text-gray-700 text-sm mt-2">
-                  Using a mass spectrometer, the measured mass of a helium-4 nucleus is 4.00260 u.
-                </p>
-              </div>
-              
-              <div className="mt-6 bg-purple-100 p-4 rounded-lg">
-                <h4 className="font-semibold text-purple-800 mb-2">Einstein's Mass-Energy Equivalence</h4>
-                <p className="text-gray-700 text-sm mb-2">
-                  Since the measured mass is less than the theoretical mass, physicists call the difference 
-                  in mass the <strong>mass defect (Δm)</strong>. In general:
-                </p>
-                <BlockMath math="\Delta m = m_{\text{measured}} - m_{\text{theoretical}}" />
-                <p className="text-gray-700 text-sm mb-2">
-                  A clue to the problem was provided by Albert Einstein who demonstrated, in a paper written 
-                  in 1905, that mass and energy are equivalent:
-                </p>
-                <div className="bg-white p-3 rounded border">
-                  <BlockMath math="E = mc^2" />
-                  <p className="text-xs text-gray-600 mt-1">Note: to use this equation the mass must be in kilograms</p>
-                </div>
-              </div>
-              
-              {/* Example 3 */}
-              <div className="mt-6 p-6 bg-white rounded-lg border border-gray-300 shadow-sm">
-                <h4 className="text-lg font-semibold text-gray-800 mb-4">Example 3</h4>
-                <p className="mb-4 text-gray-700">
-                  A nuclear reaction produces 9.0 × 10¹¹ J of heat energy because of a conversion of mass 
-                  into energy. What mass was converted?
-                </p>
-                
-                <div className="space-y-3">
-                  <p><strong>Solution:</strong></p>
-                  <BlockMath math="E = mc^2" />
-                  <BlockMath math="m = \frac{E}{c^2}" />
-                  <BlockMath math="m = \frac{9.0 \times 10^{11} \text{ J}}{(3.00 \times 10^8 \text{ m/s})^2}" />
-                  <div className="bg-blue-100 p-3 rounded">
-                    <BlockMath math="m = 1.0 \times 10^{-5} \text{ kg}" />
-                  </div>
-                </div>
-              </div>
-              
-              {/* Example 4 */}
-              <div className="mt-6 p-6 bg-white rounded-lg border border-gray-300 shadow-sm">
-                <h4 className="text-lg font-semibold text-gray-800 mb-4">Example 4</h4>
-                <p className="mb-4 text-gray-700">
-                  The mass of one nucleus of potassium-40 was measured to be 39.9687 u. What is the mass 
-                  defect and the binding energy for potassium-40?
-                </p>
-                
-                <div className="bg-gray-100 p-4 rounded-lg mb-4">
-                  <h5 className="font-semibold mb-2">Given:</h5>
-                  <p>Measured mass = 39.9687 u</p>
-                  <p>Potassium-40 has 19 p⁺ and 21 n</p>
-                </div>
-                
-                <div className="space-y-3">
-                  <p><strong>Solution:</strong></p>
-                  <p>First calculate the theoretical mass:</p>
-                  <BlockMath math="m_{\text{theoretical}} = 19 \times 1.007276 + 21 \times 1.008665 = 40.320209 \text{ u}" />
-                  
-                  <p>Calculate the mass defect:</p>
-                  <BlockMath math="\Delta m = m_{\text{measured}} - m_{\text{theoretical}}" />
-                  <BlockMath math="\Delta m = 39.9687 \text{ u} - 40.320209 \text{ u} = -0.35151 \text{ u}" />
-                  <BlockMath math="\Delta m = -0.35151 \text{ u} \times 1.660540 \times 10^{-27} \text{ kg/u} = -5.83695 \times 10^{-28} \text{ kg}" />
-                  
-                  <p>Calculate the binding energy:</p>
-                  <BlockMath math="E = \Delta mc^2" />
-                  <BlockMath math="E = -5.83695 \times 10^{-28} \text{ kg} \times (3.00 \times 10^8 \text{ m/s})^2" />
-                  <BlockMath math="E = -5.253 \times 10^{-11} \text{ J}" />
-                  <BlockMath math="E = -5.253 \times 10^{-11} \text{ J} \times \frac{1 \text{ eV}}{1.60 \times 10^{-19} \text{ J}}" />
-                  <div className="bg-blue-100 p-3 rounded">
-                    <BlockMath math="E = -328.3 \text{ MeV}" />
-                  </div>
-                </div>
-              </div>
-              
-              <div className="mt-6 bg-green-100 p-4 rounded-lg">
-                <h4 className="font-semibold text-green-800 mb-2">Binding Energy Interpretation</h4>
-                <p className="text-gray-700 text-sm">
-                  Based on the idea of mass-energy equivalence, physicists interpreted the mass defect as the 
-                  <strong>binding energy</strong> that holds the protons and neutrons together in the nucleus. 
-                  Due to the large repulsive electrostatic forces between protons, a large amount of energy and 
-                  large forces are required to hold the nucleus together. The binding energy, resulting from 
-                  what was later called the <strong>strong nuclear force</strong> (see Lesson 37), is equivalent 
-                  to the mass defect using Einstein's equation.
-                </p>
-              </div>
-            </div>
-            </div>
-            </AIAccordion.Item>
-
-            <AIAccordion.Item value="conservation" title="Conservation of Mass-Energy" onAskAI={onAIAccordionContent}>
-              <div className="mt-4">
-            <div className="bg-gray-50 p-6 rounded-lg border border-gray-200">
-              <p className="text-gray-700 leading-relaxed mb-6">
-                After Einstein demonstrated that energy and mass are inter-convertible it became apparent 
-                that the laws of conservation of mass and conservation of energy were actually aspects of 
-                one law – the <strong>conservation of mass-energy</strong>. This idea allows us to imagine 
-                the creation of particles from kinetic or radiant energy and to imagine the annihilation 
-                of particles into radiant energy.
-              </p>
-              
-              <div className="bg-blue-100 p-4 rounded-lg mb-6">
-                <h4 className="font-semibold text-blue-800 mb-2">Electron Rest Mass Energy</h4>
-                <p className="text-gray-700 text-sm mb-2">
-                  In this conception we can think of an electron, for example, as having a mass of 
-                  9.109383 × 10⁻³¹ kg or as an equivalent energy:
-                </p>
-                <BlockMath math="E_e = m_e c^2" />
-                <BlockMath math="E_e = 9.109383 \times 10^{-31} \text{ kg} \times (2.997925 \times 10^8 \text{ m/s})^2" />
-                <BlockMath math="E_e = 8.187107 \times 10^{-14} \text{ J} \times \frac{1 \text{ eV}}{1.602177 \times 10^{-19} \text{ J}}" />
-                <div className="bg-white p-3 rounded border">
-                  <BlockMath math="E_e = 0.510999 \text{ MeV}" />
-                </div>
-              </div>
-              
-              <div className="bg-yellow-100 p-4 rounded-lg">
-                <h4 className="font-semibold text-yellow-800 mb-2">Particle Physics Convention</h4>
-                <p className="text-gray-700 text-sm mb-2">
-                  On your Physics Data Sheet, the masses for some first generation fermions (see Lesson 37) 
-                  are given as an energy in eV or MeV over c². For example, an electron has a mass of:
-                </p>
-                <BlockMath math="m_e = 0.510999 \frac{\text{MeV}}{c^2}" />
-                <p className="text-gray-700 text-sm">
-                  This is a useful way of stating the mass of a particle because it is the amount of kinetic 
-                  energy that must be generated in a particle accelerator in order to create that particular particle.
-                </p>
-              </div>
-            </div>
-            </div>
-            </AIAccordion.Item>
-
-            <AIAccordion.Item value="reactions" title="Nuclear Reactions" onAskAI={onAIAccordionContent}>
-              <div className="mt-4">
-            <div className="bg-gray-50 p-6 rounded-lg border border-gray-200">
-              <p className="text-gray-700 leading-relaxed mb-6">
-                The presence of such huge quantities of energy within nuclei explains why nuclear reactions 
-                are so energetic. While the electron of a hydrogen atom can be ionized with a mere 13.6 eV, 
-                it takes about 8 MeV of energy to remove a nucleon from a nucleus. For this reason, gram for 
-                gram, a nuclear reaction can liberate millions of times more energy than a chemical reaction.
-              </p>
-              
-              <div className="bg-blue-100 p-4 rounded-lg mb-6">
-                <h4 className="font-semibold text-blue-800 mb-2">Four Basic Types of Nuclear Reactions</h4>
-                <ul className="space-y-2 text-sm text-gray-700">
-                  <li className="flex items-start gap-2">
-                    <span className="text-blue-600">1.</span>
-                    <span><strong>Radioactivity</strong> (discussed in Lesson 36)</span>
-                  </li>
-                  <li className="flex items-start gap-2">
-                    <span className="text-blue-600">2.</span>
-                    <span><strong>Induced nuclear transmutations</strong></span>
-                  </li>
-                  <li className="flex items-start gap-2">
-                    <span className="text-blue-600">3.</span>
-                    <span><strong>Fission</strong></span>
-                  </li>
-                  <li className="flex items-start gap-2">
-                    <span className="text-blue-600">4.</span>
-                    <span><strong>Fusion</strong></span>
-                  </li>
-                </ul>
-              </div>
-              
-              {/* Induced Nuclear Reactions */}
-              <div className="bg-green-100 p-4 rounded-lg mb-6">
-                <h4 className="font-semibold text-green-800 mb-2">Induced Nuclear Reactions</h4>
-                <p className="text-gray-700 text-sm mb-2">
-                  It is possible to bring about or "induce" the disintegration of a stable nucleus by 
-                  striking it with another nucleus, an atomic or subatomic particle, or a γ-ray photon. 
-                  A nuclear reaction is said to occur whenever the incident nucleus, particle, or photon 
-                  causes a change to occur in a target nucleus.
-                </p>
-                <p className="text-gray-700 text-sm mb-2">
-                  In 1919, for example, Ernest Rutherford observed that when an α particle (<InlineMath math="^4_2He" />) 
-                  strikes a nitrogen nucleus (<InlineMath math="^{14}_7N" />), an oxygen nucleus (<InlineMath math="^{17}_8O" />) 
-                  and a proton (<InlineMath math="^1_1H" />) are produced:
-                </p>
-                <div className="bg-white p-3 rounded border">
-                  <BlockMath math="^4_2He + ^{14}_7N \rightarrow ^{17}_8O + ^1_1H" />
-                </div>
-              </div>
-              
-              {/* Example 5 */}
-              <div className="p-6 bg-white rounded-lg border border-gray-300 shadow-sm mb-6">
-                <h4 className="text-lg font-semibold text-gray-800 mb-4">Example 5</h4>
-                <p className="mb-4 text-gray-700">
-                  An alpha particle strikes an aluminum-27 nucleus. As a result, a new nucleus and a 
-                  neutron are produced. Identify the nucleus produced.
-                </p>
-                
-                <div className="space-y-3">
-                  <p><strong>Solution:</strong></p>
-                  <p>The described reaction is written as:</p>
-                  <BlockMath math="^4_2He + ^{27}_{13}Al \rightarrow ^A_Z? + ^1_0n" />
-                  
-                  <p>Using conservation of charge and conservation of nucleons:</p>
-                  <div className="grid md:grid-cols-2 gap-4 text-sm">
-                    <div>
-                      <p><strong>Atomic mass:</strong></p>
-                      <p>4 + 27 = A + 1</p>
-                      <p>A = 30</p>
-                    </div>
-                    <div>
-                      <p><strong>Atomic number:</strong></p>
-                      <p>2 + 13 = Z + 0</p>
-                      <p>Z = 15</p>
-                    </div>
-                  </div>
-                  
-                  <p>Element 15 is P (phosphorous)</p>
-                  
-                  <div className="bg-blue-100 p-3 rounded">
-                    <p><strong>Complete equation:</strong></p>
-                    <BlockMath math="^4_2He + ^{27}_{13}Al \rightarrow ^{30}_{15}P + ^1_0n" />
-                  </div>
-                </div>
-              </div>
-              
-              {/* Transuranium Elements */}
-              <div className="bg-purple-100 p-4 rounded-lg mb-6">
-                <h4 className="font-semibold text-purple-800 mb-2">Transuranium Elements</h4>
-                <p className="text-gray-700 text-sm mb-2">
-                  Induced nuclear transmutations can be used to produce isotopes that are not found naturally. 
-                  In 1934, Enrico Fermi suggested a method for producing elements with a higher atomic number 
-                  than uranium (Z = 92). These elements – neptunium (Z = 93), plutonium (Z = 94), americium (Z = 95), 
-                  and so on – are known as <strong>transuranium elements</strong>.
-                </p>
-                <p className="text-gray-700 text-sm mb-3">
-                  For example, a reaction that produces plutonium from uranium involves a neutron capture 
-                  followed by several radioactive disintegrations:
-                </p>
-                <div className="space-y-2 text-sm">
-                  <div className="bg-white p-2 rounded">
-                    <BlockMath math="^{238}_{92}U + ^1_0n \rightarrow ^{239}_{92}U + \gamma \quad (1)" />
-                  </div>
-                  <div className="bg-white p-2 rounded">
-                    <BlockMath math="^{239}_{92}U \rightarrow ^{239}_{93}Np + ^0_{-1}e + \gamma \quad (2)" />
-                  </div>
-                  <div className="bg-white p-2 rounded">
-                    <BlockMath math="^{239}_{93}Np \rightarrow ^{239}_{94}Pu + ^0_{-1}e + \gamma \quad (3)" />
-                  </div>
-                </div>
-              </div>
-              
-              {/* Fission Reactions */}
-              <div className="bg-orange-100 p-4 rounded-lg mb-6">
-                <h4 className="font-semibold text-orange-800 mb-2">Fission Reactions</h4>
-                <p className="text-gray-700 text-sm mb-2">
-                  In nuclear fission we take heavy elements and break them apart to produce smaller nuclei. 
-                  The process involves bombarding particular nuclei with neutrons. A neutron captured by a 
-                  fissionable nucleus results in an unstable nucleus which splits.
-                </p>
-                <div className="bg-white p-3 rounded border mb-3">
-                  <BlockMath math="^{235}_{92}U + ^1_0n \rightarrow ^{141}_{56}Ba + ^{92}_{36}Kr + 3^1_0n + \text{energy}" />
-                </div>
-                <ChainReactionComponent />
-              </div>
-              
-              {/* Example 6 */}
-              <div className="p-6 bg-white rounded-lg border border-gray-300 shadow-sm mb-6">
-                <h4 className="text-lg font-semibold text-gray-800 mb-4">Example 6</h4>
-                <p className="mb-4 text-gray-700">
-                  For the given reaction, calculate the energy released from the fission of one atom of 
-                  uranium-235. The measured masses are: uranium-235 = 234.9934 u, barium-141 = 140.88340 u, 
-                  and krypton-92 = 91.90601 u.
-                </p>
-                
-                <div className="bg-gray-100 p-3 rounded mb-4">
-                  <BlockMath math="^{235}_{92}U + ^1_0n \rightarrow ^{141}_{56}Ba + ^{92}_{36}Kr + 3^1_0n + \text{energy}" />
-                </div>
-                
-                <div className="space-y-3">
-                  <p><strong>Solution:</strong></p>
-                  <p>The energy released is due to the difference in mass (Δm) between products and reactants:</p>
-                  <BlockMath math="\Delta m = \Sigma m_{\text{products}} - \Sigma m_{\text{reactants}}" />
-                  <BlockMath math="\Delta m = (140.88340 + 91.90601 + 3(1.008665)) - (1.008665 + 234.9934)" />
-                  <BlockMath math="\Delta m = -0.18666 \text{ u}" />
-                  <BlockMath math="\Delta m = -0.18666 \text{ u} \times 1.660540 \times 10^{-27} \text{ kg/u} = -3.099560 \times 10^{-28} \text{ kg}" />
-                  
-                  <p>Calculate the energy released:</p>
-                  <BlockMath math="E = \Delta mc^2" />
-                  <BlockMath math="E = -3.099560 \times 10^{-28} \text{ kg} \times (3.00 \times 10^8 \text{ m/s})^2" />
-                  <BlockMath math="E = -2.790 \times 10^{-11} \text{ J}" />
-                  <div className="bg-blue-100 p-3 rounded">
-                    <BlockMath math="E = -174.4 \text{ MeV}" />
-                  </div>
-                </div>
-              </div>
-              
-              {/* Fusion Reactions */}
-              <div className="bg-yellow-100 p-4 rounded-lg">
-                <h4 className="font-semibold text-yellow-800 mb-2">Fusion Reactions</h4>
-                <p className="text-gray-700 text-sm mb-2">
-                  In nuclear fusion we take light elements and force them together to form larger sized atoms. 
-                  Examples include:
-                </p>
-                <div className="space-y-2 mb-3">
-                  <div className="bg-white p-2 rounded text-sm">
-                    <BlockMath math="^2_1H + ^2_1H \rightarrow ^3_2He + ^1_0n + \text{heat}" />
-                    <p className="text-center text-xs">Deuterium fusion</p>
-                  </div>
-                  <div className="bg-white p-2 rounded text-sm">
-                    <BlockMath math="^3_1H + ^2_1H \rightarrow ^4_2He + ^1_0n + \text{heat}" />
-                    <p className="text-center text-xs">Tritium-deuterium fusion</p>
-                  </div>
-                </div>
-                <p className="text-gray-700 text-sm">
-                  The problem to overcome in fusion reactions is to bring the parent nuclei together so that 
-                  the electrostatic repulsion is overcome and the strong nuclear force can take over. Nuclear 
-                  fusion reactions require extremely high pressures and temperatures to get them started. 
-                  Such conditions are found within the core of stars like our Sun.
-                </p>
-              </div>
-            </div>
-            </div>
-            </AIAccordion.Item>
-
-            <AIAccordion.Item value="elementFormation" title="Element Formation" onAskAI={onAIAccordionContent}>
-              <div className="mt-4">
-            <div className="bg-gray-50 p-6 rounded-lg border border-gray-200">
-              <p className="text-gray-700 leading-relaxed mb-6">
-                75% of the matter in the universe is in the form of hydrogen. In fact, it is from hydrogen 
-                that all elements are eventually synthesized. This process occurs through a series of fusion 
-                reactions within stars. Our Sun, for example, is an average star with an expected lifespan 
-                of between 10 to 11 billion years. It is currently half way through its life cycle.
-              </p>
-              
-              <div className="bg-blue-100 p-4 rounded-lg mb-6">
-                <h4 className="font-semibold text-blue-800 mb-2">Stellar Fusion Reactions</h4>
-                <p className="text-gray-700 text-sm mb-3">
-                  The main reaction that powers the Sun's energy is a series of reactions leading to the 
-                  formation of helium from hydrogen:
-                </p>
-                <div className="space-y-2">
-                  <div className="bg-white p-2 rounded text-sm">
-                    <BlockMath math="^1_1H + ^1_1H \rightarrow ^2_1H + ^0_1e + \nu" />
-                  </div>
-                  <div className="bg-white p-2 rounded text-sm">
-                    <BlockMath math="^3_2He + ^3_2He \rightarrow ^4_2He + 2^1_1H + \gamma" />
-                  </div>
-                </div>
-              </div>
-              
-              <div className="bg-green-100 p-4 rounded-lg mb-6">
-                <h4 className="font-semibold text-green-800 mb-2">Stellar Evolution & Element Synthesis</h4>
-                <p className="text-gray-700 text-sm mb-2">
-                  These reactions will continue until the hydrogen fuel has been mostly exhausted. As the 
-                  reaction rate decreases the gravitational pressure will partially collapse the Sun which 
-                  will lead to increased pressure in the core. When the pressure and temperature reach a 
-                  critical point helium nuclei will begin to fuse to produce larger elements.
-                </p>
-                <p className="text-gray-700 text-sm">
-                  Due to the more energetic helium fusion reactions, the increased fusion pressure will 
-                  cause the Sun to expand in size into a red giant, swallowing the Earth in the process. 
-                  The upper limit of this process is <strong>iron (Z = 26)</strong>.
-                </p>
-              </div>
-              
-              <div className="bg-red-100 p-4 rounded-lg">
-                <h4 className="font-semibold text-red-800 mb-2">Supernovae & Heavy Element Formation</h4>
-                <p className="text-gray-700 text-sm mb-2">
-                  Elements beyond iron are formed in truly spectacular explosions called <strong>supernovae</strong>. 
-                  It is interesting to note that since the Earth has all elements within its crust, from hydrogen 
-                  to uranium, the Earth and the solar system must have formed from the ashes of a star that went 
-                  supernova many billions of years ago in this region of space.
-                </p>
-                <p className="text-gray-700 text-sm">
-                  Smaller nuclei tend to undergo fusion reactions until the stability region is reached. 
-                  In like manner, heavier elements will tend to undergo fission reactions where they may 
-                  become the smaller, more stable isotopes like iron and bromine.
-                </p>
-              </div>
-            </div>
-            </div>
-            </AIAccordion.Item>
-
-          </AIAccordion>
-        </div>
-      ) : (
-        <div className="my-8 p-6 bg-gray-50 rounded-lg border border-gray-200">
-          <p className="text-gray-600 text-center">
-            This lesson content is optimized for AI interaction. Please ensure the AIAccordion component is available.
-          </p>
-        </div>
-      )}
-
-      {/* Key Takeaways Summary */}
-      <div className="my-8 p-6 bg-gray-100 rounded-lg border border-gray-300">
-        <h3 className="text-xl font-semibold text-gray-800 mb-4">Key Takeaways</h3>
-        <div className="grid grid-cols-1 md:grid-cols-2 gap-6">
-          <div>
-            <h4 className="font-semibold text-blue-800 mb-3">Nuclear Structure & Notation</h4>
-            <ul className="list-disc list-inside space-y-2 text-sm">
-              <li>Nuclear notation ᴬ𝒁X specifies atomic mass number (A), atomic number (Z), and element symbol (X)</li>
-              <li>Isotopes have the same atomic number but different mass numbers (same protons, different neutrons)</li>
-              <li>Nuclear equations must conserve both charge (atomic numbers) and nucleons (mass numbers)</li>
-              <li>The unified atomic mass unit (u) is defined as 1/12 the mass of a carbon-12 nucleus</li>
-            </ul>
-          </div>
-          
-          <div>
-            <h4 className="font-semibold text-green-800 mb-3">Mass-Energy & Binding Energy</h4>
-            <ul className="list-disc list-inside space-y-2 text-sm">
-              <li>Mass defect (Δm) is the difference between theoretical and measured nuclear masses</li>
-              <li>Einstein's E = mc² explains that mass defect converts to binding energy holding nuclei together</li>
-              <li>Conservation of mass-energy unifies the laws of conservation of mass and conservation of energy</li>
-              <li>Nuclear reactions release millions of times more energy per gram than chemical reactions</li>
-            </ul>
-          </div>
-          
-          <div>
-            <h4 className="font-semibold text-purple-800 mb-3">Nuclear Reactions</h4>
-            <ul className="list-disc list-inside space-y-2 text-sm">
-              <li>Four types of nuclear reactions: radioactivity, induced transmutations, fission, and fusion</li>
-              <li>Transuranium elements (Z > 92) are artificially created through induced nuclear reactions</li>
-              <li>Nuclear fission splits heavy nuclei, releasing energy through chain reactions</li>
-              <li>Nuclear fusion combines light nuclei, requiring extreme temperatures and pressures</li>
-            </ul>
-          </div>
-          
-          <div>
-            <h4 className="font-semibold text-orange-800 mb-3">Stellar Nucleosynthesis</h4>
-            <ul className="list-disc list-inside space-y-2 text-sm">
-              <li>75% of universe matter is hydrogen; all heavier elements form through stellar fusion processes</li>
-              <li>Elements up to iron form in stellar cores; elements heavier than iron form in supernova explosions</li>
-              <li>Earth's elements indicate our solar system formed from supernova remnants billions of years ago</li>
-              <li>Stars are nuclear fusion reactors that synthesize heavy elements from hydrogen and helium</li>
-            </ul>
-          </div>
-        </div>
-      </div>
-    </div>
-  );
-};
-
-=======
-import React, { useState } from 'react';
-import 'katex/dist/katex.min.css';
-import { InlineMath, BlockMath } from 'react-katex';
-import SlideshowKnowledgeCheck from '../../../../components/assessments/SlideshowKnowledgeCheck';
-
-// Interactive Nuclear Notation Component
-const NuclearNotationComponent = () => {
-  const [element, setElement] = useState('tungsten');
-  
-  const elements = {
-    tungsten: { symbol: 'W', Z: 74, A: 186, name: 'Tungsten' },
-    carbon12: { symbol: 'C', Z: 6, A: 12, name: 'Carbon-12' },
-    carbon13: { symbol: 'C', Z: 6, A: 13, name: 'Carbon-13' },
-    carbon14: { symbol: 'C', Z: 6, A: 14, name: 'Carbon-14' },
-    oxygen16: { symbol: 'O', Z: 8, A: 16, name: 'Oxygen-16' },
-    tin122: { symbol: 'Sn', Z: 50, A: 122, name: 'Tin-122' },
-    uranium235: { symbol: 'U', Z: 92, A: 235, name: 'Uranium-235' },
-    uranium238: { symbol: 'U', Z: 92, A: 238, name: 'Uranium-238' }
-  };
-  
-  const selectedElement = elements[element];
-  const neutrons = selectedElement.A - selectedElement.Z;
-  
-  return (
-    <div className="bg-gray-900 p-6 rounded-lg border border-gray-300">
-      <h4 className="text-white font-semibold mb-4 text-center">Nuclear Notation Interactive</h4>
-      
-      <div className="mb-4">
-        <label className="text-white font-medium mb-2 block">Select Element:</label>
-        <select
-          value={element}
-          onChange={(e) => setElement(e.target.value)}
-          className="w-full p-2 rounded bg-gray-700 text-white border border-gray-600"
-        >
-          {Object.entries(elements).map(([key, elem]) => (
-            <option key={key} value={key}>
-              {elem.name}
-            </option>
-          ))}
-        </select>
-      </div>
-      
-      <div className="bg-black rounded p-6 mb-4">
-        <div className="text-center text-white">
-          <div className="text-6xl font-mono mb-4">
-            <span className="text-blue-300 text-3xl align-top">{selectedElement.A}</span>
-            <span className="text-green-300 text-3xl align-bottom">{selectedElement.Z}</span>
-            <span className="text-yellow-300">{selectedElement.symbol}</span>
-          </div>
-          
-          <div className="text-lg mb-4">{selectedElement.name}</div>
-          
-          <div className="grid grid-cols-3 gap-4 text-sm">
-            <div className="bg-blue-900 p-3 rounded">
-              <div className="text-blue-300 font-semibold">Mass Number (A)</div>
-              <div className="text-2xl">{selectedElement.A}</div>
-              <div className="text-xs">Total nucleons</div>
-            </div>
-            <div className="bg-green-900 p-3 rounded">
-              <div className="text-green-300 font-semibold">Atomic Number (Z)</div>
-              <div className="text-2xl">{selectedElement.Z}</div>
-              <div className="text-xs">Protons</div>
-            </div>
-            <div className="bg-purple-900 p-3 rounded">
-              <div className="text-purple-300 font-semibold">Neutrons (N)</div>
-              <div className="text-2xl">{neutrons}</div>
-              <div className="text-xs">A - Z</div>
-            </div>
-          </div>
-        </div>
-      </div>
-      
-      <div className="bg-gray-800 p-4 rounded text-white text-sm">
-        <p><strong>Nuclear Notation Formula:</strong> <InlineMath math="^A_ZX" /></p>
-        <p className="mt-2">
-          <span className="text-yellow-300">X</span> = element symbol, 
-          <span className="text-green-300"> Z</span> = atomic number (protons), 
-          <span className="text-blue-300"> A</span> = mass number (nucleons)
-        </p>
-      </div>
-    </div>
-  );
-};
-
-// Interactive Mass Defect Calculator
-const MassDefectCalculator = () => {
-  const [selectedIsotope, setSelectedIsotope] = useState('helium4');
-  
-  const isotopes = {
-    helium4: {
-      name: 'Helium-4',
-      symbol: '⁴₂He',
-      protons: 2,
-      neutrons: 2,
-      measuredMass: 4.00260,
-      bindingEnergy: 28.3
-    },
-    potassium40: {
-      name: 'Potassium-40',
-      symbol: '⁴⁰₁₉K',
-      protons: 19,
-      neutrons: 21,
-      measuredMass: 39.9687,
-      bindingEnergy: 328.3
-    },
-    carbon12: {
-      name: 'Carbon-12',
-      symbol: '¹²₆C',
-      protons: 6,
-      neutrons: 6,
-      measuredMass: 12.0000,
-      bindingEnergy: 92.2
-    }
-  };
-  
-  const protonMass = 1.007276;
-  const neutronMass = 1.008665;
-  
-  const isotope = isotopes[selectedIsotope];
-  const theoreticalMass = (isotope.protons * protonMass) + (isotope.neutrons * neutronMass);
-  const massDefect = isotope.measuredMass - theoreticalMass;
-  
-  return (
-    <div className="bg-gray-900 p-6 rounded-lg border border-gray-300">
-      <h4 className="text-white font-semibold mb-4 text-center">Mass Defect & Binding Energy Calculator</h4>
-      
-      <div className="mb-4">
-        <label className="text-white font-medium mb-2 block">Select Isotope:</label>
-        <select
-          value={selectedIsotope}
-          onChange={(e) => setSelectedIsotope(e.target.value)}
-          className="w-full p-2 rounded bg-gray-700 text-white border border-gray-600"
-        >
-          {Object.entries(isotopes).map(([key, iso]) => (
-            <option key={key} value={key}>
-              {iso.name} ({iso.symbol})
-            </option>
-          ))}
-        </select>
-      </div>
-      
-      <div className="bg-black rounded p-4">
-        <div className="grid grid-cols-1 md:grid-cols-2 gap-4 text-white text-sm">
-          <div>
-            <h5 className="font-semibold text-blue-300 mb-2">Nuclear Composition</h5>
-            <p>Protons: {isotope.protons}</p>
-            <p>Neutrons: {isotope.neutrons}</p>
-            <p>Measured Mass: {isotope.measuredMass.toFixed(5)} u</p>
-          </div>
-          <div>
-            <h5 className="font-semibold text-green-300 mb-2">Calculations</h5>
-            <p>Theoretical Mass: {theoreticalMass.toFixed(5)} u</p>
-            <p>Mass Defect: {massDefect.toFixed(5)} u</p>
-            <p>Binding Energy: {isotope.bindingEnergy} MeV</p>
-          </div>
-        </div>
-        
-        <div className="mt-4 p-3 bg-red-900 rounded">
-          <p className="text-red-300 text-sm">
-            <strong>Einstein's Equation:</strong> E = mc² 
-            <br />The "missing" mass has been converted to binding energy that holds the nucleus together.
-          </p>
-        </div>
-      </div>
-    </div>
-  );
-};
-
-// Chain Reaction Visualization
-const ChainReactionComponent = () => {
-  const [step, setStep] = useState(0);
-  const [isAnimating, setIsAnimating] = useState(false);
-  
-  const steps = [
-    { step: 0, description: "Initial neutron approaches U-235 nucleus" },
-    { step: 1, description: "Neutron absorbed, nucleus becomes unstable" },
-    { step: 2, description: "Nucleus splits, releasing 2-3 neutrons + fission fragments" },
-    { step: 3, description: "New neutrons strike other U-235 nuclei" },
-    { step: 4, description: "Chain reaction continues exponentially" }
-  ];
-  
-  const startAnimation = () => {
-    setIsAnimating(true);
-    setStep(0);
-    const interval = setInterval(() => {
-      setStep(prev => {
-        if (prev >= 4) {
-          clearInterval(interval);
-          setIsAnimating(false);
-          return 4;
-        }
-        return prev + 1;
-      });
-    }, 1500);
-  };
-  
-  return (
-    <div className="bg-gray-900 p-6 rounded-lg border border-gray-300">
-      <h4 className="text-white font-semibold mb-4 text-center">Nuclear Fission Chain Reaction</h4>
-      
-      <div className="bg-black rounded p-4 mb-4 h-64 flex items-center justify-center relative overflow-hidden">
-        {/* Step 0: Initial neutron */}
-        {step >= 0 && (
-          <div className="absolute left-4 top-1/2 transform -translate-y-1/2">
-            <div className="w-3 h-3 bg-blue-400 rounded-full animate-pulse"></div>
-            <div className="text-blue-400 text-xs mt-1">neutron</div>
-          </div>
-        )}
-        
-        {/* Step 1: U-235 nucleus */}
-        {step >= 0 && (
-          <div className="absolute left-1/2 top-1/2 transform -translate-x-1/2 -translate-y-1/2">
-            <div className={`w-8 h-8 bg-green-500 rounded-full ${step >= 1 ? 'animate-bounce' : ''}`}>
-              <div className="text-white text-xs text-center leading-8">U-235</div>
-            </div>
-          </div>
-        )}
-        
-        {/* Step 2: Fission products */}
-        {step >= 2 && (
-          <>
-            <div className="absolute left-1/3 top-1/3 transform -translate-x-1/2 -translate-y-1/2">
-              <div className="w-6 h-6 bg-orange-500 rounded-full">
-                <div className="text-white text-xs text-center leading-6">Ba</div>
-              </div>
-            </div>
-            <div className="absolute right-1/3 bottom-1/3 transform translate-x-1/2 translate-y-1/2">
-              <div className="w-6 h-6 bg-purple-500 rounded-full">
-                <div className="text-white text-xs text-center leading-6">Kr</div>
-              </div>
-            </div>
-            {/* New neutrons */}
-            {[...Array(3)].map((_, i) => (
-              <div key={i} className={`absolute w-3 h-3 bg-blue-400 rounded-full ${step >= 3 ? 'animate-ping' : ''}`}
-                   style={{
-                     left: `${45 + i * 15}%`,
-                     top: `${40 + i * 10}%`
-                   }}>
-              </div>
-            ))}
-          </>
-        )}
-        
-        {/* Step 4: Multiple fissions */}
-        {step >= 4 && (
-          <div className="absolute inset-0 flex items-center justify-center">
-            <div className="text-yellow-400 text-lg font-bold animate-pulse">
-              CHAIN REACTION
-            </div>
-          </div>
-        )}
-      </div>
-      
-      <div className="mb-4">
-        <button
-          onClick={startAnimation}
-          disabled={isAnimating}
-          className="w-full px-4 py-2 bg-blue-600 text-white rounded hover:bg-blue-700 transition-colors disabled:opacity-50"
-        >
-          {isAnimating ? 'Animating...' : 'Start Chain Reaction'}
-        </button>
-      </div>
-      
-      <div className="bg-gray-800 p-4 rounded">
-        <p className="text-white text-sm">
-          <strong>Current Step:</strong> {steps[step]?.description}
-        </p>
-        <div className="mt-2 w-full bg-gray-700 rounded-full h-2">
-          <div className="bg-blue-600 h-2 rounded-full transition-all duration-500" 
-               style={{width: `${(step / 4) * 100}%`}}></div>
-        </div>
-      </div>
-    </div>
-  );
-};
-
-const ManualContent = ({ course, courseId, courseDisplay, itemConfig, isStaffView, devMode, AIAccordion, onAIAccordionContent }) => {
-
-  return (
-    <div className="space-y-6">
-      {/* Header */}
-      <div className="text-center">
-        <h1 className="text-4xl font-bold text-gray-900 mb-2">
-          Nuclear Physics
-        </h1>
-        <p className="text-lg text-gray-600">
-          From atomic structure to stellar nucleosynthesis
-        </p>
-        
-        <div className="mt-4 bg-blue-50 p-4 rounded-lg border border-blue-200">
-          <p className="text-blue-800 text-sm">
-            Up to this point in our discussion of the nature of the atom we have been studying how 
-            the electrons behave around the nucleus. The study of the electrons around the nucleus is 
-            referred to as <strong>atomic physics</strong>. Now we turn our attention to the nucleus 
-            (<strong>nuclear physics</strong>) and the fundamental particles that atoms are composed of 
-            (<strong>particle physics</strong>).
-          </p>
-        </div>
-      </div>
-
-      {AIAccordion ? (
-        <div className="my-8">
-          <AIAccordion className="space-y-0">
-
-            <AIAccordion.Item value="notation" title="Nuclear Notation" onAskAI={onAIAccordionContent}>
-              <div className="mt-4">
-            <div className="bg-gray-50 p-6 rounded-lg border border-gray-200">
-              <p className="text-gray-700 leading-relaxed mb-6">
-                In order to discuss nuclear physics we must first understand the "short-hand" language 
-                that nuclear physicists use – i.e. nuclear physlish. Symbols for atoms and particles may 
-                be written as <InlineMath math="^A_ZX" />
-              </p>
-              
-              <div className="bg-blue-100 p-4 rounded-lg mb-6">
-                <h4 className="font-semibold text-blue-800 mb-2">Nuclear Notation Components</h4>
-                <ul className="space-y-2 text-sm text-gray-700">
-                  <li className="flex items-start gap-2">
-                    <span className="text-blue-600">•</span>
-                    <span><strong>X</strong> is the atom's or particle's symbol</span>
-                  </li>
-                  <li className="flex items-start gap-2">
-                    <span className="text-blue-600">•</span>
-                    <span><strong>Z</strong> is the atomic number (# of protons) or, more generally, its charge</span>
-                  </li>
-                  <li className="flex items-start gap-2">
-                    <span className="text-blue-600">•</span>
-                    <span><strong>A</strong> is the atomic mass number (# of protons + # of neutrons = # of nucleons)</span>
-                  </li>
-                </ul>
-              </div>
-              
-              <NuclearNotationComponent />
-              
-              <div className="mt-6 bg-green-100 p-4 rounded-lg">
-                <h4 className="font-semibold text-green-800 mb-2">Example</h4>
-                <p className="text-gray-700 text-sm">
-                  The element tungsten-186, for example, is written as <InlineMath math="^{186}_{74}W" /> which 
-                  means that it has 74 protons and 186 – 74 = 112 neutrons.
-                </p>
-              </div>
-            </div>
-            </div>
-            </AIAccordion.Item>
-
-            <AIAccordion.Item value="isotopes" title="Isotopes" onAskAI={onAIAccordionContent}>
-              <div className="mt-4">
-            <div className="bg-gray-50 p-6 rounded-lg border border-gray-200">
-              <p className="text-gray-700 leading-relaxed mb-4">
-                Recall from Lesson 27 that in 1911 Rutherford discovered the nucleus and was also able to 
-                determine the approximate radius of the nucleus of an element. Rutherford determined that 
-                the nucleus contained protons because of its repulsive effect on alpha particles (α²⁺) in 
-                the gold foil scattering experiments.
-              </p>
-              
-              <p className="text-gray-700 leading-relaxed mb-6">
-                Two years later, Henry Moseley, an assistant of Rutherford, determined that the charge on 
-                the nucleus was always a multiple of the charge on an electron but was positive in nature. 
-                Recall from Lesson 25 that Moseley's work led to the modern periodic table where elements 
-                are listed according to their atomic number.
-              </p>
-              
-              <div className="bg-yellow-100 p-4 rounded-lg mb-6">
-                <h4 className="font-semibold text-yellow-800 mb-2">Frederick Soddy's Discovery</h4>
-                <p className="text-gray-700 text-sm mb-2">
-                  Frederick Soddy discovered isotopes while studying the nature of radioactivity. 
-                  <strong>Isotopes of an element have the same atomic number but a different atomic mass.</strong>
-                </p>
-                <p className="text-gray-700 text-sm">
-                  For example, three isotopes of carbon are:
-                </p>
-                <div className="flex gap-4 mt-2 font-mono text-center">
-                  <div className="bg-white p-2 rounded border">
-                    <div><InlineMath math="^{12}_6C" /></div>
-                    <div className="text-xs">carbon-12</div>
-                  </div>
-                  <div className="bg-white p-2 rounded border">
-                    <div><InlineMath math="^{13}_6C" /></div>
-                    <div className="text-xs">carbon-13</div>
-                  </div>
-                  <div className="bg-white p-2 rounded border">
-                    <div><InlineMath math="^{14}_6C" /></div>
-                    <div className="text-xs">carbon-14</div>
-                  </div>
-                </div>
-              </div>
-              
-              <div className="bg-indigo-100 p-4 rounded-lg">
-                <h4 className="font-semibold text-indigo-800 mb-2">James Chadwick's Discovery (1932)</h4>
-                <p className="text-gray-700 text-sm mb-2">
-                  In order to explain the existence of isotopes, it was suggested by Rutherford that the 
-                  nucleus must contain some neutral particle as well as the protons. It was not until 1932 
-                  that James Chadwick confirmed the existence of the <strong>neutron</strong> for which he 
-                  was awarded the 1935 Nobel prize for physics.
-                </p>
-                <ul className="space-y-1 text-sm text-gray-700">
-                  <li>• The general term <strong>nucleon</strong> refers to both protons and neutrons in the nucleus</li>
-                  <li>• The <strong>atomic mass</strong> is the total number of nucleons</li>
-                </ul>
-              </div>
-              
-              {/* Example 1 */}
-              <div className="mt-6 p-6 bg-white rounded-lg border border-gray-300 shadow-sm">
-                <h4 className="text-lg font-semibold text-gray-800 mb-4">Example 1</h4>
-                <p className="mb-4 text-gray-700">
-                  Write the following isotopes in symbolic notation and state the number of protons, 
-                  neutrons and electrons for each atom.
-                </p>
-                <p className="mb-4 text-sm text-gray-600">
-                  <em>Note: An atom has the same number of electrons as protons – i.e. it is electrically neutral.</em>
-                </p>
-                
-                <div className="grid md:grid-cols-2 gap-4">
-                  <div className="bg-gray-100 p-4 rounded-lg">
-                    <h5 className="font-semibold mb-2">Oxygen-16</h5>
-                    <p className="mb-2"><InlineMath math="^{16}_8O" /></p>
-                    <ul className="text-sm space-y-1">
-                      <li>• 8 protons</li>
-                      <li>• 16 - 8 = 8 neutrons</li>
-                      <li>• 8 electrons</li>
-                    </ul>
-                  </div>
-                  
-                  <div className="bg-gray-100 p-4 rounded-lg">
-                    <h5 className="font-semibold mb-2">Tin-122</h5>
-                    <p className="mb-2"><InlineMath math="^{122}_{50}Sn" /></p>
-                    <ul className="text-sm space-y-1">
-                      <li>• 50 protons</li>
-                      <li>• 122 - 50 = 72 neutrons</li>
-                      <li>• 50 electrons</li>
-                    </ul>
-                  </div>
-                </div>
-              </div>
-            </div>
-            </div>
-            </AIAccordion.Item>
-
-            <AIAccordion.Item value="equations" title="Nuclear Equations - Conservation of Charge & Nucleons" onAskAI={onAIAccordionContent}>
-              <div className="mt-4">
-            <div className="bg-gray-50 p-6 rounded-lg border border-gray-200">
-              <p className="text-gray-700 leading-relaxed mb-6">
-                Nuclear interactions are represented by nuclear equations. Nuclear interactions can involve 
-                the disintegration of a nucleus, the transmutation of a nucleus and a host of other interactions 
-                which we will be learning about. In nuclear equations, the original isotope(s) is/are often 
-                referred to as the <strong>parent isotope(s)</strong>, while the final isotope(s) is/are called 
-                the <strong>daughter isotope(s)</strong>.
-              </p>
-              
-              <div className="bg-red-100 p-4 rounded-lg mb-6">
-                <h4 className="font-semibold text-red-800 mb-2">Conservation Laws</h4>
-                <p className="text-gray-700 text-sm mb-2">
-                  When writing nuclear equations it is important to conserve electric charge and to conserve 
-                  the number of nucleons. In other words:
-                </p>
-                <ul className="space-y-2 text-sm text-gray-700">
-                  <li className="flex items-start gap-2">
-                    <span className="text-red-600">⇒</span>
-                    <span>The sum of the atomic numbers on the parent side equals the sum of the atomic numbers on the daughter side.</span>
-                  </li>
-                  <li className="flex items-start gap-2">
-                    <span className="text-red-600">⇒</span>
-                    <span>The sum of the atomic masses on the parent side equals the sum of the atomic masses on the daughter side.</span>
-                  </li>
-                </ul>
-              </div>
-              
-              {/* Example 2 */}
-              <div className="p-6 bg-white rounded-lg border border-gray-300 shadow-sm">
-                <h4 className="text-lg font-semibold text-gray-800 mb-4">Example 2</h4>
-                <p className="mb-4 text-gray-700">
-                  When a boron-10 nucleus captures a neutron (<InlineMath math="^1_0n" />), a new element and 
-                  an alpha particle (<InlineMath math="^4_2He" />) are produced. Write a complete nuclear equation 
-                  for this interaction.
-                </p>
-                
-                <div className="bg-gray-100 p-4 rounded-lg mb-4">
-                  <h5 className="font-semibold mb-2">Solution:</h5>
-                  <p className="mb-2">The described reaction is written as:</p>
-                  <BlockMath math="^1_0n + ^{10}_5B \rightarrow ^A_Z? + ^4_2He" />
-                  
-                  <p className="mb-2 mt-4">Using conservation of charge and conservation of nucleons:</p>
-                  <div className="grid md:grid-cols-2 gap-4 text-sm">
-                    <div>
-                      <p><strong>Atomic mass:</strong></p>
-                      <p>1 + 10 = A + 4</p>
-                      <p>A = 7</p>
-                    </div>
-                    <div>
-                      <p><strong>Atomic number:</strong></p>
-                      <p>0 + 5 = Z + 2</p>
-                      <p>Z = 3</p>
-                    </div>
-                  </div>
-                  
-                  <p className="mt-4">From the periodic table, element 3 is Li (lithium)</p>
-                  
-                  <div className="mt-4 p-3 bg-blue-100 rounded">
-                    <p><strong>Complete equation:</strong></p>
-                    <BlockMath math="^1_0n + ^{10}_5B \rightarrow ^7_3Li + ^4_2He" />
-                  </div>
-                </div>
-              </div>
-            </div>
-            </div>
-            </AIAccordion.Item>
-
-            <AIAccordion.Item value="massUnits" title="Atomic Mass Units" onAskAI={onAIAccordionContent}>
-              <div className="mt-4">
-            <div className="bg-gray-50 p-6 rounded-lg border border-gray-200">
-              <p className="text-gray-700 leading-relaxed mb-6">
-                In previous lessons, when precision was less of an issue, we used 1.67 × 10⁻²⁷ kg for the mass 
-                of a proton and a neutron when we converted from the number of nucleons to the mass in kilograms. 
-                In the context of nuclear masses and energies we need to be much more precise.
-              </p>
-              
-              <div className="bg-blue-100 p-4 rounded-lg mb-6">
-                <h4 className="font-semibold text-blue-800 mb-2">Unified Atomic Mass Unit (u)</h4>
-                <p className="text-gray-700 text-sm mb-2">
-                  In nuclear physics we often use the <strong>unified atomic mass unit (u)</strong> rather than 
-                  the actual kilogram value for different nucleons and subatomic particles. The unified atomic 
-                  mass unit is defined as being exactly <sup>1</sup>/<sub>12</sub> the mass of a carbon-12 nucleus.
-                </p>
-                <div className="bg-white p-3 rounded border">
-                  <BlockMath math="1 \text{ u} = 1.660539 \times 10^{-27} \text{ kg}" />
-                </div>
-              </div>
-              
-              <div className="overflow-x-auto">
-                <table className="w-full border-collapse border border-gray-300 text-sm">
-                  <thead>
-                    <tr className="bg-gray-200">
-                      <th className="border border-gray-300 p-3">Particle</th>
-                      <th className="border border-gray-300 p-3">Charge (C)</th>
-                      <th className="border border-gray-300 p-3">Mass (kg)</th>
-                      <th className="border border-gray-300 p-3">Mass (u)</th>
-                    </tr>
-                  </thead>
-                  <tbody>
-                    <tr>
-                      <td className="border border-gray-300 p-3 font-semibold">Electron</td>
-                      <td className="border border-gray-300 p-3">-1.602177 × 10⁻¹⁹</td>
-                      <td className="border border-gray-300 p-3">9.109383 × 10⁻³¹</td>
-                      <td className="border border-gray-300 p-3">5.485799 × 10⁻⁴</td>
-                    </tr>
-                    <tr>
-                      <td className="border border-gray-300 p-3 font-semibold">Proton</td>
-                      <td className="border border-gray-300 p-3">+1.602177 × 10⁻¹⁹</td>
-                      <td className="border border-gray-300 p-3">1.672622 × 10⁻²⁷</td>
-                      <td className="border border-gray-300 p-3">1.007276</td>
-                    </tr>
-                    <tr>
-                      <td className="border border-gray-300 p-3 font-semibold">Neutron</td>
-                      <td className="border border-gray-300 p-3">0</td>
-                      <td className="border border-gray-300 p-3">1.674927 × 10⁻²⁷</td>
-                      <td className="border border-gray-300 p-3">1.008665</td>
-                    </tr>
-                  </tbody>
-                </table>
-              </div>
-              
-              <div className="mt-4 bg-yellow-100 p-4 rounded-lg">
-                <p className="text-yellow-800 text-sm">
-                  <strong>Note:</strong> The atomic mass unit is merely an alternate mass unit to the kilogram, 
-                  designed for convenience when dealing with atomic-scale masses.
-                </p>
-              </div>
-            </div>
-            </div>
-            </AIAccordion.Item>
-
-            <AIAccordion.Item value="massDefect" title="Mass Defect and Mass-Energy Equivalence" onAskAI={onAIAccordionContent}>
-              <div className="mt-4">
-            <div className="bg-gray-50 p-6 rounded-lg border border-gray-200">
-              <p className="text-gray-700 leading-relaxed mb-6">
-                After scientists discovered that the nucleus contained protons and neutrons, they were able 
-                to calculate the theoretical mass for a particular isotope by adding together the masses of 
-                protons and neutrons:
-              </p>
-              
-              <div className="bg-white p-4 rounded border mb-6">
-                <BlockMath math="m_{\text{theoretical}} = m_{\text{protons}} + m_{\text{neutrons}}" />
-              </div>
-              
-              <p className="text-gray-700 leading-relaxed mb-6">
-                Using a mass spectrometer (see Lesson 20), scientists were able to find the measured mass. 
-                They were expecting the values to be identical, but, except for hydrogen, the measured value 
-                is always less than the theoretical value.
-              </p>
-              
-              <MassDefectCalculator />
-              
-              <div className="mt-6 bg-red-100 p-4 rounded-lg">
-                <h4 className="font-semibold text-red-800 mb-2">Helium-4 Example</h4>
-                <p className="text-gray-700 text-sm mb-2">
-                  The theoretical mass of helium-4 is calculated by adding the masses of 2 protons and 2 neutrons:
-                </p>
-                <BlockMath math="m_{\text{theoretical}} = 2 \times 1.007276 \text{ u} + 2 \times 1.008665 \text{ u} = 4.031882 \text{ u}" />
-                <p className="text-gray-700 text-sm mt-2">
-                  Using a mass spectrometer, the measured mass of a helium-4 nucleus is 4.00260 u.
-                </p>
-              </div>
-              
-              <div className="mt-6 bg-purple-100 p-4 rounded-lg">
-                <h4 className="font-semibold text-purple-800 mb-2">Einstein's Mass-Energy Equivalence</h4>
-                <p className="text-gray-700 text-sm mb-2">
-                  Since the measured mass is less than the theoretical mass, physicists call the difference 
-                  in mass the <strong>mass defect (Δm)</strong>. In general:
-                </p>
-                <BlockMath math="\Delta m = m_{\text{measured}} - m_{\text{theoretical}}" />
-                <p className="text-gray-700 text-sm mb-2">
-                  A clue to the problem was provided by Albert Einstein who demonstrated, in a paper written 
-                  in 1905, that mass and energy are equivalent:
-                </p>
-                <div className="bg-white p-3 rounded border">
-                  <BlockMath math="E = mc^2" />
-                  <p className="text-xs text-gray-600 mt-1">Note: to use this equation the mass must be in kilograms</p>
-                </div>
-              </div>
-              
-              {/* Example 3 */}
-              <div className="mt-6 p-6 bg-white rounded-lg border border-gray-300 shadow-sm">
-                <h4 className="text-lg font-semibold text-gray-800 mb-4">Example 3</h4>
-                <p className="mb-4 text-gray-700">
-                  A nuclear reaction produces 9.0 × 10¹¹ J of heat energy because of a conversion of mass 
-                  into energy. What mass was converted?
-                </p>
-                
-                <div className="space-y-3">
-                  <p><strong>Solution:</strong></p>
-                  <BlockMath math="E = mc^2" />
-                  <BlockMath math="m = \frac{E}{c^2}" />
-                  <BlockMath math="m = \frac{9.0 \times 10^{11} \text{ J}}{(3.00 \times 10^8 \text{ m/s})^2}" />
-                  <div className="bg-blue-100 p-3 rounded">
-                    <BlockMath math="m = 1.0 \times 10^{-5} \text{ kg}" />
-                  </div>
-                </div>
-              </div>
-              
-              {/* Example 4 */}
-              <div className="mt-6 p-6 bg-white rounded-lg border border-gray-300 shadow-sm">
-                <h4 className="text-lg font-semibold text-gray-800 mb-4">Example 4</h4>
-                <p className="mb-4 text-gray-700">
-                  The mass of one nucleus of potassium-40 was measured to be 39.9687 u. What is the mass 
-                  defect and the binding energy for potassium-40?
-                </p>
-                
-                <div className="bg-gray-100 p-4 rounded-lg mb-4">
-                  <h5 className="font-semibold mb-2">Given:</h5>
-                  <p>Measured mass = 39.9687 u</p>
-                  <p>Potassium-40 has 19 p⁺ and 21 n</p>
-                </div>
-                
-                <div className="space-y-3">
-                  <p><strong>Solution:</strong></p>
-                  <p>First calculate the theoretical mass:</p>
-                  <BlockMath math="m_{\text{theoretical}} = 19 \times 1.007276 + 21 \times 1.008665 = 40.320209 \text{ u}" />
-                  
-                  <p>Calculate the mass defect:</p>
-                  <BlockMath math="\Delta m = m_{\text{measured}} - m_{\text{theoretical}}" />
-                  <BlockMath math="\Delta m = 39.9687 \text{ u} - 40.320209 \text{ u} = -0.35151 \text{ u}" />
-                  <BlockMath math="\Delta m = -0.35151 \text{ u} \times 1.660540 \times 10^{-27} \text{ kg/u} = -5.83695 \times 10^{-28} \text{ kg}" />
-                  
-                  <p>Calculate the binding energy:</p>
-                  <BlockMath math="E = \Delta mc^2" />
-                  <BlockMath math="E = -5.83695 \times 10^{-28} \text{ kg} \times (3.00 \times 10^8 \text{ m/s})^2" />
-                  <BlockMath math="E = -5.253 \times 10^{-11} \text{ J}" />
-                  <BlockMath math="E = -5.253 \times 10^{-11} \text{ J} \times \frac{1 \text{ eV}}{1.60 \times 10^{-19} \text{ J}}" />
-                  <div className="bg-blue-100 p-3 rounded">
-                    <BlockMath math="E = -328.3 \text{ MeV}" />
-                  </div>
-                </div>
-              </div>
-              
-              <div className="mt-6 bg-green-100 p-4 rounded-lg">
-                <h4 className="font-semibold text-green-800 mb-2">Binding Energy Interpretation</h4>
-                <p className="text-gray-700 text-sm">
-                  Based on the idea of mass-energy equivalence, physicists interpreted the mass defect as the 
-                  <strong>binding energy</strong> that holds the protons and neutrons together in the nucleus. 
-                  Due to the large repulsive electrostatic forces between protons, a large amount of energy and 
-                  large forces are required to hold the nucleus together. The binding energy, resulting from 
-                  what was later called the <strong>strong nuclear force</strong> (see Lesson 37), is equivalent 
-                  to the mass defect using Einstein's equation.
-                </p>
-              </div>
-            </div>
-            </div>
-            </AIAccordion.Item>
-
-            <AIAccordion.Item value="conservation" title="Conservation of Mass-Energy" onAskAI={onAIAccordionContent}>
-              <div className="mt-4">
-            <div className="bg-gray-50 p-6 rounded-lg border border-gray-200">
-              <p className="text-gray-700 leading-relaxed mb-6">
-                After Einstein demonstrated that energy and mass are inter-convertible it became apparent 
-                that the laws of conservation of mass and conservation of energy were actually aspects of 
-                one law – the <strong>conservation of mass-energy</strong>. This idea allows us to imagine 
-                the creation of particles from kinetic or radiant energy and to imagine the annihilation 
-                of particles into radiant energy.
-              </p>
-              
-              <div className="bg-blue-100 p-4 rounded-lg mb-6">
-                <h4 className="font-semibold text-blue-800 mb-2">Electron Rest Mass Energy</h4>
-                <p className="text-gray-700 text-sm mb-2">
-                  In this conception we can think of an electron, for example, as having a mass of 
-                  9.109383 × 10⁻³¹ kg or as an equivalent energy:
-                </p>
-                <BlockMath math="E_e = m_e c^2" />
-                <BlockMath math="E_e = 9.109383 \times 10^{-31} \text{ kg} \times (2.997925 \times 10^8 \text{ m/s})^2" />
-                <BlockMath math="E_e = 8.187107 \times 10^{-14} \text{ J} \times \frac{1 \text{ eV}}{1.602177 \times 10^{-19} \text{ J}}" />
-                <div className="bg-white p-3 rounded border">
-                  <BlockMath math="E_e = 0.510999 \text{ MeV}" />
-                </div>
-              </div>
-              
-              <div className="bg-yellow-100 p-4 rounded-lg">
-                <h4 className="font-semibold text-yellow-800 mb-2">Particle Physics Convention</h4>
-                <p className="text-gray-700 text-sm mb-2">
-                  On your Physics Data Sheet, the masses for some first generation fermions (see Lesson 37) 
-                  are given as an energy in eV or MeV over c². For example, an electron has a mass of:
-                </p>
-                <BlockMath math="m_e = 0.510999 \frac{\text{MeV}}{c^2}" />
-                <p className="text-gray-700 text-sm">
-                  This is a useful way of stating the mass of a particle because it is the amount of kinetic 
-                  energy that must be generated in a particle accelerator in order to create that particular particle.
-                </p>
-              </div>
-            </div>
-            </div>
-            </AIAccordion.Item>
-
-            <AIAccordion.Item value="reactions" title="Nuclear Reactions" onAskAI={onAIAccordionContent}>
-              <div className="mt-4">
-            <div className="bg-gray-50 p-6 rounded-lg border border-gray-200">
-              <p className="text-gray-700 leading-relaxed mb-6">
-                The presence of such huge quantities of energy within nuclei explains why nuclear reactions 
-                are so energetic. While the electron of a hydrogen atom can be ionized with a mere 13.6 eV, 
-                it takes about 8 MeV of energy to remove a nucleon from a nucleus. For this reason, gram for 
-                gram, a nuclear reaction can liberate millions of times more energy than a chemical reaction.
-              </p>
-              
-              <div className="bg-blue-100 p-4 rounded-lg mb-6">
-                <h4 className="font-semibold text-blue-800 mb-2">Four Basic Types of Nuclear Reactions</h4>
-                <ul className="space-y-2 text-sm text-gray-700">
-                  <li className="flex items-start gap-2">
-                    <span className="text-blue-600">1.</span>
-                    <span><strong>Radioactivity</strong> (discussed in Lesson 36)</span>
-                  </li>
-                  <li className="flex items-start gap-2">
-                    <span className="text-blue-600">2.</span>
-                    <span><strong>Induced nuclear transmutations</strong></span>
-                  </li>
-                  <li className="flex items-start gap-2">
-                    <span className="text-blue-600">3.</span>
-                    <span><strong>Fission</strong></span>
-                  </li>
-                  <li className="flex items-start gap-2">
-                    <span className="text-blue-600">4.</span>
-                    <span><strong>Fusion</strong></span>
-                  </li>
-                </ul>
-              </div>
-              
-              {/* Induced Nuclear Reactions */}
-              <div className="bg-green-100 p-4 rounded-lg mb-6">
-                <h4 className="font-semibold text-green-800 mb-2">Induced Nuclear Reactions</h4>
-                <p className="text-gray-700 text-sm mb-2">
-                  It is possible to bring about or "induce" the disintegration of a stable nucleus by 
-                  striking it with another nucleus, an atomic or subatomic particle, or a γ-ray photon. 
-                  A nuclear reaction is said to occur whenever the incident nucleus, particle, or photon 
-                  causes a change to occur in a target nucleus.
-                </p>
-                <p className="text-gray-700 text-sm mb-2">
-                  In 1919, for example, Ernest Rutherford observed that when an α particle (<InlineMath math="^4_2He" />) 
-                  strikes a nitrogen nucleus (<InlineMath math="^{14}_7N" />), an oxygen nucleus (<InlineMath math="^{17}_8O" />) 
-                  and a proton (<InlineMath math="^1_1H" />) are produced:
-                </p>
-                <div className="bg-white p-3 rounded border">
-                  <BlockMath math="^4_2He + ^{14}_7N \rightarrow ^{17}_8O + ^1_1H" />
-                </div>
-              </div>
-              
-              {/* Example 5 */}
-              <div className="p-6 bg-white rounded-lg border border-gray-300 shadow-sm mb-6">
-                <h4 className="text-lg font-semibold text-gray-800 mb-4">Example 5</h4>
-                <p className="mb-4 text-gray-700">
-                  An alpha particle strikes an aluminum-27 nucleus. As a result, a new nucleus and a 
-                  neutron are produced. Identify the nucleus produced.
-                </p>
-                
-                <div className="space-y-3">
-                  <p><strong>Solution:</strong></p>
-                  <p>The described reaction is written as:</p>
-                  <BlockMath math="^4_2He + ^{27}_{13}Al \rightarrow ^A_Z? + ^1_0n" />
-                  
-                  <p>Using conservation of charge and conservation of nucleons:</p>
-                  <div className="grid md:grid-cols-2 gap-4 text-sm">
-                    <div>
-                      <p><strong>Atomic mass:</strong></p>
-                      <p>4 + 27 = A + 1</p>
-                      <p>A = 30</p>
-                    </div>
-                    <div>
-                      <p><strong>Atomic number:</strong></p>
-                      <p>2 + 13 = Z + 0</p>
-                      <p>Z = 15</p>
-                    </div>
-                  </div>
-                  
-                  <p>Element 15 is P (phosphorous)</p>
-                  
-                  <div className="bg-blue-100 p-3 rounded">
-                    <p><strong>Complete equation:</strong></p>
-                    <BlockMath math="^4_2He + ^{27}_{13}Al \rightarrow ^{30}_{15}P + ^1_0n" />
-                  </div>
-                </div>
-              </div>
-              
-              {/* Transuranium Elements */}
-              <div className="bg-purple-100 p-4 rounded-lg mb-6">
-                <h4 className="font-semibold text-purple-800 mb-2">Transuranium Elements</h4>
-                <p className="text-gray-700 text-sm mb-2">
-                  Induced nuclear transmutations can be used to produce isotopes that are not found naturally. 
-                  In 1934, Enrico Fermi suggested a method for producing elements with a higher atomic number 
-                  than uranium (Z = 92). These elements – neptunium (Z = 93), plutonium (Z = 94), americium (Z = 95), 
-                  and so on – are known as <strong>transuranium elements</strong>.
-                </p>
-                <p className="text-gray-700 text-sm mb-3">
-                  For example, a reaction that produces plutonium from uranium involves a neutron capture 
-                  followed by several radioactive disintegrations:
-                </p>
-                <div className="space-y-2 text-sm">
-                  <div className="bg-white p-2 rounded">
-                    <BlockMath math="^{238}_{92}U + ^1_0n \rightarrow ^{239}_{92}U + \gamma \quad (1)" />
-                  </div>
-                  <div className="bg-white p-2 rounded">
-                    <BlockMath math="^{239}_{92}U \rightarrow ^{239}_{93}Np + ^0_{-1}e + \gamma \quad (2)" />
-                  </div>
-                  <div className="bg-white p-2 rounded">
-                    <BlockMath math="^{239}_{93}Np \rightarrow ^{239}_{94}Pu + ^0_{-1}e + \gamma \quad (3)" />
-                  </div>
-                </div>
-              </div>
-              
-              {/* Fission Reactions */}
-              <div className="bg-orange-100 p-4 rounded-lg mb-6">
-                <h4 className="font-semibold text-orange-800 mb-2">Fission Reactions</h4>
-                <p className="text-gray-700 text-sm mb-2">
-                  In nuclear fission we take heavy elements and break them apart to produce smaller nuclei. 
-                  The process involves bombarding particular nuclei with neutrons. A neutron captured by a 
-                  fissionable nucleus results in an unstable nucleus which splits.
-                </p>
-                <div className="bg-white p-3 rounded border mb-3">
-                  <BlockMath math="^{235}_{92}U + ^1_0n \rightarrow ^{141}_{56}Ba + ^{92}_{36}Kr + 3^1_0n + \text{energy}" />
-                </div>
-                <ChainReactionComponent />
-              </div>
-              
-              {/* Example 6 */}
-              <div className="p-6 bg-white rounded-lg border border-gray-300 shadow-sm mb-6">
-                <h4 className="text-lg font-semibold text-gray-800 mb-4">Example 6</h4>
-                <p className="mb-4 text-gray-700">
-                  For the given reaction, calculate the energy released from the fission of one atom of 
-                  uranium-235. The measured masses are: uranium-235 = 234.9934 u, barium-141 = 140.88340 u, 
-                  and krypton-92 = 91.90601 u.
-                </p>
-                
-                <div className="bg-gray-100 p-3 rounded mb-4">
-                  <BlockMath math="^{235}_{92}U + ^1_0n \rightarrow ^{141}_{56}Ba + ^{92}_{36}Kr + 3^1_0n + \text{energy}" />
-                </div>
-                
-                <div className="space-y-3">
-                  <p><strong>Solution:</strong></p>
-                  <p>The energy released is due to the difference in mass (Δm) between products and reactants:</p>
-                  <BlockMath math="\Delta m = \Sigma m_{\text{products}} - \Sigma m_{\text{reactants}}" />
-                  <BlockMath math="\Delta m = (140.88340 + 91.90601 + 3(1.008665)) - (1.008665 + 234.9934)" />
-                  <BlockMath math="\Delta m = -0.18666 \text{ u}" />
-                  <BlockMath math="\Delta m = -0.18666 \text{ u} \times 1.660540 \times 10^{-27} \text{ kg/u} = -3.099560 \times 10^{-28} \text{ kg}" />
-                  
-                  <p>Calculate the energy released:</p>
-                  <BlockMath math="E = \Delta mc^2" />
-                  <BlockMath math="E = -3.099560 \times 10^{-28} \text{ kg} \times (3.00 \times 10^8 \text{ m/s})^2" />
-                  <BlockMath math="E = -2.790 \times 10^{-11} \text{ J}" />
-                  <div className="bg-blue-100 p-3 rounded">
-                    <BlockMath math="E = -174.4 \text{ MeV}" />
-                  </div>
-                </div>
-              </div>
-              
-              {/* Fusion Reactions */}
-              <div className="bg-yellow-100 p-4 rounded-lg">
-                <h4 className="font-semibold text-yellow-800 mb-2">Fusion Reactions</h4>
-                <p className="text-gray-700 text-sm mb-2">
-                  In nuclear fusion we take light elements and force them together to form larger sized atoms. 
-                  Examples include:
-                </p>
-                <div className="space-y-2 mb-3">
-                  <div className="bg-white p-2 rounded text-sm">
-                    <BlockMath math="^2_1H + ^2_1H \rightarrow ^3_2He + ^1_0n + \text{heat}" />
-                    <p className="text-center text-xs">Deuterium fusion</p>
-                  </div>
-                  <div className="bg-white p-2 rounded text-sm">
-                    <BlockMath math="^3_1H + ^2_1H \rightarrow ^4_2He + ^1_0n + \text{heat}" />
-                    <p className="text-center text-xs">Tritium-deuterium fusion</p>
-                  </div>
-                </div>
-                <p className="text-gray-700 text-sm">
-                  The problem to overcome in fusion reactions is to bring the parent nuclei together so that 
-                  the electrostatic repulsion is overcome and the strong nuclear force can take over. Nuclear 
-                  fusion reactions require extremely high pressures and temperatures to get them started. 
-                  Such conditions are found within the core of stars like our Sun.
-                </p>
-              </div>
-            </div>
-            </div>
-            </AIAccordion.Item>
-
-            <AIAccordion.Item value="elementFormation" title="Element Formation" onAskAI={onAIAccordionContent}>
-              <div className="mt-4">
-            <div className="bg-gray-50 p-6 rounded-lg border border-gray-200">
-              <p className="text-gray-700 leading-relaxed mb-6">
-                75% of the matter in the universe is in the form of hydrogen. In fact, it is from hydrogen 
-                that all elements are eventually synthesized. This process occurs through a series of fusion 
-                reactions within stars. Our Sun, for example, is an average star with an expected lifespan 
-                of between 10 to 11 billion years. It is currently half way through its life cycle.
-              </p>
-              
-              <div className="bg-blue-100 p-4 rounded-lg mb-6">
-                <h4 className="font-semibold text-blue-800 mb-2">Stellar Fusion Reactions</h4>
-                <p className="text-gray-700 text-sm mb-3">
-                  The main reaction that powers the Sun's energy is a series of reactions leading to the 
-                  formation of helium from hydrogen:
-                </p>
-                <div className="space-y-2">
-                  <div className="bg-white p-2 rounded text-sm">
-                    <BlockMath math="^1_1H + ^1_1H \rightarrow ^2_1H + ^0_1e + \nu" />
-                  </div>
-                  <div className="bg-white p-2 rounded text-sm">
-                    <BlockMath math="^3_2He + ^3_2He \rightarrow ^4_2He + 2^1_1H + \gamma" />
-                  </div>
-                </div>
-              </div>
-              
-              <div className="bg-green-100 p-4 rounded-lg mb-6">
-                <h4 className="font-semibold text-green-800 mb-2">Stellar Evolution & Element Synthesis</h4>
-                <p className="text-gray-700 text-sm mb-2">
-                  These reactions will continue until the hydrogen fuel has been mostly exhausted. As the 
-                  reaction rate decreases the gravitational pressure will partially collapse the Sun which 
-                  will lead to increased pressure in the core. When the pressure and temperature reach a 
-                  critical point helium nuclei will begin to fuse to produce larger elements.
-                </p>
-                <p className="text-gray-700 text-sm">
-                  Due to the more energetic helium fusion reactions, the increased fusion pressure will 
-                  cause the Sun to expand in size into a red giant, swallowing the Earth in the process. 
-                  The upper limit of this process is <strong>iron (Z = 26)</strong>.
-                </p>
-              </div>
-              
-              <div className="bg-red-100 p-4 rounded-lg">
-                <h4 className="font-semibold text-red-800 mb-2">Supernovae & Heavy Element Formation</h4>
-                <p className="text-gray-700 text-sm mb-2">
-                  Elements beyond iron are formed in truly spectacular explosions called <strong>supernovae</strong>. 
-                  It is interesting to note that since the Earth has all elements within its crust, from hydrogen 
-                  to uranium, the Earth and the solar system must have formed from the ashes of a star that went 
-                  supernova many billions of years ago in this region of space.
-                </p>
-                <p className="text-gray-700 text-sm">
-                  Smaller nuclei tend to undergo fusion reactions until the stability region is reached. 
-                  In like manner, heavier elements will tend to undergo fission reactions where they may 
-                  become the smaller, more stable isotopes like iron and bromine.
-                </p>
-              </div>
-            </div>
-            </div>
-            </AIAccordion.Item>
-
-          </AIAccordion>
-        </div>
-      ) : (
-        <div className="my-8 p-6 bg-gray-50 rounded-lg border border-gray-200">
-          <p className="text-gray-600 text-center">
-            This lesson content is optimized for AI interaction. Please ensure the AIAccordion component is available.
-          </p>
-        </div>
-      )}
-
-      {/* Knowledge Check */}
-      <SlideshowKnowledgeCheck
-        courseId={courseId}
-        lessonPath="66-nuclear-physics"
-        course={course}
-        itemConfig={itemConfig}
-        questions={[
-          {
-            type: 'multiple-choice',
-            questionId: 'course2_66_question1',
-            title: 'Question 1: Nuclear Reaction Identification'
-          },
-          {
-            type: 'multiple-choice',
-            questionId: 'course2_66_question2',
-            title: 'Question 2: Artificial Transmutation Products'
-          },
-          {
-            type: 'multiple-choice',
-            questionId: 'course2_66_question3',
-            title: 'Question 3: Velocity Selector Potential Difference'
-          },
-          {
-            type: 'multiple-choice',
-            questionId: 'course2_66_question4',
-            title: 'Question 4: Mass from Ion Trajectory'
-          },
-          {
-            type: 'multiple-choice',
-            questionId: 'course2_66_question5',
-            title: 'Question 5: Carbon Isotope Mass Number'
-          },
-          {
-            type: 'multiple-choice',
-            questionId: 'course2_66_question6',
-            title: 'Question 6: Cobalt-59 Mass Defect'
-          },
-          {
-            type: 'multiple-choice',
-            questionId: 'course2_66_question7',
-            title: 'Question 7: Weighted Average of Chlorine Isotopes'
-          },
-          {
-            type: 'multiple-choice',
-            questionId: 'course2_66_question8',
-            title: 'Question 8: Binding Energy of Lithium-7'
-          },
-          {
-            type: 'multiple-choice',
-            questionId: 'course2_66_question9',
-            title: 'Question 9: Binding Energy of Radium-226'
-          },
-          {
-            type: 'multiple-choice',
-            questionId: 'course2_66_question10',
-            title: 'Question 10: Sun\'s Mass Loss Rate'
-          },
-          {
-            type: 'multiple-choice',
-            questionId: 'course2_66_question11',
-            title: 'Question 11: Uranium-235 Fission Events'
-          },
-          {
-            type: 'multiple-choice',
-            questionId: 'course2_66_question12',
-            title: 'Question 12: Uranium-235 Fission Mass Conversion'
-          },
-          {
-            type: 'multiple-choice',
-            questionId: 'course2_66_question13',
-            title: 'Question 13: Nuclear Reaction Energy – U-235 Fission'
-          },
-          {
-            type: 'multiple-choice',
-            questionId: 'course2_66_question14',
-            title: 'Question 14: Helium Fusion Reaction Energy'
-          },
-          {
-            type: 'multiple-choice',
-            questionId: 'course2_66_question15',
-            title: 'Question 15: Mass Loss in Reactor'
-          }
-        ]}
-        title="☢️ Nuclear Physics Knowledge Check"
-        subtitle="Test your understanding of nuclear reactions, mass-energy equivalence, binding energy, and nuclear processes"
-      />
-
-      {/* Key Takeaways Summary */}
-      <div className="my-8 p-6 bg-gray-100 rounded-lg border border-gray-300">
-        <h3 className="text-xl font-semibold text-gray-800 mb-4">Key Takeaways</h3>
-        <div className="grid grid-cols-1 md:grid-cols-2 gap-6">
-          <div>
-            <h4 className="font-semibold text-blue-800 mb-3">Nuclear Structure & Notation</h4>
-            <ul className="list-disc list-inside space-y-2 text-sm">
-              <li>Nuclear notation ᴬ𝒁X specifies atomic mass number (A), atomic number (Z), and element symbol (X)</li>
-              <li>Isotopes have the same atomic number but different mass numbers (same protons, different neutrons)</li>
-              <li>Nuclear equations must conserve both charge (atomic numbers) and nucleons (mass numbers)</li>
-              <li>The unified atomic mass unit (u) is defined as 1/12 the mass of a carbon-12 nucleus</li>
-            </ul>
-          </div>
-          
-          <div>
-            <h4 className="font-semibold text-green-800 mb-3">Mass-Energy & Binding Energy</h4>
-            <ul className="list-disc list-inside space-y-2 text-sm">
-              <li>Mass defect (Δm) is the difference between theoretical and measured nuclear masses</li>
-              <li>Einstein's E = mc² explains that mass defect converts to binding energy holding nuclei together</li>
-              <li>Conservation of mass-energy unifies the laws of conservation of mass and conservation of energy</li>
-              <li>Nuclear reactions release millions of times more energy per gram than chemical reactions</li>
-            </ul>
-          </div>
-          
-          <div>
-            <h4 className="font-semibold text-purple-800 mb-3">Nuclear Reactions</h4>
-            <ul className="list-disc list-inside space-y-2 text-sm">
-              <li>Four types of nuclear reactions: radioactivity, induced transmutations, fission, and fusion</li>
-              <li>Transuranium elements (Z > 92) are artificially created through induced nuclear reactions</li>
-              <li>Nuclear fission splits heavy nuclei, releasing energy through chain reactions</li>
-              <li>Nuclear fusion combines light nuclei, requiring extreme temperatures and pressures</li>
-            </ul>
-          </div>
-          
-          <div>
-            <h4 className="font-semibold text-orange-800 mb-3">Stellar Nucleosynthesis</h4>
-            <ul className="list-disc list-inside space-y-2 text-sm">
-              <li>75% of universe matter is hydrogen; all heavier elements form through stellar fusion processes</li>
-              <li>Elements up to iron form in stellar cores; elements heavier than iron form in supernova explosions</li>
-              <li>Earth's elements indicate our solar system formed from supernova remnants billions of years ago</li>
-              <li>Stars are nuclear fusion reactors that synthesize heavy elements from hydrogen and helium</li>
-            </ul>
-          </div>
-        </div>
-      </div>
-    </div>
-  );
-};
-
->>>>>>> 8e2f345e
+
+import React, { useState } from 'react';
+import 'katex/dist/katex.min.css';
+import { InlineMath, BlockMath } from 'react-katex';
+
+// Interactive Nuclear Notation Component
+const NuclearNotationComponent = () => {
+  const [element, setElement] = useState('tungsten');
+  
+  const elements = {
+    tungsten: { symbol: 'W', Z: 74, A: 186, name: 'Tungsten' },
+    carbon12: { symbol: 'C', Z: 6, A: 12, name: 'Carbon-12' },
+    carbon13: { symbol: 'C', Z: 6, A: 13, name: 'Carbon-13' },
+    carbon14: { symbol: 'C', Z: 6, A: 14, name: 'Carbon-14' },
+    oxygen16: { symbol: 'O', Z: 8, A: 16, name: 'Oxygen-16' },
+    tin122: { symbol: 'Sn', Z: 50, A: 122, name: 'Tin-122' },
+    uranium235: { symbol: 'U', Z: 92, A: 235, name: 'Uranium-235' },
+    uranium238: { symbol: 'U', Z: 92, A: 238, name: 'Uranium-238' }
+  };
+  
+  const selectedElement = elements[element];
+  const neutrons = selectedElement.A - selectedElement.Z;
+  
+  return (
+    <div className="bg-gray-900 p-6 rounded-lg border border-gray-300">
+      <h4 className="text-white font-semibold mb-4 text-center">Nuclear Notation Interactive</h4>
+      
+      <div className="mb-4">
+        <label className="text-white font-medium mb-2 block">Select Element:</label>
+        <select
+          value={element}
+          onChange={(e) => setElement(e.target.value)}
+          className="w-full p-2 rounded bg-gray-700 text-white border border-gray-600"
+        >
+          {Object.entries(elements).map(([key, elem]) => (
+            <option key={key} value={key}>
+              {elem.name}
+            </option>
+          ))}
+        </select>
+      </div>
+      
+      <div className="bg-black rounded p-6 mb-4">
+        <div className="text-center text-white">
+          <div className="text-6xl font-mono mb-4">
+            <span className="text-blue-300 text-3xl align-top">{selectedElement.A}</span>
+            <span className="text-green-300 text-3xl align-bottom">{selectedElement.Z}</span>
+            <span className="text-yellow-300">{selectedElement.symbol}</span>
+          </div>
+          
+          <div className="text-lg mb-4">{selectedElement.name}</div>
+          
+          <div className="grid grid-cols-3 gap-4 text-sm">
+            <div className="bg-blue-900 p-3 rounded">
+              <div className="text-blue-300 font-semibold">Mass Number (A)</div>
+              <div className="text-2xl">{selectedElement.A}</div>
+              <div className="text-xs">Total nucleons</div>
+            </div>
+            <div className="bg-green-900 p-3 rounded">
+              <div className="text-green-300 font-semibold">Atomic Number (Z)</div>
+              <div className="text-2xl">{selectedElement.Z}</div>
+              <div className="text-xs">Protons</div>
+            </div>
+            <div className="bg-purple-900 p-3 rounded">
+              <div className="text-purple-300 font-semibold">Neutrons (N)</div>
+              <div className="text-2xl">{neutrons}</div>
+              <div className="text-xs">A - Z</div>
+            </div>
+          </div>
+        </div>
+      </div>
+      
+      <div className="bg-gray-800 p-4 rounded text-white text-sm">
+        <p><strong>Nuclear Notation Formula:</strong> <InlineMath math="^A_ZX" /></p>
+        <p className="mt-2">
+          <span className="text-yellow-300">X</span> = element symbol, 
+          <span className="text-green-300"> Z</span> = atomic number (protons), 
+          <span className="text-blue-300"> A</span> = mass number (nucleons)
+        </p>
+      </div>
+    </div>
+  );
+};
+
+// Interactive Mass Defect Calculator
+const MassDefectCalculator = () => {
+  const [selectedIsotope, setSelectedIsotope] = useState('helium4');
+  
+  const isotopes = {
+    helium4: {
+      name: 'Helium-4',
+      symbol: '⁴₂He',
+      protons: 2,
+      neutrons: 2,
+      measuredMass: 4.00260,
+      bindingEnergy: 28.3
+    },
+    potassium40: {
+      name: 'Potassium-40',
+      symbol: '⁴⁰₁₉K',
+      protons: 19,
+      neutrons: 21,
+      measuredMass: 39.9687,
+      bindingEnergy: 328.3
+    },
+    carbon12: {
+      name: 'Carbon-12',
+      symbol: '¹²₆C',
+      protons: 6,
+      neutrons: 6,
+      measuredMass: 12.0000,
+      bindingEnergy: 92.2
+    }
+  };
+  
+  const protonMass = 1.007276;
+  const neutronMass = 1.008665;
+  
+  const isotope = isotopes[selectedIsotope];
+  const theoreticalMass = (isotope.protons * protonMass) + (isotope.neutrons * neutronMass);
+  const massDefect = isotope.measuredMass - theoreticalMass;
+  
+  return (
+    <div className="bg-gray-900 p-6 rounded-lg border border-gray-300">
+      <h4 className="text-white font-semibold mb-4 text-center">Mass Defect & Binding Energy Calculator</h4>
+      
+      <div className="mb-4">
+        <label className="text-white font-medium mb-2 block">Select Isotope:</label>
+        <select
+          value={selectedIsotope}
+          onChange={(e) => setSelectedIsotope(e.target.value)}
+          className="w-full p-2 rounded bg-gray-700 text-white border border-gray-600"
+        >
+          {Object.entries(isotopes).map(([key, iso]) => (
+            <option key={key} value={key}>
+              {iso.name} ({iso.symbol})
+            </option>
+          ))}
+        </select>
+      </div>
+      
+      <div className="bg-black rounded p-4">
+        <div className="grid grid-cols-1 md:grid-cols-2 gap-4 text-white text-sm">
+          <div>
+            <h5 className="font-semibold text-blue-300 mb-2">Nuclear Composition</h5>
+            <p>Protons: {isotope.protons}</p>
+            <p>Neutrons: {isotope.neutrons}</p>
+            <p>Measured Mass: {isotope.measuredMass.toFixed(5)} u</p>
+          </div>
+          <div>
+            <h5 className="font-semibold text-green-300 mb-2">Calculations</h5>
+            <p>Theoretical Mass: {theoreticalMass.toFixed(5)} u</p>
+            <p>Mass Defect: {massDefect.toFixed(5)} u</p>
+            <p>Binding Energy: {isotope.bindingEnergy} MeV</p>
+          </div>
+        </div>
+        
+        <div className="mt-4 p-3 bg-red-900 rounded">
+          <p className="text-red-300 text-sm">
+            <strong>Einstein's Equation:</strong> E = mc² 
+            <br />The "missing" mass has been converted to binding energy that holds the nucleus together.
+          </p>
+        </div>
+      </div>
+    </div>
+  );
+};
+
+// Chain Reaction Visualization
+const ChainReactionComponent = () => {
+  const [step, setStep] = useState(0);
+  const [isAnimating, setIsAnimating] = useState(false);
+  
+  const steps = [
+    { step: 0, description: "Initial neutron approaches U-235 nucleus" },
+    { step: 1, description: "Neutron absorbed, nucleus becomes unstable" },
+    { step: 2, description: "Nucleus splits, releasing 2-3 neutrons + fission fragments" },
+    { step: 3, description: "New neutrons strike other U-235 nuclei" },
+    { step: 4, description: "Chain reaction continues exponentially" }
+  ];
+  
+  const startAnimation = () => {
+    setIsAnimating(true);
+    setStep(0);
+    const interval = setInterval(() => {
+      setStep(prev => {
+        if (prev >= 4) {
+          clearInterval(interval);
+          setIsAnimating(false);
+          return 4;
+        }
+        return prev + 1;
+      });
+    }, 1500);
+  };
+  
+  return (
+    <div className="bg-gray-900 p-6 rounded-lg border border-gray-300">
+      <h4 className="text-white font-semibold mb-4 text-center">Nuclear Fission Chain Reaction</h4>
+      
+      <div className="bg-black rounded p-4 mb-4 h-64 flex items-center justify-center relative overflow-hidden">
+        {/* Step 0: Initial neutron */}
+        {step >= 0 && (
+          <div className="absolute left-4 top-1/2 transform -translate-y-1/2">
+            <div className="w-3 h-3 bg-blue-400 rounded-full animate-pulse"></div>
+            <div className="text-blue-400 text-xs mt-1">neutron</div>
+          </div>
+        )}
+        
+        {/* Step 1: U-235 nucleus */}
+        {step >= 0 && (
+          <div className="absolute left-1/2 top-1/2 transform -translate-x-1/2 -translate-y-1/2">
+            <div className={`w-8 h-8 bg-green-500 rounded-full ${step >= 1 ? 'animate-bounce' : ''}`}>
+              <div className="text-white text-xs text-center leading-8">U-235</div>
+            </div>
+          </div>
+        )}
+        
+        {/* Step 2: Fission products */}
+        {step >= 2 && (
+          <>
+            <div className="absolute left-1/3 top-1/3 transform -translate-x-1/2 -translate-y-1/2">
+              <div className="w-6 h-6 bg-orange-500 rounded-full">
+                <div className="text-white text-xs text-center leading-6">Ba</div>
+              </div>
+            </div>
+            <div className="absolute right-1/3 bottom-1/3 transform translate-x-1/2 translate-y-1/2">
+              <div className="w-6 h-6 bg-purple-500 rounded-full">
+                <div className="text-white text-xs text-center leading-6">Kr</div>
+              </div>
+            </div>
+            {/* New neutrons */}
+            {[...Array(3)].map((_, i) => (
+              <div key={i} className={`absolute w-3 h-3 bg-blue-400 rounded-full ${step >= 3 ? 'animate-ping' : ''}`}
+                   style={{
+                     left: `${45 + i * 15}%`,
+                     top: `${40 + i * 10}%`
+                   }}>
+              </div>
+            ))}
+          </>
+        )}
+        
+        {/* Step 4: Multiple fissions */}
+        {step >= 4 && (
+          <div className="absolute inset-0 flex items-center justify-center">
+            <div className="text-yellow-400 text-lg font-bold animate-pulse">
+              CHAIN REACTION
+            </div>
+          </div>
+        )}
+      </div>
+      
+      <div className="mb-4">
+        <button
+          onClick={startAnimation}
+          disabled={isAnimating}
+          className="w-full px-4 py-2 bg-blue-600 text-white rounded hover:bg-blue-700 transition-colors disabled:opacity-50"
+        >
+          {isAnimating ? 'Animating...' : 'Start Chain Reaction'}
+        </button>
+      </div>
+      
+      <div className="bg-gray-800 p-4 rounded">
+        <p className="text-white text-sm">
+          <strong>Current Step:</strong> {steps[step]?.description}
+        </p>
+        <div className="mt-2 w-full bg-gray-700 rounded-full h-2">
+          <div className="bg-blue-600 h-2 rounded-full transition-all duration-500" 
+               style={{width: `${(step / 4) * 100}%`}}></div>
+        </div>
+      </div>
+    </div>
+  );
+};
+
+const ManualContent = ({ course, courseId, courseDisplay, itemConfig, isStaffView, devMode, AIAccordion, onAIAccordionContent }) => {
+
+  return (
+    <div className="space-y-6">
+      {/* Header */}
+      <div className="text-center">
+        <h1 className="text-4xl font-bold text-gray-900 mb-2">
+          Nuclear Physics
+        </h1>
+        <p className="text-lg text-gray-600">
+          From atomic structure to stellar nucleosynthesis
+        </p>
+        
+        <div className="mt-4 bg-blue-50 p-4 rounded-lg border border-blue-200">
+          <p className="text-blue-800 text-sm">
+            Up to this point in our discussion of the nature of the atom we have been studying how 
+            the electrons behave around the nucleus. The study of the electrons around the nucleus is 
+            referred to as <strong>atomic physics</strong>. Now we turn our attention to the nucleus 
+            (<strong>nuclear physics</strong>) and the fundamental particles that atoms are composed of 
+            (<strong>particle physics</strong>).
+          </p>
+        </div>
+      </div>
+
+      {AIAccordion ? (
+        <div className="my-8">
+          <AIAccordion className="space-y-0">
+
+            <AIAccordion.Item value="notation" title="Nuclear Notation" onAskAI={onAIAccordionContent}>
+              <div className="mt-4">
+            <div className="bg-gray-50 p-6 rounded-lg border border-gray-200">
+              <p className="text-gray-700 leading-relaxed mb-6">
+                In order to discuss nuclear physics we must first understand the "short-hand" language 
+                that nuclear physicists use – i.e. nuclear physlish. Symbols for atoms and particles may 
+                be written as <InlineMath math="^A_ZX" />
+              </p>
+              
+              <div className="bg-blue-100 p-4 rounded-lg mb-6">
+                <h4 className="font-semibold text-blue-800 mb-2">Nuclear Notation Components</h4>
+                <ul className="space-y-2 text-sm text-gray-700">
+                  <li className="flex items-start gap-2">
+                    <span className="text-blue-600">•</span>
+                    <span><strong>X</strong> is the atom's or particle's symbol</span>
+                  </li>
+                  <li className="flex items-start gap-2">
+                    <span className="text-blue-600">•</span>
+                    <span><strong>Z</strong> is the atomic number (# of protons) or, more generally, its charge</span>
+                  </li>
+                  <li className="flex items-start gap-2">
+                    <span className="text-blue-600">•</span>
+                    <span><strong>A</strong> is the atomic mass number (# of protons + # of neutrons = # of nucleons)</span>
+                  </li>
+                </ul>
+              </div>
+              
+              <NuclearNotationComponent />
+              
+              <div className="mt-6 bg-green-100 p-4 rounded-lg">
+                <h4 className="font-semibold text-green-800 mb-2">Example</h4>
+                <p className="text-gray-700 text-sm">
+                  The element tungsten-186, for example, is written as <InlineMath math="^{186}_{74}W" /> which 
+                  means that it has 74 protons and 186 – 74 = 112 neutrons.
+                </p>
+              </div>
+            </div>
+            </div>
+            </AIAccordion.Item>
+
+            <AIAccordion.Item value="isotopes" title="Isotopes" onAskAI={onAIAccordionContent}>
+              <div className="mt-4">
+            <div className="bg-gray-50 p-6 rounded-lg border border-gray-200">
+              <p className="text-gray-700 leading-relaxed mb-4">
+                Recall from Lesson 27 that in 1911 Rutherford discovered the nucleus and was also able to 
+                determine the approximate radius of the nucleus of an element. Rutherford determined that 
+                the nucleus contained protons because of its repulsive effect on alpha particles (α²⁺) in 
+                the gold foil scattering experiments.
+              </p>
+              
+              <p className="text-gray-700 leading-relaxed mb-6">
+                Two years later, Henry Moseley, an assistant of Rutherford, determined that the charge on 
+                the nucleus was always a multiple of the charge on an electron but was positive in nature. 
+                Recall from Lesson 25 that Moseley's work led to the modern periodic table where elements 
+                are listed according to their atomic number.
+              </p>
+              
+              <div className="bg-yellow-100 p-4 rounded-lg mb-6">
+                <h4 className="font-semibold text-yellow-800 mb-2">Frederick Soddy's Discovery</h4>
+                <p className="text-gray-700 text-sm mb-2">
+                  Frederick Soddy discovered isotopes while studying the nature of radioactivity. 
+                  <strong>Isotopes of an element have the same atomic number but a different atomic mass.</strong>
+                </p>
+                <p className="text-gray-700 text-sm">
+                  For example, three isotopes of carbon are:
+                </p>
+                <div className="flex gap-4 mt-2 font-mono text-center">
+                  <div className="bg-white p-2 rounded border">
+                    <div><InlineMath math="^{12}_6C" /></div>
+                    <div className="text-xs">carbon-12</div>
+                  </div>
+                  <div className="bg-white p-2 rounded border">
+                    <div><InlineMath math="^{13}_6C" /></div>
+                    <div className="text-xs">carbon-13</div>
+                  </div>
+                  <div className="bg-white p-2 rounded border">
+                    <div><InlineMath math="^{14}_6C" /></div>
+                    <div className="text-xs">carbon-14</div>
+                  </div>
+                </div>
+              </div>
+              
+              <div className="bg-indigo-100 p-4 rounded-lg">
+                <h4 className="font-semibold text-indigo-800 mb-2">James Chadwick's Discovery (1932)</h4>
+                <p className="text-gray-700 text-sm mb-2">
+                  In order to explain the existence of isotopes, it was suggested by Rutherford that the 
+                  nucleus must contain some neutral particle as well as the protons. It was not until 1932 
+                  that James Chadwick confirmed the existence of the <strong>neutron</strong> for which he 
+                  was awarded the 1935 Nobel prize for physics.
+                </p>
+                <ul className="space-y-1 text-sm text-gray-700">
+                  <li>• The general term <strong>nucleon</strong> refers to both protons and neutrons in the nucleus</li>
+                  <li>• The <strong>atomic mass</strong> is the total number of nucleons</li>
+                </ul>
+              </div>
+              
+              {/* Example 1 */}
+              <div className="mt-6 p-6 bg-white rounded-lg border border-gray-300 shadow-sm">
+                <h4 className="text-lg font-semibold text-gray-800 mb-4">Example 1</h4>
+                <p className="mb-4 text-gray-700">
+                  Write the following isotopes in symbolic notation and state the number of protons, 
+                  neutrons and electrons for each atom.
+                </p>
+                <p className="mb-4 text-sm text-gray-600">
+                  <em>Note: An atom has the same number of electrons as protons – i.e. it is electrically neutral.</em>
+                </p>
+                
+                <div className="grid md:grid-cols-2 gap-4">
+                  <div className="bg-gray-100 p-4 rounded-lg">
+                    <h5 className="font-semibold mb-2">Oxygen-16</h5>
+                    <p className="mb-2"><InlineMath math="^{16}_8O" /></p>
+                    <ul className="text-sm space-y-1">
+                      <li>• 8 protons</li>
+                      <li>• 16 - 8 = 8 neutrons</li>
+                      <li>• 8 electrons</li>
+                    </ul>
+                  </div>
+                  
+                  <div className="bg-gray-100 p-4 rounded-lg">
+                    <h5 className="font-semibold mb-2">Tin-122</h5>
+                    <p className="mb-2"><InlineMath math="^{122}_{50}Sn" /></p>
+                    <ul className="text-sm space-y-1">
+                      <li>• 50 protons</li>
+                      <li>• 122 - 50 = 72 neutrons</li>
+                      <li>• 50 electrons</li>
+                    </ul>
+                  </div>
+                </div>
+              </div>
+            </div>
+            </div>
+            </AIAccordion.Item>
+
+            <AIAccordion.Item value="equations" title="Nuclear Equations - Conservation of Charge & Nucleons" onAskAI={onAIAccordionContent}>
+              <div className="mt-4">
+            <div className="bg-gray-50 p-6 rounded-lg border border-gray-200">
+              <p className="text-gray-700 leading-relaxed mb-6">
+                Nuclear interactions are represented by nuclear equations. Nuclear interactions can involve 
+                the disintegration of a nucleus, the transmutation of a nucleus and a host of other interactions 
+                which we will be learning about. In nuclear equations, the original isotope(s) is/are often 
+                referred to as the <strong>parent isotope(s)</strong>, while the final isotope(s) is/are called 
+                the <strong>daughter isotope(s)</strong>.
+              </p>
+              
+              <div className="bg-red-100 p-4 rounded-lg mb-6">
+                <h4 className="font-semibold text-red-800 mb-2">Conservation Laws</h4>
+                <p className="text-gray-700 text-sm mb-2">
+                  When writing nuclear equations it is important to conserve electric charge and to conserve 
+                  the number of nucleons. In other words:
+                </p>
+                <ul className="space-y-2 text-sm text-gray-700">
+                  <li className="flex items-start gap-2">
+                    <span className="text-red-600">⇒</span>
+                    <span>The sum of the atomic numbers on the parent side equals the sum of the atomic numbers on the daughter side.</span>
+                  </li>
+                  <li className="flex items-start gap-2">
+                    <span className="text-red-600">⇒</span>
+                    <span>The sum of the atomic masses on the parent side equals the sum of the atomic masses on the daughter side.</span>
+                  </li>
+                </ul>
+              </div>
+              
+              {/* Example 2 */}
+              <div className="p-6 bg-white rounded-lg border border-gray-300 shadow-sm">
+                <h4 className="text-lg font-semibold text-gray-800 mb-4">Example 2</h4>
+                <p className="mb-4 text-gray-700">
+                  When a boron-10 nucleus captures a neutron (<InlineMath math="^1_0n" />), a new element and 
+                  an alpha particle (<InlineMath math="^4_2He" />) are produced. Write a complete nuclear equation 
+                  for this interaction.
+                </p>
+                
+                <div className="bg-gray-100 p-4 rounded-lg mb-4">
+                  <h5 className="font-semibold mb-2">Solution:</h5>
+                  <p className="mb-2">The described reaction is written as:</p>
+                  <BlockMath math="^1_0n + ^{10}_5B \rightarrow ^A_Z? + ^4_2He" />
+                  
+                  <p className="mb-2 mt-4">Using conservation of charge and conservation of nucleons:</p>
+                  <div className="grid md:grid-cols-2 gap-4 text-sm">
+                    <div>
+                      <p><strong>Atomic mass:</strong></p>
+                      <p>1 + 10 = A + 4</p>
+                      <p>A = 7</p>
+                    </div>
+                    <div>
+                      <p><strong>Atomic number:</strong></p>
+                      <p>0 + 5 = Z + 2</p>
+                      <p>Z = 3</p>
+                    </div>
+                  </div>
+                  
+                  <p className="mt-4">From the periodic table, element 3 is Li (lithium)</p>
+                  
+                  <div className="mt-4 p-3 bg-blue-100 rounded">
+                    <p><strong>Complete equation:</strong></p>
+                    <BlockMath math="^1_0n + ^{10}_5B \rightarrow ^7_3Li + ^4_2He" />
+                  </div>
+                </div>
+              </div>
+            </div>
+            </div>
+            </AIAccordion.Item>
+
+            <AIAccordion.Item value="massUnits" title="Atomic Mass Units" onAskAI={onAIAccordionContent}>
+              <div className="mt-4">
+            <div className="bg-gray-50 p-6 rounded-lg border border-gray-200">
+              <p className="text-gray-700 leading-relaxed mb-6">
+                In previous lessons, when precision was less of an issue, we used 1.67 × 10⁻²⁷ kg for the mass 
+                of a proton and a neutron when we converted from the number of nucleons to the mass in kilograms. 
+                In the context of nuclear masses and energies we need to be much more precise.
+              </p>
+              
+              <div className="bg-blue-100 p-4 rounded-lg mb-6">
+                <h4 className="font-semibold text-blue-800 mb-2">Unified Atomic Mass Unit (u)</h4>
+                <p className="text-gray-700 text-sm mb-2">
+                  In nuclear physics we often use the <strong>unified atomic mass unit (u)</strong> rather than 
+                  the actual kilogram value for different nucleons and subatomic particles. The unified atomic 
+                  mass unit is defined as being exactly <sup>1</sup>/<sub>12</sub> the mass of a carbon-12 nucleus.
+                </p>
+                <div className="bg-white p-3 rounded border">
+                  <BlockMath math="1 \text{ u} = 1.660539 \times 10^{-27} \text{ kg}" />
+                </div>
+              </div>
+              
+              <div className="overflow-x-auto">
+                <table className="w-full border-collapse border border-gray-300 text-sm">
+                  <thead>
+                    <tr className="bg-gray-200">
+                      <th className="border border-gray-300 p-3">Particle</th>
+                      <th className="border border-gray-300 p-3">Charge (C)</th>
+                      <th className="border border-gray-300 p-3">Mass (kg)</th>
+                      <th className="border border-gray-300 p-3">Mass (u)</th>
+                    </tr>
+                  </thead>
+                  <tbody>
+                    <tr>
+                      <td className="border border-gray-300 p-3 font-semibold">Electron</td>
+                      <td className="border border-gray-300 p-3">-1.602177 × 10⁻¹⁹</td>
+                      <td className="border border-gray-300 p-3">9.109383 × 10⁻³¹</td>
+                      <td className="border border-gray-300 p-3">5.485799 × 10⁻⁴</td>
+                    </tr>
+                    <tr>
+                      <td className="border border-gray-300 p-3 font-semibold">Proton</td>
+                      <td className="border border-gray-300 p-3">+1.602177 × 10⁻¹⁹</td>
+                      <td className="border border-gray-300 p-3">1.672622 × 10⁻²⁷</td>
+                      <td className="border border-gray-300 p-3">1.007276</td>
+                    </tr>
+                    <tr>
+                      <td className="border border-gray-300 p-3 font-semibold">Neutron</td>
+                      <td className="border border-gray-300 p-3">0</td>
+                      <td className="border border-gray-300 p-3">1.674927 × 10⁻²⁷</td>
+                      <td className="border border-gray-300 p-3">1.008665</td>
+                    </tr>
+                  </tbody>
+                </table>
+              </div>
+              
+              <div className="mt-4 bg-yellow-100 p-4 rounded-lg">
+                <p className="text-yellow-800 text-sm">
+                  <strong>Note:</strong> The atomic mass unit is merely an alternate mass unit to the kilogram, 
+                  designed for convenience when dealing with atomic-scale masses.
+                </p>
+              </div>
+            </div>
+            </div>
+            </AIAccordion.Item>
+
+            <AIAccordion.Item value="massDefect" title="Mass Defect and Mass-Energy Equivalence" onAskAI={onAIAccordionContent}>
+              <div className="mt-4">
+            <div className="bg-gray-50 p-6 rounded-lg border border-gray-200">
+              <p className="text-gray-700 leading-relaxed mb-6">
+                After scientists discovered that the nucleus contained protons and neutrons, they were able 
+                to calculate the theoretical mass for a particular isotope by adding together the masses of 
+                protons and neutrons:
+              </p>
+              
+              <div className="bg-white p-4 rounded border mb-6">
+                <BlockMath math="m_{\text{theoretical}} = m_{\text{protons}} + m_{\text{neutrons}}" />
+              </div>
+              
+              <p className="text-gray-700 leading-relaxed mb-6">
+                Using a mass spectrometer (see Lesson 20), scientists were able to find the measured mass. 
+                They were expecting the values to be identical, but, except for hydrogen, the measured value 
+                is always less than the theoretical value.
+              </p>
+              
+              <MassDefectCalculator />
+              
+              <div className="mt-6 bg-red-100 p-4 rounded-lg">
+                <h4 className="font-semibold text-red-800 mb-2">Helium-4 Example</h4>
+                <p className="text-gray-700 text-sm mb-2">
+                  The theoretical mass of helium-4 is calculated by adding the masses of 2 protons and 2 neutrons:
+                </p>
+                <BlockMath math="m_{\text{theoretical}} = 2 \times 1.007276 \text{ u} + 2 \times 1.008665 \text{ u} = 4.031882 \text{ u}" />
+                <p className="text-gray-700 text-sm mt-2">
+                  Using a mass spectrometer, the measured mass of a helium-4 nucleus is 4.00260 u.
+                </p>
+              </div>
+              
+              <div className="mt-6 bg-purple-100 p-4 rounded-lg">
+                <h4 className="font-semibold text-purple-800 mb-2">Einstein's Mass-Energy Equivalence</h4>
+                <p className="text-gray-700 text-sm mb-2">
+                  Since the measured mass is less than the theoretical mass, physicists call the difference 
+                  in mass the <strong>mass defect (Δm)</strong>. In general:
+                </p>
+                <BlockMath math="\Delta m = m_{\text{measured}} - m_{\text{theoretical}}" />
+                <p className="text-gray-700 text-sm mb-2">
+                  A clue to the problem was provided by Albert Einstein who demonstrated, in a paper written 
+                  in 1905, that mass and energy are equivalent:
+                </p>
+                <div className="bg-white p-3 rounded border">
+                  <BlockMath math="E = mc^2" />
+                  <p className="text-xs text-gray-600 mt-1">Note: to use this equation the mass must be in kilograms</p>
+                </div>
+              </div>
+              
+              {/* Example 3 */}
+              <div className="mt-6 p-6 bg-white rounded-lg border border-gray-300 shadow-sm">
+                <h4 className="text-lg font-semibold text-gray-800 mb-4">Example 3</h4>
+                <p className="mb-4 text-gray-700">
+                  A nuclear reaction produces 9.0 × 10¹¹ J of heat energy because of a conversion of mass 
+                  into energy. What mass was converted?
+                </p>
+                
+                <div className="space-y-3">
+                  <p><strong>Solution:</strong></p>
+                  <BlockMath math="E = mc^2" />
+                  <BlockMath math="m = \frac{E}{c^2}" />
+                  <BlockMath math="m = \frac{9.0 \times 10^{11} \text{ J}}{(3.00 \times 10^8 \text{ m/s})^2}" />
+                  <div className="bg-blue-100 p-3 rounded">
+                    <BlockMath math="m = 1.0 \times 10^{-5} \text{ kg}" />
+                  </div>
+                </div>
+              </div>
+              
+              {/* Example 4 */}
+              <div className="mt-6 p-6 bg-white rounded-lg border border-gray-300 shadow-sm">
+                <h4 className="text-lg font-semibold text-gray-800 mb-4">Example 4</h4>
+                <p className="mb-4 text-gray-700">
+                  The mass of one nucleus of potassium-40 was measured to be 39.9687 u. What is the mass 
+                  defect and the binding energy for potassium-40?
+                </p>
+                
+                <div className="bg-gray-100 p-4 rounded-lg mb-4">
+                  <h5 className="font-semibold mb-2">Given:</h5>
+                  <p>Measured mass = 39.9687 u</p>
+                  <p>Potassium-40 has 19 p⁺ and 21 n</p>
+                </div>
+                
+                <div className="space-y-3">
+                  <p><strong>Solution:</strong></p>
+                  <p>First calculate the theoretical mass:</p>
+                  <BlockMath math="m_{\text{theoretical}} = 19 \times 1.007276 + 21 \times 1.008665 = 40.320209 \text{ u}" />
+                  
+                  <p>Calculate the mass defect:</p>
+                  <BlockMath math="\Delta m = m_{\text{measured}} - m_{\text{theoretical}}" />
+                  <BlockMath math="\Delta m = 39.9687 \text{ u} - 40.320209 \text{ u} = -0.35151 \text{ u}" />
+                  <BlockMath math="\Delta m = -0.35151 \text{ u} \times 1.660540 \times 10^{-27} \text{ kg/u} = -5.83695 \times 10^{-28} \text{ kg}" />
+                  
+                  <p>Calculate the binding energy:</p>
+                  <BlockMath math="E = \Delta mc^2" />
+                  <BlockMath math="E = -5.83695 \times 10^{-28} \text{ kg} \times (3.00 \times 10^8 \text{ m/s})^2" />
+                  <BlockMath math="E = -5.253 \times 10^{-11} \text{ J}" />
+                  <BlockMath math="E = -5.253 \times 10^{-11} \text{ J} \times \frac{1 \text{ eV}}{1.60 \times 10^{-19} \text{ J}}" />
+                  <div className="bg-blue-100 p-3 rounded">
+                    <BlockMath math="E = -328.3 \text{ MeV}" />
+                  </div>
+                </div>
+              </div>
+              
+              <div className="mt-6 bg-green-100 p-4 rounded-lg">
+                <h4 className="font-semibold text-green-800 mb-2">Binding Energy Interpretation</h4>
+                <p className="text-gray-700 text-sm">
+                  Based on the idea of mass-energy equivalence, physicists interpreted the mass defect as the 
+                  <strong>binding energy</strong> that holds the protons and neutrons together in the nucleus. 
+                  Due to the large repulsive electrostatic forces between protons, a large amount of energy and 
+                  large forces are required to hold the nucleus together. The binding energy, resulting from 
+                  what was later called the <strong>strong nuclear force</strong> (see Lesson 37), is equivalent 
+                  to the mass defect using Einstein's equation.
+                </p>
+              </div>
+            </div>
+            </div>
+            </AIAccordion.Item>
+
+            <AIAccordion.Item value="conservation" title="Conservation of Mass-Energy" onAskAI={onAIAccordionContent}>
+              <div className="mt-4">
+            <div className="bg-gray-50 p-6 rounded-lg border border-gray-200">
+              <p className="text-gray-700 leading-relaxed mb-6">
+                After Einstein demonstrated that energy and mass are inter-convertible it became apparent 
+                that the laws of conservation of mass and conservation of energy were actually aspects of 
+                one law – the <strong>conservation of mass-energy</strong>. This idea allows us to imagine 
+                the creation of particles from kinetic or radiant energy and to imagine the annihilation 
+                of particles into radiant energy.
+              </p>
+              
+              <div className="bg-blue-100 p-4 rounded-lg mb-6">
+                <h4 className="font-semibold text-blue-800 mb-2">Electron Rest Mass Energy</h4>
+                <p className="text-gray-700 text-sm mb-2">
+                  In this conception we can think of an electron, for example, as having a mass of 
+                  9.109383 × 10⁻³¹ kg or as an equivalent energy:
+                </p>
+                <BlockMath math="E_e = m_e c^2" />
+                <BlockMath math="E_e = 9.109383 \times 10^{-31} \text{ kg} \times (2.997925 \times 10^8 \text{ m/s})^2" />
+                <BlockMath math="E_e = 8.187107 \times 10^{-14} \text{ J} \times \frac{1 \text{ eV}}{1.602177 \times 10^{-19} \text{ J}}" />
+                <div className="bg-white p-3 rounded border">
+                  <BlockMath math="E_e = 0.510999 \text{ MeV}" />
+                </div>
+              </div>
+              
+              <div className="bg-yellow-100 p-4 rounded-lg">
+                <h4 className="font-semibold text-yellow-800 mb-2">Particle Physics Convention</h4>
+                <p className="text-gray-700 text-sm mb-2">
+                  On your Physics Data Sheet, the masses for some first generation fermions (see Lesson 37) 
+                  are given as an energy in eV or MeV over c². For example, an electron has a mass of:
+                </p>
+                <BlockMath math="m_e = 0.510999 \frac{\text{MeV}}{c^2}" />
+                <p className="text-gray-700 text-sm">
+                  This is a useful way of stating the mass of a particle because it is the amount of kinetic 
+                  energy that must be generated in a particle accelerator in order to create that particular particle.
+                </p>
+              </div>
+            </div>
+            </div>
+            </AIAccordion.Item>
+
+            <AIAccordion.Item value="reactions" title="Nuclear Reactions" onAskAI={onAIAccordionContent}>
+              <div className="mt-4">
+            <div className="bg-gray-50 p-6 rounded-lg border border-gray-200">
+              <p className="text-gray-700 leading-relaxed mb-6">
+                The presence of such huge quantities of energy within nuclei explains why nuclear reactions 
+                are so energetic. While the electron of a hydrogen atom can be ionized with a mere 13.6 eV, 
+                it takes about 8 MeV of energy to remove a nucleon from a nucleus. For this reason, gram for 
+                gram, a nuclear reaction can liberate millions of times more energy than a chemical reaction.
+              </p>
+              
+              <div className="bg-blue-100 p-4 rounded-lg mb-6">
+                <h4 className="font-semibold text-blue-800 mb-2">Four Basic Types of Nuclear Reactions</h4>
+                <ul className="space-y-2 text-sm text-gray-700">
+                  <li className="flex items-start gap-2">
+                    <span className="text-blue-600">1.</span>
+                    <span><strong>Radioactivity</strong> (discussed in Lesson 36)</span>
+                  </li>
+                  <li className="flex items-start gap-2">
+                    <span className="text-blue-600">2.</span>
+                    <span><strong>Induced nuclear transmutations</strong></span>
+                  </li>
+                  <li className="flex items-start gap-2">
+                    <span className="text-blue-600">3.</span>
+                    <span><strong>Fission</strong></span>
+                  </li>
+                  <li className="flex items-start gap-2">
+                    <span className="text-blue-600">4.</span>
+                    <span><strong>Fusion</strong></span>
+                  </li>
+                </ul>
+              </div>
+              
+              {/* Induced Nuclear Reactions */}
+              <div className="bg-green-100 p-4 rounded-lg mb-6">
+                <h4 className="font-semibold text-green-800 mb-2">Induced Nuclear Reactions</h4>
+                <p className="text-gray-700 text-sm mb-2">
+                  It is possible to bring about or "induce" the disintegration of a stable nucleus by 
+                  striking it with another nucleus, an atomic or subatomic particle, or a γ-ray photon. 
+                  A nuclear reaction is said to occur whenever the incident nucleus, particle, or photon 
+                  causes a change to occur in a target nucleus.
+                </p>
+                <p className="text-gray-700 text-sm mb-2">
+                  In 1919, for example, Ernest Rutherford observed that when an α particle (<InlineMath math="^4_2He" />) 
+                  strikes a nitrogen nucleus (<InlineMath math="^{14}_7N" />), an oxygen nucleus (<InlineMath math="^{17}_8O" />) 
+                  and a proton (<InlineMath math="^1_1H" />) are produced:
+                </p>
+                <div className="bg-white p-3 rounded border">
+                  <BlockMath math="^4_2He + ^{14}_7N \rightarrow ^{17}_8O + ^1_1H" />
+                </div>
+              </div>
+              
+              {/* Example 5 */}
+              <div className="p-6 bg-white rounded-lg border border-gray-300 shadow-sm mb-6">
+                <h4 className="text-lg font-semibold text-gray-800 mb-4">Example 5</h4>
+                <p className="mb-4 text-gray-700">
+                  An alpha particle strikes an aluminum-27 nucleus. As a result, a new nucleus and a 
+                  neutron are produced. Identify the nucleus produced.
+                </p>
+                
+                <div className="space-y-3">
+                  <p><strong>Solution:</strong></p>
+                  <p>The described reaction is written as:</p>
+                  <BlockMath math="^4_2He + ^{27}_{13}Al \rightarrow ^A_Z? + ^1_0n" />
+                  
+                  <p>Using conservation of charge and conservation of nucleons:</p>
+                  <div className="grid md:grid-cols-2 gap-4 text-sm">
+                    <div>
+                      <p><strong>Atomic mass:</strong></p>
+                      <p>4 + 27 = A + 1</p>
+                      <p>A = 30</p>
+                    </div>
+                    <div>
+                      <p><strong>Atomic number:</strong></p>
+                      <p>2 + 13 = Z + 0</p>
+                      <p>Z = 15</p>
+                    </div>
+                  </div>
+                  
+                  <p>Element 15 is P (phosphorous)</p>
+                  
+                  <div className="bg-blue-100 p-3 rounded">
+                    <p><strong>Complete equation:</strong></p>
+                    <BlockMath math="^4_2He + ^{27}_{13}Al \rightarrow ^{30}_{15}P + ^1_0n" />
+                  </div>
+                </div>
+              </div>
+              
+              {/* Transuranium Elements */}
+              <div className="bg-purple-100 p-4 rounded-lg mb-6">
+                <h4 className="font-semibold text-purple-800 mb-2">Transuranium Elements</h4>
+                <p className="text-gray-700 text-sm mb-2">
+                  Induced nuclear transmutations can be used to produce isotopes that are not found naturally. 
+                  In 1934, Enrico Fermi suggested a method for producing elements with a higher atomic number 
+                  than uranium (Z = 92). These elements – neptunium (Z = 93), plutonium (Z = 94), americium (Z = 95), 
+                  and so on – are known as <strong>transuranium elements</strong>.
+                </p>
+                <p className="text-gray-700 text-sm mb-3">
+                  For example, a reaction that produces plutonium from uranium involves a neutron capture 
+                  followed by several radioactive disintegrations:
+                </p>
+                <div className="space-y-2 text-sm">
+                  <div className="bg-white p-2 rounded">
+                    <BlockMath math="^{238}_{92}U + ^1_0n \rightarrow ^{239}_{92}U + \gamma \quad (1)" />
+                  </div>
+                  <div className="bg-white p-2 rounded">
+                    <BlockMath math="^{239}_{92}U \rightarrow ^{239}_{93}Np + ^0_{-1}e + \gamma \quad (2)" />
+                  </div>
+                  <div className="bg-white p-2 rounded">
+                    <BlockMath math="^{239}_{93}Np \rightarrow ^{239}_{94}Pu + ^0_{-1}e + \gamma \quad (3)" />
+                  </div>
+                </div>
+              </div>
+              
+              {/* Fission Reactions */}
+              <div className="bg-orange-100 p-4 rounded-lg mb-6">
+                <h4 className="font-semibold text-orange-800 mb-2">Fission Reactions</h4>
+                <p className="text-gray-700 text-sm mb-2">
+                  In nuclear fission we take heavy elements and break them apart to produce smaller nuclei. 
+                  The process involves bombarding particular nuclei with neutrons. A neutron captured by a 
+                  fissionable nucleus results in an unstable nucleus which splits.
+                </p>
+                <div className="bg-white p-3 rounded border mb-3">
+                  <BlockMath math="^{235}_{92}U + ^1_0n \rightarrow ^{141}_{56}Ba + ^{92}_{36}Kr + 3^1_0n + \text{energy}" />
+                </div>
+                <ChainReactionComponent />
+              </div>
+              
+              {/* Example 6 */}
+              <div className="p-6 bg-white rounded-lg border border-gray-300 shadow-sm mb-6">
+                <h4 className="text-lg font-semibold text-gray-800 mb-4">Example 6</h4>
+                <p className="mb-4 text-gray-700">
+                  For the given reaction, calculate the energy released from the fission of one atom of 
+                  uranium-235. The measured masses are: uranium-235 = 234.9934 u, barium-141 = 140.88340 u, 
+                  and krypton-92 = 91.90601 u.
+                </p>
+                
+                <div className="bg-gray-100 p-3 rounded mb-4">
+                  <BlockMath math="^{235}_{92}U + ^1_0n \rightarrow ^{141}_{56}Ba + ^{92}_{36}Kr + 3^1_0n + \text{energy}" />
+                </div>
+                
+                <div className="space-y-3">
+                  <p><strong>Solution:</strong></p>
+                  <p>The energy released is due to the difference in mass (Δm) between products and reactants:</p>
+                  <BlockMath math="\Delta m = \Sigma m_{\text{products}} - \Sigma m_{\text{reactants}}" />
+                  <BlockMath math="\Delta m = (140.88340 + 91.90601 + 3(1.008665)) - (1.008665 + 234.9934)" />
+                  <BlockMath math="\Delta m = -0.18666 \text{ u}" />
+                  <BlockMath math="\Delta m = -0.18666 \text{ u} \times 1.660540 \times 10^{-27} \text{ kg/u} = -3.099560 \times 10^{-28} \text{ kg}" />
+                  
+                  <p>Calculate the energy released:</p>
+                  <BlockMath math="E = \Delta mc^2" />
+                  <BlockMath math="E = -3.099560 \times 10^{-28} \text{ kg} \times (3.00 \times 10^8 \text{ m/s})^2" />
+                  <BlockMath math="E = -2.790 \times 10^{-11} \text{ J}" />
+                  <div className="bg-blue-100 p-3 rounded">
+                    <BlockMath math="E = -174.4 \text{ MeV}" />
+                  </div>
+                </div>
+              </div>
+              
+              {/* Fusion Reactions */}
+              <div className="bg-yellow-100 p-4 rounded-lg">
+                <h4 className="font-semibold text-yellow-800 mb-2">Fusion Reactions</h4>
+                <p className="text-gray-700 text-sm mb-2">
+                  In nuclear fusion we take light elements and force them together to form larger sized atoms. 
+                  Examples include:
+                </p>
+                <div className="space-y-2 mb-3">
+                  <div className="bg-white p-2 rounded text-sm">
+                    <BlockMath math="^2_1H + ^2_1H \rightarrow ^3_2He + ^1_0n + \text{heat}" />
+                    <p className="text-center text-xs">Deuterium fusion</p>
+                  </div>
+                  <div className="bg-white p-2 rounded text-sm">
+                    <BlockMath math="^3_1H + ^2_1H \rightarrow ^4_2He + ^1_0n + \text{heat}" />
+                    <p className="text-center text-xs">Tritium-deuterium fusion</p>
+                  </div>
+                </div>
+                <p className="text-gray-700 text-sm">
+                  The problem to overcome in fusion reactions is to bring the parent nuclei together so that 
+                  the electrostatic repulsion is overcome and the strong nuclear force can take over. Nuclear 
+                  fusion reactions require extremely high pressures and temperatures to get them started. 
+                  Such conditions are found within the core of stars like our Sun.
+                </p>
+              </div>
+            </div>
+            </div>
+            </AIAccordion.Item>
+
+            <AIAccordion.Item value="elementFormation" title="Element Formation" onAskAI={onAIAccordionContent}>
+              <div className="mt-4">
+            <div className="bg-gray-50 p-6 rounded-lg border border-gray-200">
+              <p className="text-gray-700 leading-relaxed mb-6">
+                75% of the matter in the universe is in the form of hydrogen. In fact, it is from hydrogen 
+                that all elements are eventually synthesized. This process occurs through a series of fusion 
+                reactions within stars. Our Sun, for example, is an average star with an expected lifespan 
+                of between 10 to 11 billion years. It is currently half way through its life cycle.
+              </p>
+              
+              <div className="bg-blue-100 p-4 rounded-lg mb-6">
+                <h4 className="font-semibold text-blue-800 mb-2">Stellar Fusion Reactions</h4>
+                <p className="text-gray-700 text-sm mb-3">
+                  The main reaction that powers the Sun's energy is a series of reactions leading to the 
+                  formation of helium from hydrogen:
+                </p>
+                <div className="space-y-2">
+                  <div className="bg-white p-2 rounded text-sm">
+                    <BlockMath math="^1_1H + ^1_1H \rightarrow ^2_1H + ^0_1e + \nu" />
+                  </div>
+                  <div className="bg-white p-2 rounded text-sm">
+                    <BlockMath math="^3_2He + ^3_2He \rightarrow ^4_2He + 2^1_1H + \gamma" />
+                  </div>
+                </div>
+              </div>
+              
+              <div className="bg-green-100 p-4 rounded-lg mb-6">
+                <h4 className="font-semibold text-green-800 mb-2">Stellar Evolution & Element Synthesis</h4>
+                <p className="text-gray-700 text-sm mb-2">
+                  These reactions will continue until the hydrogen fuel has been mostly exhausted. As the 
+                  reaction rate decreases the gravitational pressure will partially collapse the Sun which 
+                  will lead to increased pressure in the core. When the pressure and temperature reach a 
+                  critical point helium nuclei will begin to fuse to produce larger elements.
+                </p>
+                <p className="text-gray-700 text-sm">
+                  Due to the more energetic helium fusion reactions, the increased fusion pressure will 
+                  cause the Sun to expand in size into a red giant, swallowing the Earth in the process. 
+                  The upper limit of this process is <strong>iron (Z = 26)</strong>.
+                </p>
+              </div>
+              
+              <div className="bg-red-100 p-4 rounded-lg">
+                <h4 className="font-semibold text-red-800 mb-2">Supernovae & Heavy Element Formation</h4>
+                <p className="text-gray-700 text-sm mb-2">
+                  Elements beyond iron are formed in truly spectacular explosions called <strong>supernovae</strong>. 
+                  It is interesting to note that since the Earth has all elements within its crust, from hydrogen 
+                  to uranium, the Earth and the solar system must have formed from the ashes of a star that went 
+                  supernova many billions of years ago in this region of space.
+                </p>
+                <p className="text-gray-700 text-sm">
+                  Smaller nuclei tend to undergo fusion reactions until the stability region is reached. 
+                  In like manner, heavier elements will tend to undergo fission reactions where they may 
+                  become the smaller, more stable isotopes like iron and bromine.
+                </p>
+              </div>
+            </div>
+            </div>
+            </AIAccordion.Item>
+
+          </AIAccordion>
+        </div>
+      ) : (
+        <div className="my-8 p-6 bg-gray-50 rounded-lg border border-gray-200">
+          <p className="text-gray-600 text-center">
+            This lesson content is optimized for AI interaction. Please ensure the AIAccordion component is available.
+          </p>
+        </div>
+      )}
+
+      {/* Key Takeaways Summary */}
+      <div className="my-8 p-6 bg-gray-100 rounded-lg border border-gray-300">
+        <h3 className="text-xl font-semibold text-gray-800 mb-4">Key Takeaways</h3>
+        <div className="grid grid-cols-1 md:grid-cols-2 gap-6">
+          <div>
+            <h4 className="font-semibold text-blue-800 mb-3">Nuclear Structure & Notation</h4>
+            <ul className="list-disc list-inside space-y-2 text-sm">
+              <li>Nuclear notation ᴬ𝒁X specifies atomic mass number (A), atomic number (Z), and element symbol (X)</li>
+              <li>Isotopes have the same atomic number but different mass numbers (same protons, different neutrons)</li>
+              <li>Nuclear equations must conserve both charge (atomic numbers) and nucleons (mass numbers)</li>
+              <li>The unified atomic mass unit (u) is defined as 1/12 the mass of a carbon-12 nucleus</li>
+            </ul>
+          </div>
+          
+          <div>
+            <h4 className="font-semibold text-green-800 mb-3">Mass-Energy & Binding Energy</h4>
+            <ul className="list-disc list-inside space-y-2 text-sm">
+              <li>Mass defect (Δm) is the difference between theoretical and measured nuclear masses</li>
+              <li>Einstein's E = mc² explains that mass defect converts to binding energy holding nuclei together</li>
+              <li>Conservation of mass-energy unifies the laws of conservation of mass and conservation of energy</li>
+              <li>Nuclear reactions release millions of times more energy per gram than chemical reactions</li>
+            </ul>
+          </div>
+          
+          <div>
+            <h4 className="font-semibold text-purple-800 mb-3">Nuclear Reactions</h4>
+            <ul className="list-disc list-inside space-y-2 text-sm">
+              <li>Four types of nuclear reactions: radioactivity, induced transmutations, fission, and fusion</li>
+              <li>Transuranium elements (Z > 92) are artificially created through induced nuclear reactions</li>
+              <li>Nuclear fission splits heavy nuclei, releasing energy through chain reactions</li>
+              <li>Nuclear fusion combines light nuclei, requiring extreme temperatures and pressures</li>
+            </ul>
+          </div>
+          
+          <div>
+            <h4 className="font-semibold text-orange-800 mb-3">Stellar Nucleosynthesis</h4>
+            <ul className="list-disc list-inside space-y-2 text-sm">
+              <li>75% of universe matter is hydrogen; all heavier elements form through stellar fusion processes</li>
+              <li>Elements up to iron form in stellar cores; elements heavier than iron form in supernova explosions</li>
+              <li>Earth's elements indicate our solar system formed from supernova remnants billions of years ago</li>
+              <li>Stars are nuclear fusion reactors that synthesize heavy elements from hydrogen and helium</li>
+            </ul>
+          </div>
+        </div>
+      </div>
+    </div>
+  );
+};
+
 export default ManualContent;