--- conflicted
+++ resolved
@@ -1,1529 +1,743 @@
-<<<<<<< HEAD
-import React from 'react';
-import 'katex/dist/katex.min.css';
-import { InlineMath, BlockMath } from 'react-katex';
-
-// Interactive Orbital Visualization Component
-const OrbitalVisualizationComponent = () => {
-  const [selectedOrbital, setSelectedOrbital] = useState('1s');
-  const [showProbability, setShowProbability] = useState(true);
-  
-  const orbitals = {
-    '1s': {
-      name: '1s Orbital',
-      shape: 'spherical',
-      n: 1, l: 0, ml: 0,
-      description: 'Spherical probability distribution around nucleus',
-      color: '#4ECDC4'
-    },
-    '2s': {
-      name: '2s Orbital', 
-      shape: 'spherical',
-      n: 2, l: 0, ml: 0,
-      description: 'Larger spherical distribution with radial node',
-      color: '#45B7D1'
-    },
-    '2px': {
-      name: '2px Orbital',
-      shape: 'dumbbell',
-      n: 2, l: 1, ml: -1,
-      description: 'Dumbbell shape along x-axis',
-      color: '#FF6B6B'
-    },
-    '2py': {
-      name: '2py Orbital',
-      shape: 'dumbbell',
-      n: 2, l: 1, ml: 0,
-      description: 'Dumbbell shape along y-axis',
-      color: '#FF8E53'
-    },
-    '2pz': {
-      name: '2pz Orbital',
-      shape: 'dumbbell',
-      n: 2, l: 1, ml: 1,
-      description: 'Dumbbell shape along z-axis',
-      color: '#9B59B6'
-    },
-    '3dxy': {
-      name: '3dxy Orbital',
-      shape: 'cloverleaf',
-      n: 3, l: 2, ml: -2,
-      description: 'Four-lobed shape in xy plane',
-      color: '#F39C12'
-    }
-  };
-  
-  const renderOrbitalShape = (orbital) => {
-    const centerX = 150;
-    const centerY = 150;
-    
-    switch (orbital.shape) {
-      case 'spherical':
-        return (
-          <circle
-            cx={centerX}
-            cy={centerY}
-            r={orbital.name === '1s' ? 40 : 60}
-            fill={orbital.color}
-            fillOpacity={showProbability ? 0.3 : 0.6}
-            stroke={orbital.color}
-            strokeWidth="2"
-          />
-        );
-      case 'dumbbell':
-        return (
-          <g>
-            <ellipse
-              cx={centerX + (orbital.name.includes('x') ? 30 : 0)}
-              cy={centerY + (orbital.name.includes('y') ? -30 : 0)}
-              rx="25"
-              ry="15"
-              fill={orbital.color}
-              fillOpacity={showProbability ? 0.3 : 0.6}
-              stroke={orbital.color}
-              strokeWidth="2"
-            />
-            <ellipse
-              cx={centerX + (orbital.name.includes('x') ? -30 : 0)}
-              cy={centerY + (orbital.name.includes('y') ? 30 : 0)}
-              rx="25"
-              ry="15"
-              fill={orbital.color}
-              fillOpacity={showProbability ? 0.3 : 0.6}
-              stroke={orbital.color}
-              strokeWidth="2"
-            />
-          </g>
-        );
-      case 'cloverleaf':
-        return (
-          <g>
-            {[0, 90, 180, 270].map((angle, i) => (
-              <ellipse
-                key={i}
-                cx={centerX + 35 * Math.cos((angle * Math.PI) / 180)}
-                cy={centerY + 35 * Math.sin((angle * Math.PI) / 180)}
-                rx="20"
-                ry="12"
-                fill={orbital.color}
-                fillOpacity={showProbability ? 0.3 : 0.6}
-                stroke={orbital.color}
-                strokeWidth="2"
-                transform={`rotate(${angle + 45} ${centerX + 35 * Math.cos((angle * Math.PI) / 180)} ${centerY + 35 * Math.sin((angle * Math.PI) / 180)})`}
-              />
-            ))}
-          </g>
-        );
-      default:
-        return null;
-    }
-  };
-  
-  return (
-    <div className="bg-gray-900 p-6 rounded-lg border border-gray-300">
-      <h4 className="text-white font-semibold mb-4 text-center">Interactive Orbital Shapes</h4>
-      
-      {/* Controls */}
-      <div className="mb-4">
-        <label className="text-white font-medium mb-2 block">Select Orbital:</label>
-        <select
-          value={selectedOrbital}
-          onChange={(e) => setSelectedOrbital(e.target.value)}
-          className="w-full p-2 rounded bg-gray-700 text-white border border-gray-600 mb-4"
-        >
-          {Object.entries(orbitals).map(([key, orbital]) => (
-            <option key={key} value={key}>
-              {orbital.name} (n={orbital.n}, l={orbital.l}, ml={orbital.ml})
-            </option>
-          ))}
-        </select>
-        
-        <label className="flex items-center gap-2 text-white">
-          <input
-            type="checkbox"
-            checked={showProbability}
-            onChange={(e) => setShowProbability(e.target.checked)}
-            className="rounded"
-          />
-          Show Probability Density
-        </label>
-      </div>
-      
-      {/* Orbital Visualization */}
-      <div className="bg-black rounded p-4 mb-4 flex justify-center">
-        <svg width="300" height="300">
-          {/* Nucleus */}
-          <circle cx="150" cy="150" r="4" fill="#FFD700" />
-          <text x="150" y="165" fill="#FFD700" fontSize="10" textAnchor="middle">
-            Nucleus
-          </text>
-          
-          {/* Orbital shape */}
-          {renderOrbitalShape(orbitals[selectedOrbital])}
-          
-          {/* Axes */}
-          <line x1="0" y1="150" x2="300" y2="150" stroke="#666" strokeWidth="1" strokeDasharray="2,2" />
-          <line x1="150" y1="0" x2="150" y2="300" stroke="#666" strokeWidth="1" strokeDasharray="2,2" />
-          
-          {/* Axis labels */}
-          <text x="290" y="145" fill="#AAA" fontSize="12">x</text>
-          <text x="155" y="15" fill="#AAA" fontSize="12">y</text>
-        </svg>
-      </div>
-      
-      {/* Orbital Info */}
-      <div className="bg-gray-800 p-4 rounded text-white">
-        <h5 className="font-semibold mb-2" style={{color: orbitals[selectedOrbital].color}}>
-          {orbitals[selectedOrbital].name}
-        </h5>
-        <div className="grid grid-cols-2 gap-4 text-sm mb-2">
-          <div>
-            <p><strong>Principal (n):</strong> {orbitals[selectedOrbital].n}</p>
-            <p><strong>Angular (l):</strong> {orbitals[selectedOrbital].l}</p>
-          </div>
-          <div>
-            <p><strong>Magnetic (ml):</strong> {orbitals[selectedOrbital].ml}</p>
-            <p><strong>Max electrons:</strong> 2</p>
-          </div>
-        </div>
-        <p className="text-gray-300 text-sm">{orbitals[selectedOrbital].description}</p>
-      </div>
-    </div>
-  );
-};
-
-// Quantum Numbers Table Component
-const QuantumNumbersTable = () => {
-  const [selectedShell, setSelectedShell] = useState(3);
-  
-  const generateSubshells = (n) => {
-    const subshells = [];
-    for (let l = 0; l < n; l++) {
-      const subshellSymbols = ['s', 'p', 'd', 'f', 'g', 'h'];
-      const symbol = subshellSymbols[l] || 'unknown';
-      const numOrbitals = 2 * l + 1;
-      const maxElectrons = 2 * numOrbitals;
-      
-      subshells.push({
-        n,
-        l,
-        symbol,
-        name: `${n}${symbol}`,
-        numOrbitals,
-        maxElectrons
-      });
-    }
-    return subshells;
-  };
-  
-  const subshells = generateSubshells(selectedShell);
-  const totalElectrons = subshells.reduce((sum, sub) => sum + sub.maxElectrons, 0);
-  
-  return (
-    <div className="bg-gray-900 p-6 rounded-lg border border-gray-300">
-      <h4 className="text-white font-semibold mb-4 text-center">Quantum Numbers and Electron Capacity</h4>
-      
-      <div className="mb-4">
-        <label className="text-white font-medium mb-2 block">Shell (n = ):</label>
-        <input
-          type="range"
-          min="1"
-          max="7"
-          value={selectedShell}
-          onChange={(e) => setSelectedShell(parseInt(e.target.value))}
-          className="w-full"
-        />
-        <span className="text-white text-sm">n = {selectedShell}</span>
-      </div>
-      
-      <div className="bg-black rounded p-4 overflow-x-auto">
-        <table className="w-full text-white text-sm">
-          <thead>
-            <tr className="border-b border-gray-600">
-              <th className="text-left p-2">Subshell</th>
-              <th className="text-left p-2">n</th>
-              <th className="text-left p-2">l</th>
-              <th className="text-left p-2">ml values</th>
-              <th className="text-left p-2">Orbitals</th>
-              <th className="text-left p-2">Max e⁻</th>
-            </tr>
-          </thead>
-          <tbody>
-            {subshells.map((sub, index) => (
-              <tr key={index} className="border-b border-gray-700">
-                <td className="p-2 font-semibold text-blue-300">{sub.name}</td>
-                <td className="p-2">{sub.n}</td>
-                <td className="p-2">{sub.l}</td>
-                <td className="p-2">
-                  {Array.from({length: sub.numOrbitals}, (_, i) => i - sub.l).join(', ')}
-                </td>
-                <td className="p-2">{sub.numOrbitals}</td>
-                <td className="p-2">{sub.maxElectrons}</td>
-              </tr>
-            ))}
-          </tbody>
-        </table>
-        
-        <div className="mt-4 p-3 bg-gray-800 rounded">
-          <p className="text-white">
-            <strong>Total electrons in shell {selectedShell}:</strong> {totalElectrons}
-          </p>
-          <p className="text-gray-300 text-sm mt-1">
-            Formula: 2n² = 2({selectedShell})² = {totalElectrons}
-          </p>
-        </div>
-      </div>
-    </div>
-  );
-};
-
-const ManualContent = ({ course, courseId, courseDisplay, itemConfig, isStaffView, devMode, AIAccordion, onAIAccordionContent }) => {
-
-  return (
-    <div className="space-y-6">
-      {/* Header */}
-      <div className="text-center">
-        <h1 className="text-4xl font-bold text-gray-900 mb-2">
-          Quantum Mechanics (Optional Reading)
-        </h1>
-        <p className="text-lg text-gray-600">
-          The mathematical framework of modern atomic theory
-        </p>
-        
-        <div className="mt-4 bg-orange-50 p-4 rounded-lg border border-orange-200">
-          <p className="text-orange-800 text-sm">
-            <strong>Note:</strong> This lesson is not a part of the Physics 30 curriculum. However, this lesson 
-            completes the story of our current understanding of the electron structure of the atom. In addition, 
-            this lesson may be of benefit to those who are moving on to more advanced studies in physics and chemistry.
-          </p>
-        </div>
-      </div>
-
-      {AIAccordion ? (
-        <div className="my-8">
-          <AIAccordion className="space-y-0">
-
-            <AIAccordion.Item value="introduction" title="I. The Quantum Model of the Atom" onAskAI={onAIAccordionContent}>
-              <div className="mt-4">
-              <p className="text-gray-700 leading-relaxed mb-4">
-                Ernest Rutherford's model of the atom was quite easy to visualize and understand conceptually, 
-                but, as we have seen, it had severe flaws when it was scrutinized. Neils Bohr's quantum model 
-                of the atom was quite successful at describing the basic properties of hydrogen and it could 
-                also be easily visualized.
-              </p>
-              
-              <p className="text-gray-700 leading-relaxed mb-4">
-                It was successful at predicting the emission and absorption spectra for hydrogen, but it could 
-                not account for the effect of magnetic fields on the emission of light along with other observed 
-                phenomena. However, by adding several other quantum numbers to describe fine differences in 
-                energy and the effects of magnetic fields, Bohr's model was modified to fit what had been 
-                observed. But in the end a different approach to the problem was required.
-              </p>
-              
-              <div className="bg-blue-100 p-4 rounded-lg mb-4">
-                <h4 className="font-semibold text-blue-800 mb-2">🧠 New Approach Required</h4>
-                <p className="text-gray-700 text-sm">
-                  Two people attempted to solve the problem, but from different starting points. In 1926, 
-                  Erwin Schrödinger (1887-1961) sought to express the dual wave-particle nature of matter 
-                  in mathematical equations.
-                </p>
-              </div>
-              
-              <OrbitalVisualizationComponent />
-              
-              <div className="mt-6 bg-yellow-100 p-4 rounded-lg">
-                <h4 className="font-semibold text-yellow-800 mb-2">📊 Wave Functions and Probability</h4>
-                <p className="text-gray-700 text-sm mb-2">
-                  Schrödinger's wave mechanical model is almost entirely mathematical in form and function. 
-                  While quantum mechanics is a highly successful mathematical model, it is not easily 
-                  visualized as a physical model.
-                </p>
-                <p className="text-gray-700 text-sm mb-2">
-                  Schrödinger's model describes the electrons belonging to an atom in terms of four quantum 
-                  numbers from which the wave function for each electron can be calculated. Instead of 
-                  electrons orbiting a nucleus in an assigned place at a given time, the wave mechanical 
-                  model provides a probability of where an electron may be found.
-                </p>
-                <p className="text-gray-700 text-sm">
-                  The probability distribution curve indicates that while the electron is found on average at 
-                  the Bohr radius (r₁), its position may be further from or closer to the nucleus at any given time.
-                </p>
-              </div>
-              </div>
-            </AIAccordion.Item>
-
-            <AIAccordion.Item value="quantumNumbers" title="II. Quantum Numbers" onAskAI={onAIAccordionContent}>
-              <div className="mt-4">
-              <p className="text-gray-700 leading-relaxed mb-6">
-                Originally, Bohr's model of the atom required just one quantum number to describe the energy 
-                of the electron. The first quantum number (n) is called the principal quantum number or the 
-                Bohr quantum number, and as we saw in Lesson 31, it can have any integer value: 1, 2, 3 ... ∞.
-              </p>
-              
-              <div className="grid md:grid-cols-2 gap-6 mb-6">
-                <div className="bg-blue-50 p-4 rounded-lg border border-blue-200">
-                  <h4 className="font-semibold text-blue-800 mb-2">1️⃣ Principal Quantum Number (n)</h4>
-                  <ul className="space-y-1 text-sm text-gray-700">
-                    <li>• Describes the energy level or shell of the electron</li>
-                    <li>• Values: 1, 2, 3, 4, 5, 6, 7...</li>
-                    <li>• Associated with absorption and emission spectra</li>
-                    <li>• Higher n = higher energy, farther from nucleus</li>
-                  </ul>
-                </div>
-                
-                <div className="bg-purple-50 p-4 rounded-lg border border-purple-200">
-                  <h4 className="font-semibold text-purple-800 mb-2">2️⃣ Angular Momentum Quantum Number (l)</h4>
-                  <ul className="space-y-1 text-sm text-gray-700">
-                    <li>• Describes the shape of the orbital</li>
-                    <li>• Values: 0 to n-1</li>
-                    <li>• l = 0 (s), l = 1 (p), l = 2 (d), l = 3 (f)</li>
-                    <li>• Determines sub-energy levels or subshells</li>
-                  </ul>
-                </div>
-              </div>
-              
-              <QuantumNumbersTable />
-              
-              <div className="mt-6 grid md:grid-cols-2 gap-6">
-                <div className="bg-orange-50 p-4 rounded-lg border border-orange-200">
-                  <h4 className="font-semibold text-orange-800 mb-2">3️⃣ Orbital Magnetic Quantum Number (ml)</h4>
-                  <ul className="space-y-1 text-sm text-gray-700">
-                    <li>• Describes the orientation of the orbital in space</li>
-                    <li>• Values: -l to +l (including 0)</li>
-                    <li>• Related to Zeeman effect (magnetic field splitting)</li>
-                    <li>• For p orbitals: ml = -1, 0, +1 (px, py, pz)</li>
-                  </ul>
-                </div>
-                
-                <div className="bg-red-50 p-4 rounded-lg border border-red-200">
-                  <h4 className="font-semibold text-red-800 mb-2">4️⃣ Spin Quantum Number (ms)</h4>
-                  <ul className="space-y-1 text-sm text-gray-700">
-                    <li>• Describes the direction of electron spin</li>
-                    <li>• Values: +½ or -½</li>
-                    <li>• Related to magnetic properties of electrons</li>
-                    <li>• Each orbital holds maximum 2 electrons (opposite spins)</li>
-                  </ul>
-                </div>
-              </div>
-              
-              <div className="mt-6 bg-indigo-100 p-4 rounded-lg">
-                <h4 className="font-semibold text-indigo-800 mb-2">🧲 The Zeeman Effect</h4>
-                <p className="text-gray-700 text-sm mb-2">
-                  In 1896, Pieter Zeeman placed a sodium flame, with its characteristic double yellow spectral 
-                  lines, within a powerful electromagnet. Whenever the current was turned on the two lines were 
-                  distinctly widened. Thus, an applied magnetic field influences the way atoms emit light.
-                </p>
-                <p className="text-gray-700 text-sm">
-                  The application of a magnetic field causes the atom to have three close together excited states. 
-                  The result is three emission lines where ordinarily there is only one. An applied magnetic field 
-                  will split the energy levels into 3, 5, etc. sublevels whose separation depends on the strength 
-                  of the applied magnetic field.
-                </p>
-              </div>
-              </div>
-            </AIAccordion.Item>
-
-            <AIAccordion.Item value="pauli" title="III. Pauli Exclusion Principle" onAskAI={onAIAccordionContent}>
-              <div className="mt-4">
-              <div className="bg-blue-100 p-4 rounded-lg mb-6">
-                <h4 className="font-semibold text-blue-800 mb-2">👨‍🔬 Wolfgang Pauli (1900-1958)</h4>
-                <p className="text-gray-700 text-sm">
-                  A solution to the problems was formulated in 1926 by Wolfgang Pauli, which would eventually 
-                  earn him the Nobel prize for physics in 1945. Pauli formulated what would later be called 
-                  the Pauli Exclusion Principle.
-                </p>
-              </div>
-              
-              <div className="bg-red-100 p-4 rounded-lg mb-6">
-                <h4 className="font-semibold text-red-800 mb-3">⚛️ The Pauli Exclusion Principle</h4>
-                <p className="text-center text-lg font-bold mb-4 text-red-700">
-                  "No two electrons in the same atom may be described by the same set of four quantum numbers."
-                </p>
-                <p className="text-gray-700 text-sm">
-                  It is this principle which keeps electrons in order. If this principle did not hold, atoms, 
-                  chemistry, life would not exist.
-                </p>
-              </div>
-              
-              <div className="bg-gray-100 p-4 rounded-lg mb-4">
-                <h4 className="font-semibold mb-2">🔄 Electron Filling Rules</h4>
-                <ul className="space-y-2 text-sm text-gray-700">
-                  <li className="flex items-start gap-2">
-                    <span className="text-purple-600">•</span>
-                    <span>Each orbital can hold a maximum of 2 electrons</span>
-                  </li>
-                  <li className="flex items-start gap-2">
-                    <span className="text-purple-600">•</span>
-                    <span>The two electrons must have opposite spins (+½ and -½)</span>
-                  </li>
-                  <li className="flex items-start gap-2">
-                    <span className="text-purple-600">•</span>
-                    <span>No two electrons can have identical quantum numbers (n, l, ml, ms)</span>
-                  </li>
-                  <li className="flex items-start gap-2">
-                    <span className="text-purple-600">•</span>
-                    <span>This principle explains the structure of the periodic table</span>
-                  </li>
-                </ul>
-              </div>
-              
-              <div className="bg-yellow-100 p-4 rounded-lg">
-                <h4 className="font-semibold text-yellow-800 mb-2">📋 Orbital Notation Example</h4>
-                <p className="text-gray-700 text-sm mb-2">
-                  An orbital is specified by three quantum numbers n, l, and ml, and can contain two electrons 
-                  (one spin-up, one spin-down). A state is specified by all four quantum numbers and contains 
-                  one electron, as per the Exclusion Principle.
-                </p>
-                <div className="font-mono text-sm bg-white p-2 rounded border">
-                  1s↑↓  2s↑↓  2p↑↓ ↑↓ ↑↓  3s↑
-                </div>
-                <p className="text-gray-700 text-xs mt-1">Example: Sodium (11 electrons)</p>
-              </div>
-              </div>
-            </AIAccordion.Item>
-
-            <AIAccordion.Item value="electronStructure" title="IV. Electron Structure" onAskAI={onAIAccordionContent}>
-              <div className="mt-4">
-              <p className="text-gray-700 leading-relaxed mb-6">
-                It's no simple matter to sort out electron structure. For that analysis, chemical behaviour 
-                and atomic spectra were required as guides. As stated above, electrons are ordered in shells 
-                and subshells about the various nuclei according to rules associated with their quantum numbers.
-              </p>
-              
-              <div className="bg-blue-100 p-4 rounded-lg mb-6">
-                <h4 className="font-semibold text-blue-800 mb-2">📚 Electron Configuration Notation</h4>
-                <p className="text-gray-700 text-sm mb-2">
-                  Each shell corresponds to a specific value of n, and they are traditionally given letter names:
-                </p>
-                <div className="grid grid-cols-2 gap-4 text-sm">
-                  <div>
-                    <p><strong>Shell:</strong> K L M N O P Q...</p>
-                    <p><strong>n:</strong> 1 2 3 4 5 6 7...</p>
-                  </div>
-                  <div>
-                    <p><strong>Subshell:</strong> s p d f g h...</p>
-                    <p><strong>l:</strong> 0 1 2 3 4 5...</p>
-                  </div>
-                </div>
-              </div>
-              
-              <div className="overflow-x-auto mb-6">
-                <table className="w-full border-collapse border border-gray-300 text-sm">
-                  <thead>
-                    <tr className="bg-gray-200">
-                      <th className="border border-gray-300 p-2">n</th>
-                      <th className="border border-gray-300 p-2">l</th>
-                      <th className="border border-gray-300 p-2">ml</th>
-                      <th className="border border-gray-300 p-2">Subshell</th>
-                      <th className="border border-gray-300 p-2">Number of Orbitals</th>
-                      <th className="border border-gray-300 p-2">Max Electrons</th>
-                    </tr>
-                  </thead>
-                  <tbody>
-                    <tr><td className="border border-gray-300 p-2">1</td><td className="border border-gray-300 p-2">0</td><td className="border border-gray-300 p-2">0</td><td className="border border-gray-300 p-2">1s</td><td className="border border-gray-300 p-2">1</td><td className="border border-gray-300 p-2">2</td></tr>
-                    <tr><td className="border border-gray-300 p-2">2</td><td className="border border-gray-300 p-2">0</td><td className="border border-gray-300 p-2">0</td><td className="border border-gray-300 p-2">2s</td><td className="border border-gray-300 p-2">1</td><td className="border border-gray-300 p-2">2</td></tr>
-                    <tr><td className="border border-gray-300 p-2">2</td><td className="border border-gray-300 p-2">1</td><td className="border border-gray-300 p-2">+1,0,-1</td><td className="border border-gray-300 p-2">2p</td><td className="border border-gray-300 p-2">3</td><td className="border border-gray-300 p-2">6</td></tr>
-                    <tr><td className="border border-gray-300 p-2">3</td><td className="border border-gray-300 p-2">0</td><td className="border border-gray-300 p-2">0</td><td className="border border-gray-300 p-2">3s</td><td className="border border-gray-300 p-2">1</td><td className="border border-gray-300 p-2">2</td></tr>
-                    <tr><td className="border border-gray-300 p-2">3</td><td className="border border-gray-300 p-2">1</td><td className="border border-gray-300 p-2">+1,0,-1</td><td className="border border-gray-300 p-2">3p</td><td className="border border-gray-300 p-2">3</td><td className="border border-gray-300 p-2">6</td></tr>
-                    <tr><td className="border border-gray-300 p-2">3</td><td className="border border-gray-300 p-2">2</td><td className="border border-gray-300 p-2">+2,+1,0,-1,-2</td><td className="border border-gray-300 p-2">3d</td><td className="border border-gray-300 p-2">5</td><td className="border border-gray-300 p-2">10</td></tr>
-                    <tr><td className="border border-gray-300 p-2">4</td><td className="border border-gray-300 p-2">0</td><td className="border border-gray-300 p-2">0</td><td className="border border-gray-300 p-2">4s</td><td className="border border-gray-300 p-2">1</td><td className="border border-gray-300 p-2">2</td></tr>
-                    <tr><td className="border border-gray-300 p-2">4</td><td className="border border-gray-300 p-2">3</td><td className="border border-gray-300 p-2">+3 to -3</td><td className="border border-gray-300 p-2">4f</td><td className="border border-gray-300 p-2">7</td><td className="border border-gray-300 p-2">14</td></tr>
-                  </tbody>
-                </table>
-              </div>
-              
-              <div className="bg-green-100 p-4 rounded-lg">
-                <h4 className="font-semibold text-green-800 mb-2">🧪 Example: Sodium (Na, 11 electrons)</h4>
-                <div className="overflow-x-auto">
-                  <table className="w-full border-collapse border border-green-300 text-xs">
-                    <thead>
-                      <tr className="bg-green-200">
-                        <th className="border border-green-300 p-1">n</th>
-                        <th className="border border-green-300 p-1">l</th>
-                        <th className="border border-green-300 p-1">ml</th>
-                        <th className="border border-green-300 p-1">ms</th>
-                        <th className="border border-green-300 p-1">Electron Location</th>
-                      </tr>
-                    </thead>
-                    <tbody>
-                      <tr><td className="border border-green-300 p-1">1</td><td className="border border-green-300 p-1">0</td><td className="border border-green-300 p-1">0</td><td className="border border-green-300 p-1">+½</td><td className="border border-green-300 p-1">1s¹</td></tr>
-                      <tr><td className="border border-green-300 p-1">1</td><td className="border border-green-300 p-1">0</td><td className="border border-green-300 p-1">0</td><td className="border border-green-300 p-1">-½</td><td className="border border-green-300 p-1">1s²</td></tr>
-                      <tr><td className="border border-green-300 p-1">2</td><td className="border border-green-300 p-1">0</td><td className="border border-green-300 p-1">0</td><td className="border border-green-300 p-1">+½</td><td className="border border-green-300 p-1">2s¹</td></tr>
-                      <tr><td className="border border-green-300 p-1">2</td><td className="border border-green-300 p-1">0</td><td className="border border-green-300 p-1">0</td><td className="border border-green-300 p-1">-½</td><td className="border border-green-300 p-1">2s²</td></tr>
-                      <tr><td className="border border-green-300 p-1">2</td><td className="border border-green-300 p-1">1</td><td className="border border-green-300 p-1">-1</td><td className="border border-green-300 p-1">+½</td><td className="border border-green-300 p-1">2px¹</td></tr>
-                      <tr><td className="border border-green-300 p-1">2</td><td className="border border-green-300 p-1">1</td><td className="border border-green-300 p-1">0</td><td className="border border-green-300 p-1">+½</td><td className="border border-green-300 p-1">2py¹</td></tr>
-                      <tr><td className="border border-green-300 p-1">2</td><td className="border border-green-300 p-1">1</td><td className="border border-green-300 p-1">+1</td><td className="border border-green-300 p-1">+½</td><td className="border border-green-300 p-1">2pz¹</td></tr>
-                      <tr><td className="border border-green-300 p-1">2</td><td className="border border-green-300 p-1">1</td><td className="border border-green-300 p-1">-1</td><td className="border border-green-300 p-1">-½</td><td className="border border-green-300 p-1">2px²</td></tr>
-                      <tr><td className="border border-green-300 p-1">2</td><td className="border border-green-300 p-1">1</td><td className="border border-green-300 p-1">0</td><td className="border border-green-300 p-1">-½</td><td className="border border-green-300 p-1">2py²</td></tr>
-                      <tr><td className="border border-green-300 p-1">2</td><td className="border border-green-300 p-1">1</td><td className="border border-green-300 p-1">+1</td><td className="border border-green-300 p-1">-½</td><td className="border border-green-300 p-1">2pz²</td></tr>
-                      <tr><td className="border border-green-300 p-1">3</td><td className="border border-green-300 p-1">0</td><td className="border border-green-300 p-1">0</td><td className="border border-green-300 p-1">+½</td><td className="border border-green-300 p-1">3s¹</td></tr>
-                    </tbody>
-                  </table>
-                </div>
-                <p className="mt-2 text-sm font-mono">
-                  Overall electron structure: 1s² 2s² 2p⁶ 3s¹
-                </p>
-              </div>
-              </div>
-            </AIAccordion.Item>
-
-            <AIAccordion.Item value="orbitalPatterns" title="V. Electron Orbital Patterns and Chemical Periodicity" onAskAI={onAIAccordionContent}>
-              <div className="mt-4">
-              <p className="text-gray-700 leading-relaxed mb-6">
-                The relatively simple emission spectrum of hydrogen, and the excellent agreement of the 
-                calculated energy levels with that spectrum, are due to the electrical simplicity of this 
-                system with one electron and one proton. As soon as more than one electron is present in 
-                an atom, the observed emission spectrum becomes more complex.
-              </p>
-              
-              <div className="bg-yellow-100 p-4 rounded-lg mb-6">
-                <h4 className="font-semibold text-yellow-800 mb-2">🔬 Multi-electron Complexity</h4>
-                <p className="text-gray-700 text-sm mb-2">
-                  As we proceed through the periodic table, we find that the complexity of atomic emission 
-                  spectra increases as the number of electrons increases. With many electrons being excited 
-                  to emit energy, there results a very intricate and difficult-to-interpret overlapping of 
-                  spectral emission lines.
-                </p>
-                <p className="text-gray-700 text-sm">
-                  Theoretical considerations of many-electron atoms become greatly more complicated. The 
-                  electrical potential energy term in Schrödinger's wave equation can only be approximated 
-                  for multi-electron atoms.
-                </p>
-              </div>
-              
-              <div className="bg-white p-4 rounded-lg border border-gray-300 mb-6">
-                <h4 className="font-semibold mb-4 text-center">Electron Capacity by Shell</h4>
-                <div className="overflow-x-auto">
-                  <table className="w-full border-collapse text-center text-sm">
-                    <thead>
-                      <tr className="bg-gray-100">
-                        <th className="border border-gray-300 p-2">Shell (n)</th>
-                        <th className="border border-gray-300 p-2">Subshells</th>
-                        <th className="border border-gray-300 p-2">Max Electrons</th>
-                        <th className="border border-gray-300 p-2">Period Elements</th>
-                      </tr>
-                    </thead>
-                    <tbody>
-                      <tr>
-                        <td className="border border-gray-300 p-2 font-semibold">n = 1</td>
-                        <td className="border border-gray-300 p-2">1s</td>
-                        <td className="border border-gray-300 p-2">2</td>
-                        <td className="border border-gray-300 p-2">2 (H, He)</td>
-                      </tr>
-                      <tr>
-                        <td className="border border-gray-300 p-2 font-semibold">n = 2</td>
-                        <td className="border border-gray-300 p-2">2s, 2p</td>
-                        <td className="border border-gray-300 p-2">8</td>
-                        <td className="border border-gray-300 p-2">8 (Li → Ne)</td>
-                      </tr>
-                      <tr>
-                        <td className="border border-gray-300 p-2 font-semibold">n = 3</td>
-                        <td className="border border-gray-300 p-2">3s, 3p, 3d</td>
-                        <td className="border border-gray-300 p-2">18</td>
-                        <td className="border border-gray-300 p-2">18 (Na → Ar)</td>
-                      </tr>
-                      <tr>
-                        <td className="border border-gray-300 p-2 font-semibold">n = 4</td>
-                        <td className="border border-gray-300 p-2">4s, 4p, 4d, 4f</td>
-                        <td className="border border-gray-300 p-2">32</td>
-                        <td className="border border-gray-300 p-2">32 (K → Kr)</td>
-                      </tr>
-                    </tbody>
-                  </table>
-                </div>
-              </div>
-              
-              <div className="bg-green-100 p-4 rounded-lg">
-                <h4 className="font-semibold text-green-800 mb-2">🏆 Triumph of Quantum Mechanics</h4>
-                <p className="text-gray-700 text-sm">
-                  We find the same pattern of the number of electrons per shell matching the number of 
-                  elements in each period of the periodic table. This is one of the triumphs of modern 
-                  atomic theory - the theoretical justification for the periodic classification of the elements.
-                </p>
-              </div>
-              </div>
-            </AIAccordion.Item>
-
-            <AIAccordion.Item value="molecularShapes" title="VI. Molecular Shapes - Covalent Bonding" onAskAI={onAIAccordionContent}>
-              <div className="mt-4">
-              <p className="text-gray-700 leading-relaxed mb-6">
-                Schrödinger's wave mechanical model was also able to explain the bonding and shapes 
-                characteristics of molecules. For example, water is composed of two hydrogen atoms with 
-                1s orbitals and an oxygen atom with 1s, 2s, and 2p orbitals.
-              </p>
-              
-              <div className="grid md:grid-cols-2 gap-6 mb-6">
-                <div className="bg-blue-50 p-4 rounded-lg border border-blue-200">
-                  <h4 className="font-semibold text-blue-800 mb-2">💧 Water Molecule (H₂O)</h4>
-                  <ul className="space-y-1 text-sm text-gray-700">
-                    <li>• 2 hydrogen atoms (1s¹ orbitals)</li>
-                    <li>• 1 oxygen atom (1s² 2s² 2p⁴ orbitals)</li>
-                    <li>• Hybrid orbitals form through orbital mixing</li>
-                    <li>• Results in characteristic V-shape</li>
-                    <li>• Bond angle: ~104.5°</li>
-                  </ul>
-                </div>
-                
-                <div className="bg-purple-50 p-4 rounded-lg border border-purple-200">
-                  <h4 className="font-semibold text-purple-800 mb-2">🔗 Hybridization Process</h4>
-                  <ul className="space-y-1 text-sm text-gray-700">
-                    <li>• Orbitals combine through hybridization</li>
-                    <li>• Creates new hybrid orbitals</li>
-                    <li>• Enables optimal bonding arrangements</li>
-                    <li>• Explains molecular geometries</li>
-                    <li>• Foundation of chemical bonding theory</li>
-                  </ul>
-                </div>
-              </div>
-              
-              <div className="bg-gray-100 p-4 rounded-lg mb-4">
-                <h4 className="font-semibold mb-2">🧪 Other Examples:</h4>
-                <ul className="space-y-2 text-sm text-gray-700">
-                  <li className="flex items-start gap-2">
-                    <span className="text-teal-600">•</span>
-                    <span><strong>Ammonia (NH₃):</strong> Pyramidal shape due to lone pairs of electrons</span>
-                  </li>
-                  <li className="flex items-start gap-2">
-                    <span className="text-teal-600">•</span>
-                    <span><strong>Beryllium fluoride (BeF₂):</strong> Linear molecular geometry</span>
-                  </li>
-                  <li className="flex items-start gap-2">
-                    <span className="text-teal-600">•</span>
-                    <span><strong>Methane (CH₄):</strong> Tetrahedral arrangement</span>
-                  </li>
-                </ul>
-              </div>
-              
-              <div className="bg-indigo-100 p-4 rounded-lg">
-                <h4 className="font-semibold text-indigo-800 mb-2">🔮 Future Studies</h4>
-                <p className="text-gray-700 text-sm">
-                  You will learn far more about chemical bonding in future studies. Quantum mechanics 
-                  provides the theoretical foundation for understanding how atoms combine to form molecules 
-                  and the three-dimensional shapes they adopt.
-                </p>
-              </div>
-              </div>
-            </AIAccordion.Item>
-          </AIAccordion>
-        </div>
-      ) : (
-        <div className="my-8 p-6 bg-gray-50 rounded-lg border border-gray-200">
-          <p className="text-gray-600 text-center">
-            This lesson content is optimized for AI interaction. Please ensure the AIAccordion component is available.
-          </p>
-        </div>
-      )}
-
-      {/* Key Takeaways Summary */}
-      <div className="my-8 p-6 bg-gray-100 rounded-lg border border-gray-300">
-        <h3 className="text-xl font-semibold text-gray-800 mb-4">Key Takeaways</h3>
-        <div className="space-y-3">
-          <ul className="list-disc list-inside space-y-2 text-sm">
-            <li>Schrödinger's wave mechanical model describes electrons as probability distributions rather than fixed orbits</li>
-            <li>Four quantum numbers (n, l, ml, ms) completely specify each electron's state in an atom</li>
-            <li>Principal quantum number (n) determines energy level and distance from nucleus (1, 2, 3...)</li>
-            <li>Angular momentum quantum number (l) determines orbital shape: s(0), p(1), d(2), f(3)</li>
-            <li>Magnetic quantum number (ml) determines orbital orientation in space (-l to +l)</li>
-            <li>Spin quantum number (ms) describes electron spin direction (+½ or -½)</li>
-            <li>Pauli Exclusion Principle: no two electrons can have identical quantum numbers</li>
-            <li>Each orbital holds maximum 2 electrons with opposite spins</li>
-            <li>Zeeman effect demonstrates magnetic field splitting of energy levels into sublevels</li>
-            <li>Electron configuration notation (1s² 2s² 2p⁶...) describes arrangement of electrons in atoms</li>
-            <li>Quantum mechanics explains periodic table structure: electron capacity per shell matches period lengths</li>
-            <li>Wave mechanical model successfully explains molecular shapes through orbital hybridization</li>
-            <li>Multi-electron atoms require approximations in Schrödinger's equation due to electron-electron interactions</li>
-            <li>Quantum mechanics provides theoretical foundation for chemical bonding and molecular geometry</li>
-          </ul>
-        </div>
-      </div>
-    </div>
-  );
-};
-
-=======
-import React, { useState } from 'react';
-import 'katex/dist/katex.min.css';
-import { InlineMath, BlockMath } from 'react-katex';
-import SlideshowKnowledgeCheck from '../../../../components/assessments/SlideshowKnowledgeCheck';
-
-// Interactive Orbital Visualization Component
-const OrbitalVisualizationComponent = () => {
-  const [selectedOrbital, setSelectedOrbital] = useState('1s');
-  const [showProbability, setShowProbability] = useState(true);
-  
-  const orbitals = {
-    '1s': {
-      name: '1s Orbital',
-      shape: 'spherical',
-      n: 1, l: 0, ml: 0,
-      description: 'Spherical probability distribution around nucleus',
-      color: '#4ECDC4'
-    },
-    '2s': {
-      name: '2s Orbital', 
-      shape: 'spherical',
-      n: 2, l: 0, ml: 0,
-      description: 'Larger spherical distribution with radial node',
-      color: '#45B7D1'
-    },
-    '2px': {
-      name: '2px Orbital',
-      shape: 'dumbbell',
-      n: 2, l: 1, ml: -1,
-      description: 'Dumbbell shape along x-axis',
-      color: '#FF6B6B'
-    },
-    '2py': {
-      name: '2py Orbital',
-      shape: 'dumbbell',
-      n: 2, l: 1, ml: 0,
-      description: 'Dumbbell shape along y-axis',
-      color: '#FF8E53'
-    },
-    '2pz': {
-      name: '2pz Orbital',
-      shape: 'dumbbell',
-      n: 2, l: 1, ml: 1,
-      description: 'Dumbbell shape along z-axis',
-      color: '#9B59B6'
-    },
-    '3dxy': {
-      name: '3dxy Orbital',
-      shape: 'cloverleaf',
-      n: 3, l: 2, ml: -2,
-      description: 'Four-lobed shape in xy plane',
-      color: '#F39C12'
-    }
-  };
-  
-  const renderOrbitalShape = (orbital) => {
-    const centerX = 150;
-    const centerY = 150;
-    
-    switch (orbital.shape) {
-      case 'spherical':
-        return (
-          <circle
-            cx={centerX}
-            cy={centerY}
-            r={orbital.name === '1s' ? 40 : 60}
-            fill={orbital.color}
-            fillOpacity={showProbability ? 0.3 : 0.6}
-            stroke={orbital.color}
-            strokeWidth="2"
-          />
-        );
-      case 'dumbbell':
-        return (
-          <g>
-            <ellipse
-              cx={centerX + (orbital.name.includes('x') ? 30 : 0)}
-              cy={centerY + (orbital.name.includes('y') ? -30 : 0)}
-              rx="25"
-              ry="15"
-              fill={orbital.color}
-              fillOpacity={showProbability ? 0.3 : 0.6}
-              stroke={orbital.color}
-              strokeWidth="2"
-            />
-            <ellipse
-              cx={centerX + (orbital.name.includes('x') ? -30 : 0)}
-              cy={centerY + (orbital.name.includes('y') ? 30 : 0)}
-              rx="25"
-              ry="15"
-              fill={orbital.color}
-              fillOpacity={showProbability ? 0.3 : 0.6}
-              stroke={orbital.color}
-              strokeWidth="2"
-            />
-          </g>
-        );
-      case 'cloverleaf':
-        return (
-          <g>
-            {[0, 90, 180, 270].map((angle, i) => (
-              <ellipse
-                key={i}
-                cx={centerX + 35 * Math.cos((angle * Math.PI) / 180)}
-                cy={centerY + 35 * Math.sin((angle * Math.PI) / 180)}
-                rx="20"
-                ry="12"
-                fill={orbital.color}
-                fillOpacity={showProbability ? 0.3 : 0.6}
-                stroke={orbital.color}
-                strokeWidth="2"
-                transform={`rotate(${angle + 45} ${centerX + 35 * Math.cos((angle * Math.PI) / 180)} ${centerY + 35 * Math.sin((angle * Math.PI) / 180)})`}
-              />
-            ))}
-          </g>
-        );
-      default:
-        return null;
-    }
-  };
-  
-  return (
-    <div className="bg-gray-900 p-6 rounded-lg border border-gray-300">
-      <h4 className="text-white font-semibold mb-4 text-center">Interactive Orbital Shapes</h4>
-      
-      {/* Controls */}
-      <div className="mb-4">
-        <label className="text-white font-medium mb-2 block">Select Orbital:</label>
-        <select
-          value={selectedOrbital}
-          onChange={(e) => setSelectedOrbital(e.target.value)}
-          className="w-full p-2 rounded bg-gray-700 text-white border border-gray-600 mb-4"
-        >
-          {Object.entries(orbitals).map(([key, orbital]) => (
-            <option key={key} value={key}>
-              {orbital.name} (n={orbital.n}, l={orbital.l}, ml={orbital.ml})
-            </option>
-          ))}
-        </select>
-        
-        <label className="flex items-center gap-2 text-white">
-          <input
-            type="checkbox"
-            checked={showProbability}
-            onChange={(e) => setShowProbability(e.target.checked)}
-            className="rounded"
-          />
-          Show Probability Density
-        </label>
-      </div>
-      
-      {/* Orbital Visualization */}
-      <div className="bg-black rounded p-4 mb-4 flex justify-center">
-        <svg width="300" height="300">
-          {/* Nucleus */}
-          <circle cx="150" cy="150" r="4" fill="#FFD700" />
-          <text x="150" y="165" fill="#FFD700" fontSize="10" textAnchor="middle">
-            Nucleus
-          </text>
-          
-          {/* Orbital shape */}
-          {renderOrbitalShape(orbitals[selectedOrbital])}
-          
-          {/* Axes */}
-          <line x1="0" y1="150" x2="300" y2="150" stroke="#666" strokeWidth="1" strokeDasharray="2,2" />
-          <line x1="150" y1="0" x2="150" y2="300" stroke="#666" strokeWidth="1" strokeDasharray="2,2" />
-          
-          {/* Axis labels */}
-          <text x="290" y="145" fill="#AAA" fontSize="12">x</text>
-          <text x="155" y="15" fill="#AAA" fontSize="12">y</text>
-        </svg>
-      </div>
-      
-      {/* Orbital Info */}
-      <div className="bg-gray-800 p-4 rounded text-white">
-        <h5 className="font-semibold mb-2" style={{color: orbitals[selectedOrbital].color}}>
-          {orbitals[selectedOrbital].name}
-        </h5>
-        <div className="grid grid-cols-2 gap-4 text-sm mb-2">
-          <div>
-            <p><strong>Principal (n):</strong> {orbitals[selectedOrbital].n}</p>
-            <p><strong>Angular (l):</strong> {orbitals[selectedOrbital].l}</p>
-          </div>
-          <div>
-            <p><strong>Magnetic (ml):</strong> {orbitals[selectedOrbital].ml}</p>
-            <p><strong>Max electrons:</strong> 2</p>
-          </div>
-        </div>
-        <p className="text-gray-300 text-sm">{orbitals[selectedOrbital].description}</p>
-      </div>
-    </div>
-  );
-};
-
-// Quantum Numbers Table Component
-const QuantumNumbersTable = () => {
-  const [selectedShell, setSelectedShell] = useState(3);
-  
-  const generateSubshells = (n) => {
-    const subshells = [];
-    for (let l = 0; l < n; l++) {
-      const subshellSymbols = ['s', 'p', 'd', 'f', 'g', 'h'];
-      const symbol = subshellSymbols[l] || 'unknown';
-      const numOrbitals = 2 * l + 1;
-      const maxElectrons = 2 * numOrbitals;
-      
-      subshells.push({
-        n,
-        l,
-        symbol,
-        name: `${n}${symbol}`,
-        numOrbitals,
-        maxElectrons
-      });
-    }
-    return subshells;
-  };
-  
-  const subshells = generateSubshells(selectedShell);
-  const totalElectrons = subshells.reduce((sum, sub) => sum + sub.maxElectrons, 0);
-  
-  return (
-    <div className="bg-gray-900 p-6 rounded-lg border border-gray-300">
-      <h4 className="text-white font-semibold mb-4 text-center">Quantum Numbers and Electron Capacity</h4>
-      
-      <div className="mb-4">
-        <label className="text-white font-medium mb-2 block">Shell (n = ):</label>
-        <input
-          type="range"
-          min="1"
-          max="7"
-          value={selectedShell}
-          onChange={(e) => setSelectedShell(parseInt(e.target.value))}
-          className="w-full"
-        />
-        <span className="text-white text-sm">n = {selectedShell}</span>
-      </div>
-      
-      <div className="bg-black rounded p-4 overflow-x-auto">
-        <table className="w-full text-white text-sm">
-          <thead>
-            <tr className="border-b border-gray-600">
-              <th className="text-left p-2">Subshell</th>
-              <th className="text-left p-2">n</th>
-              <th className="text-left p-2">l</th>
-              <th className="text-left p-2">ml values</th>
-              <th className="text-left p-2">Orbitals</th>
-              <th className="text-left p-2">Max e⁻</th>
-            </tr>
-          </thead>
-          <tbody>
-            {subshells.map((sub, index) => (
-              <tr key={index} className="border-b border-gray-700">
-                <td className="p-2 font-semibold text-blue-300">{sub.name}</td>
-                <td className="p-2">{sub.n}</td>
-                <td className="p-2">{sub.l}</td>
-                <td className="p-2">
-                  {Array.from({length: sub.numOrbitals}, (_, i) => i - sub.l).join(', ')}
-                </td>
-                <td className="p-2">{sub.numOrbitals}</td>
-                <td className="p-2">{sub.maxElectrons}</td>
-              </tr>
-            ))}
-          </tbody>
-        </table>
-        
-        <div className="mt-4 p-3 bg-gray-800 rounded">
-          <p className="text-white">
-            <strong>Total electrons in shell {selectedShell}:</strong> {totalElectrons}
-          </p>
-          <p className="text-gray-300 text-sm mt-1">
-            Formula: 2n² = 2({selectedShell})² = {totalElectrons}
-          </p>
-        </div>
-      </div>
-    </div>
-  );
-};
-
-const ManualContent = ({ course, courseId, courseDisplay, itemConfig, isStaffView, devMode, AIAccordion, onAIAccordionContent }) => {
-
-  return (
-    <div className="space-y-6">
-      {/* Header */}
-      <div className="text-center">
-        <h1 className="text-4xl font-bold text-gray-900 mb-2">
-          Quantum Mechanics (Optional Reading)
-        </h1>
-        <p className="text-lg text-gray-600">
-          The mathematical framework of modern atomic theory
-        </p>
-        
-        <div className="mt-4 bg-orange-50 p-4 rounded-lg border border-orange-200">
-          <p className="text-orange-800 text-sm">
-            <strong>Note:</strong> This lesson is not a part of the Physics 30 curriculum. However, this lesson 
-            completes the story of our current understanding of the electron structure of the atom. In addition, 
-            this lesson may be of benefit to those who are moving on to more advanced studies in physics and chemistry.
-          </p>
-        </div>
-      </div>
-
-      {AIAccordion ? (
-        <div className="my-8">
-          <AIAccordion className="space-y-0">
-
-            <AIAccordion.Item value="introduction" title="I. The Quantum Model of the Atom" onAskAI={onAIAccordionContent}>
-              <div className="mt-4">
-              <p className="text-gray-700 leading-relaxed mb-4">
-                Ernest Rutherford's model of the atom was quite easy to visualize and understand conceptually, 
-                but, as we have seen, it had severe flaws when it was scrutinized. Neils Bohr's quantum model 
-                of the atom was quite successful at describing the basic properties of hydrogen and it could 
-                also be easily visualized.
-              </p>
-              
-              <p className="text-gray-700 leading-relaxed mb-4">
-                It was successful at predicting the emission and absorption spectra for hydrogen, but it could 
-                not account for the effect of magnetic fields on the emission of light along with other observed 
-                phenomena. However, by adding several other quantum numbers to describe fine differences in 
-                energy and the effects of magnetic fields, Bohr's model was modified to fit what had been 
-                observed. But in the end a different approach to the problem was required.
-              </p>
-              
-              <div className="bg-blue-100 p-4 rounded-lg mb-4">
-                <h4 className="font-semibold text-blue-800 mb-2">🧠 New Approach Required</h4>
-                <p className="text-gray-700 text-sm">
-                  Two people attempted to solve the problem, but from different starting points. In 1926, 
-                  Erwin Schrödinger (1887-1961) sought to express the dual wave-particle nature of matter 
-                  in mathematical equations.
-                </p>
-              </div>
-              
-              <OrbitalVisualizationComponent />
-              
-              <div className="mt-6 bg-yellow-100 p-4 rounded-lg">
-                <h4 className="font-semibold text-yellow-800 mb-2">📊 Wave Functions and Probability</h4>
-                <p className="text-gray-700 text-sm mb-2">
-                  Schrödinger's wave mechanical model is almost entirely mathematical in form and function. 
-                  While quantum mechanics is a highly successful mathematical model, it is not easily 
-                  visualized as a physical model.
-                </p>
-                <p className="text-gray-700 text-sm mb-2">
-                  Schrödinger's model describes the electrons belonging to an atom in terms of four quantum 
-                  numbers from which the wave function for each electron can be calculated. Instead of 
-                  electrons orbiting a nucleus in an assigned place at a given time, the wave mechanical 
-                  model provides a probability of where an electron may be found.
-                </p>
-                <p className="text-gray-700 text-sm">
-                  The probability distribution curve indicates that while the electron is found on average at 
-                  the Bohr radius (r₁), its position may be further from or closer to the nucleus at any given time.
-                </p>
-              </div>
-              </div>
-            </AIAccordion.Item>
-
-            <AIAccordion.Item value="quantumNumbers" title="II. Quantum Numbers" onAskAI={onAIAccordionContent}>
-              <div className="mt-4">
-              <p className="text-gray-700 leading-relaxed mb-6">
-                Originally, Bohr's model of the atom required just one quantum number to describe the energy 
-                of the electron. The first quantum number (n) is called the principal quantum number or the 
-                Bohr quantum number, and as we saw in Lesson 31, it can have any integer value: 1, 2, 3 ... ∞.
-              </p>
-              
-              <div className="grid md:grid-cols-2 gap-6 mb-6">
-                <div className="bg-blue-50 p-4 rounded-lg border border-blue-200">
-                  <h4 className="font-semibold text-blue-800 mb-2">1️⃣ Principal Quantum Number (n)</h4>
-                  <ul className="space-y-1 text-sm text-gray-700">
-                    <li>• Describes the energy level or shell of the electron</li>
-                    <li>• Values: 1, 2, 3, 4, 5, 6, 7...</li>
-                    <li>• Associated with absorption and emission spectra</li>
-                    <li>• Higher n = higher energy, farther from nucleus</li>
-                  </ul>
-                </div>
-                
-                <div className="bg-purple-50 p-4 rounded-lg border border-purple-200">
-                  <h4 className="font-semibold text-purple-800 mb-2">2️⃣ Angular Momentum Quantum Number (l)</h4>
-                  <ul className="space-y-1 text-sm text-gray-700">
-                    <li>• Describes the shape of the orbital</li>
-                    <li>• Values: 0 to n-1</li>
-                    <li>• l = 0 (s), l = 1 (p), l = 2 (d), l = 3 (f)</li>
-                    <li>• Determines sub-energy levels or subshells</li>
-                  </ul>
-                </div>
-              </div>
-              
-              <QuantumNumbersTable />
-              
-              <div className="mt-6 grid md:grid-cols-2 gap-6">
-                <div className="bg-orange-50 p-4 rounded-lg border border-orange-200">
-                  <h4 className="font-semibold text-orange-800 mb-2">3️⃣ Orbital Magnetic Quantum Number (ml)</h4>
-                  <ul className="space-y-1 text-sm text-gray-700">
-                    <li>• Describes the orientation of the orbital in space</li>
-                    <li>• Values: -l to +l (including 0)</li>
-                    <li>• Related to Zeeman effect (magnetic field splitting)</li>
-                    <li>• For p orbitals: ml = -1, 0, +1 (px, py, pz)</li>
-                  </ul>
-                </div>
-                
-                <div className="bg-red-50 p-4 rounded-lg border border-red-200">
-                  <h4 className="font-semibold text-red-800 mb-2">4️⃣ Spin Quantum Number (ms)</h4>
-                  <ul className="space-y-1 text-sm text-gray-700">
-                    <li>• Describes the direction of electron spin</li>
-                    <li>• Values: +½ or -½</li>
-                    <li>• Related to magnetic properties of electrons</li>
-                    <li>• Each orbital holds maximum 2 electrons (opposite spins)</li>
-                  </ul>
-                </div>
-              </div>
-              
-              <div className="mt-6 bg-indigo-100 p-4 rounded-lg">
-                <h4 className="font-semibold text-indigo-800 mb-2">🧲 The Zeeman Effect</h4>
-                <p className="text-gray-700 text-sm mb-2">
-                  In 1896, Pieter Zeeman placed a sodium flame, with its characteristic double yellow spectral 
-                  lines, within a powerful electromagnet. Whenever the current was turned on the two lines were 
-                  distinctly widened. Thus, an applied magnetic field influences the way atoms emit light.
-                </p>
-                <p className="text-gray-700 text-sm">
-                  The application of a magnetic field causes the atom to have three close together excited states. 
-                  The result is three emission lines where ordinarily there is only one. An applied magnetic field 
-                  will split the energy levels into 3, 5, etc. sublevels whose separation depends on the strength 
-                  of the applied magnetic field.
-                </p>
-              </div>
-              </div>
-            </AIAccordion.Item>
-
-            <AIAccordion.Item value="pauli" title="III. Pauli Exclusion Principle" onAskAI={onAIAccordionContent}>
-              <div className="mt-4">
-              <div className="bg-blue-100 p-4 rounded-lg mb-6">
-                <h4 className="font-semibold text-blue-800 mb-2">👨‍🔬 Wolfgang Pauli (1900-1958)</h4>
-                <p className="text-gray-700 text-sm">
-                  A solution to the problems was formulated in 1926 by Wolfgang Pauli, which would eventually 
-                  earn him the Nobel prize for physics in 1945. Pauli formulated what would later be called 
-                  the Pauli Exclusion Principle.
-                </p>
-              </div>
-              
-              <div className="bg-red-100 p-4 rounded-lg mb-6">
-                <h4 className="font-semibold text-red-800 mb-3">⚛️ The Pauli Exclusion Principle</h4>
-                <p className="text-center text-lg font-bold mb-4 text-red-700">
-                  "No two electrons in the same atom may be described by the same set of four quantum numbers."
-                </p>
-                <p className="text-gray-700 text-sm">
-                  It is this principle which keeps electrons in order. If this principle did not hold, atoms, 
-                  chemistry, life would not exist.
-                </p>
-              </div>
-              
-              <div className="bg-gray-100 p-4 rounded-lg mb-4">
-                <h4 className="font-semibold mb-2">🔄 Electron Filling Rules</h4>
-                <ul className="space-y-2 text-sm text-gray-700">
-                  <li className="flex items-start gap-2">
-                    <span className="text-purple-600">•</span>
-                    <span>Each orbital can hold a maximum of 2 electrons</span>
-                  </li>
-                  <li className="flex items-start gap-2">
-                    <span className="text-purple-600">•</span>
-                    <span>The two electrons must have opposite spins (+½ and -½)</span>
-                  </li>
-                  <li className="flex items-start gap-2">
-                    <span className="text-purple-600">•</span>
-                    <span>No two electrons can have identical quantum numbers (n, l, ml, ms)</span>
-                  </li>
-                  <li className="flex items-start gap-2">
-                    <span className="text-purple-600">•</span>
-                    <span>This principle explains the structure of the periodic table</span>
-                  </li>
-                </ul>
-              </div>
-              
-              <div className="bg-yellow-100 p-4 rounded-lg">
-                <h4 className="font-semibold text-yellow-800 mb-2">📋 Orbital Notation Example</h4>
-                <p className="text-gray-700 text-sm mb-2">
-                  An orbital is specified by three quantum numbers n, l, and ml, and can contain two electrons 
-                  (one spin-up, one spin-down). A state is specified by all four quantum numbers and contains 
-                  one electron, as per the Exclusion Principle.
-                </p>
-                <div className="font-mono text-sm bg-white p-2 rounded border">
-                  1s↑↓  2s↑↓  2p↑↓ ↑↓ ↑↓  3s↑
-                </div>
-                <p className="text-gray-700 text-xs mt-1">Example: Sodium (11 electrons)</p>
-              </div>
-              </div>
-            </AIAccordion.Item>
-
-            <AIAccordion.Item value="electronStructure" title="IV. Electron Structure" onAskAI={onAIAccordionContent}>
-              <div className="mt-4">
-              <p className="text-gray-700 leading-relaxed mb-6">
-                It's no simple matter to sort out electron structure. For that analysis, chemical behaviour 
-                and atomic spectra were required as guides. As stated above, electrons are ordered in shells 
-                and subshells about the various nuclei according to rules associated with their quantum numbers.
-              </p>
-              
-              <div className="bg-blue-100 p-4 rounded-lg mb-6">
-                <h4 className="font-semibold text-blue-800 mb-2">📚 Electron Configuration Notation</h4>
-                <p className="text-gray-700 text-sm mb-2">
-                  Each shell corresponds to a specific value of n, and they are traditionally given letter names:
-                </p>
-                <div className="grid grid-cols-2 gap-4 text-sm">
-                  <div>
-                    <p><strong>Shell:</strong> K L M N O P Q...</p>
-                    <p><strong>n:</strong> 1 2 3 4 5 6 7...</p>
-                  </div>
-                  <div>
-                    <p><strong>Subshell:</strong> s p d f g h...</p>
-                    <p><strong>l:</strong> 0 1 2 3 4 5...</p>
-                  </div>
-                </div>
-              </div>
-              
-              <div className="overflow-x-auto mb-6">
-                <table className="w-full border-collapse border border-gray-300 text-sm">
-                  <thead>
-                    <tr className="bg-gray-200">
-                      <th className="border border-gray-300 p-2">n</th>
-                      <th className="border border-gray-300 p-2">l</th>
-                      <th className="border border-gray-300 p-2">ml</th>
-                      <th className="border border-gray-300 p-2">Subshell</th>
-                      <th className="border border-gray-300 p-2">Number of Orbitals</th>
-                      <th className="border border-gray-300 p-2">Max Electrons</th>
-                    </tr>
-                  </thead>
-                  <tbody>
-                    <tr><td className="border border-gray-300 p-2">1</td><td className="border border-gray-300 p-2">0</td><td className="border border-gray-300 p-2">0</td><td className="border border-gray-300 p-2">1s</td><td className="border border-gray-300 p-2">1</td><td className="border border-gray-300 p-2">2</td></tr>
-                    <tr><td className="border border-gray-300 p-2">2</td><td className="border border-gray-300 p-2">0</td><td className="border border-gray-300 p-2">0</td><td className="border border-gray-300 p-2">2s</td><td className="border border-gray-300 p-2">1</td><td className="border border-gray-300 p-2">2</td></tr>
-                    <tr><td className="border border-gray-300 p-2">2</td><td className="border border-gray-300 p-2">1</td><td className="border border-gray-300 p-2">+1,0,-1</td><td className="border border-gray-300 p-2">2p</td><td className="border border-gray-300 p-2">3</td><td className="border border-gray-300 p-2">6</td></tr>
-                    <tr><td className="border border-gray-300 p-2">3</td><td className="border border-gray-300 p-2">0</td><td className="border border-gray-300 p-2">0</td><td className="border border-gray-300 p-2">3s</td><td className="border border-gray-300 p-2">1</td><td className="border border-gray-300 p-2">2</td></tr>
-                    <tr><td className="border border-gray-300 p-2">3</td><td className="border border-gray-300 p-2">1</td><td className="border border-gray-300 p-2">+1,0,-1</td><td className="border border-gray-300 p-2">3p</td><td className="border border-gray-300 p-2">3</td><td className="border border-gray-300 p-2">6</td></tr>
-                    <tr><td className="border border-gray-300 p-2">3</td><td className="border border-gray-300 p-2">2</td><td className="border border-gray-300 p-2">+2,+1,0,-1,-2</td><td className="border border-gray-300 p-2">3d</td><td className="border border-gray-300 p-2">5</td><td className="border border-gray-300 p-2">10</td></tr>
-                    <tr><td className="border border-gray-300 p-2">4</td><td className="border border-gray-300 p-2">0</td><td className="border border-gray-300 p-2">0</td><td className="border border-gray-300 p-2">4s</td><td className="border border-gray-300 p-2">1</td><td className="border border-gray-300 p-2">2</td></tr>
-                    <tr><td className="border border-gray-300 p-2">4</td><td className="border border-gray-300 p-2">3</td><td className="border border-gray-300 p-2">+3 to -3</td><td className="border border-gray-300 p-2">4f</td><td className="border border-gray-300 p-2">7</td><td className="border border-gray-300 p-2">14</td></tr>
-                  </tbody>
-                </table>
-              </div>
-              
-              <div className="bg-green-100 p-4 rounded-lg">
-                <h4 className="font-semibold text-green-800 mb-2">🧪 Example: Sodium (Na, 11 electrons)</h4>
-                <div className="overflow-x-auto">
-                  <table className="w-full border-collapse border border-green-300 text-xs">
-                    <thead>
-                      <tr className="bg-green-200">
-                        <th className="border border-green-300 p-1">n</th>
-                        <th className="border border-green-300 p-1">l</th>
-                        <th className="border border-green-300 p-1">ml</th>
-                        <th className="border border-green-300 p-1">ms</th>
-                        <th className="border border-green-300 p-1">Electron Location</th>
-                      </tr>
-                    </thead>
-                    <tbody>
-                      <tr><td className="border border-green-300 p-1">1</td><td className="border border-green-300 p-1">0</td><td className="border border-green-300 p-1">0</td><td className="border border-green-300 p-1">+½</td><td className="border border-green-300 p-1">1s¹</td></tr>
-                      <tr><td className="border border-green-300 p-1">1</td><td className="border border-green-300 p-1">0</td><td className="border border-green-300 p-1">0</td><td className="border border-green-300 p-1">-½</td><td className="border border-green-300 p-1">1s²</td></tr>
-                      <tr><td className="border border-green-300 p-1">2</td><td className="border border-green-300 p-1">0</td><td className="border border-green-300 p-1">0</td><td className="border border-green-300 p-1">+½</td><td className="border border-green-300 p-1">2s¹</td></tr>
-                      <tr><td className="border border-green-300 p-1">2</td><td className="border border-green-300 p-1">0</td><td className="border border-green-300 p-1">0</td><td className="border border-green-300 p-1">-½</td><td className="border border-green-300 p-1">2s²</td></tr>
-                      <tr><td className="border border-green-300 p-1">2</td><td className="border border-green-300 p-1">1</td><td className="border border-green-300 p-1">-1</td><td className="border border-green-300 p-1">+½</td><td className="border border-green-300 p-1">2px¹</td></tr>
-                      <tr><td className="border border-green-300 p-1">2</td><td className="border border-green-300 p-1">1</td><td className="border border-green-300 p-1">0</td><td className="border border-green-300 p-1">+½</td><td className="border border-green-300 p-1">2py¹</td></tr>
-                      <tr><td className="border border-green-300 p-1">2</td><td className="border border-green-300 p-1">1</td><td className="border border-green-300 p-1">+1</td><td className="border border-green-300 p-1">+½</td><td className="border border-green-300 p-1">2pz¹</td></tr>
-                      <tr><td className="border border-green-300 p-1">2</td><td className="border border-green-300 p-1">1</td><td className="border border-green-300 p-1">-1</td><td className="border border-green-300 p-1">-½</td><td className="border border-green-300 p-1">2px²</td></tr>
-                      <tr><td className="border border-green-300 p-1">2</td><td className="border border-green-300 p-1">1</td><td className="border border-green-300 p-1">0</td><td className="border border-green-300 p-1">-½</td><td className="border border-green-300 p-1">2py²</td></tr>
-                      <tr><td className="border border-green-300 p-1">2</td><td className="border border-green-300 p-1">1</td><td className="border border-green-300 p-1">+1</td><td className="border border-green-300 p-1">-½</td><td className="border border-green-300 p-1">2pz²</td></tr>
-                      <tr><td className="border border-green-300 p-1">3</td><td className="border border-green-300 p-1">0</td><td className="border border-green-300 p-1">0</td><td className="border border-green-300 p-1">+½</td><td className="border border-green-300 p-1">3s¹</td></tr>
-                    </tbody>
-                  </table>
-                </div>
-                <p className="mt-2 text-sm font-mono">
-                  Overall electron structure: 1s² 2s² 2p⁶ 3s¹
-                </p>
-              </div>
-              </div>
-            </AIAccordion.Item>
-
-            <AIAccordion.Item value="orbitalPatterns" title="V. Electron Orbital Patterns and Chemical Periodicity" onAskAI={onAIAccordionContent}>
-              <div className="mt-4">
-              <p className="text-gray-700 leading-relaxed mb-6">
-                The relatively simple emission spectrum of hydrogen, and the excellent agreement of the 
-                calculated energy levels with that spectrum, are due to the electrical simplicity of this 
-                system with one electron and one proton. As soon as more than one electron is present in 
-                an atom, the observed emission spectrum becomes more complex.
-              </p>
-              
-              <div className="bg-yellow-100 p-4 rounded-lg mb-6">
-                <h4 className="font-semibold text-yellow-800 mb-2">🔬 Multi-electron Complexity</h4>
-                <p className="text-gray-700 text-sm mb-2">
-                  As we proceed through the periodic table, we find that the complexity of atomic emission 
-                  spectra increases as the number of electrons increases. With many electrons being excited 
-                  to emit energy, there results a very intricate and difficult-to-interpret overlapping of 
-                  spectral emission lines.
-                </p>
-                <p className="text-gray-700 text-sm">
-                  Theoretical considerations of many-electron atoms become greatly more complicated. The 
-                  electrical potential energy term in Schrödinger's wave equation can only be approximated 
-                  for multi-electron atoms.
-                </p>
-              </div>
-              
-              <div className="bg-white p-4 rounded-lg border border-gray-300 mb-6">
-                <h4 className="font-semibold mb-4 text-center">Electron Capacity by Shell</h4>
-                <div className="overflow-x-auto">
-                  <table className="w-full border-collapse text-center text-sm">
-                    <thead>
-                      <tr className="bg-gray-100">
-                        <th className="border border-gray-300 p-2">Shell (n)</th>
-                        <th className="border border-gray-300 p-2">Subshells</th>
-                        <th className="border border-gray-300 p-2">Max Electrons</th>
-                        <th className="border border-gray-300 p-2">Period Elements</th>
-                      </tr>
-                    </thead>
-                    <tbody>
-                      <tr>
-                        <td className="border border-gray-300 p-2 font-semibold">n = 1</td>
-                        <td className="border border-gray-300 p-2">1s</td>
-                        <td className="border border-gray-300 p-2">2</td>
-                        <td className="border border-gray-300 p-2">2 (H, He)</td>
-                      </tr>
-                      <tr>
-                        <td className="border border-gray-300 p-2 font-semibold">n = 2</td>
-                        <td className="border border-gray-300 p-2">2s, 2p</td>
-                        <td className="border border-gray-300 p-2">8</td>
-                        <td className="border border-gray-300 p-2">8 (Li → Ne)</td>
-                      </tr>
-                      <tr>
-                        <td className="border border-gray-300 p-2 font-semibold">n = 3</td>
-                        <td className="border border-gray-300 p-2">3s, 3p, 3d</td>
-                        <td className="border border-gray-300 p-2">18</td>
-                        <td className="border border-gray-300 p-2">18 (Na → Ar)</td>
-                      </tr>
-                      <tr>
-                        <td className="border border-gray-300 p-2 font-semibold">n = 4</td>
-                        <td className="border border-gray-300 p-2">4s, 4p, 4d, 4f</td>
-                        <td className="border border-gray-300 p-2">32</td>
-                        <td className="border border-gray-300 p-2">32 (K → Kr)</td>
-                      </tr>
-                    </tbody>
-                  </table>
-                </div>
-              </div>
-              
-              <div className="bg-green-100 p-4 rounded-lg">
-                <h4 className="font-semibold text-green-800 mb-2">🏆 Triumph of Quantum Mechanics</h4>
-                <p className="text-gray-700 text-sm">
-                  We find the same pattern of the number of electrons per shell matching the number of 
-                  elements in each period of the periodic table. This is one of the triumphs of modern 
-                  atomic theory - the theoretical justification for the periodic classification of the elements.
-                </p>
-              </div>
-              </div>
-            </AIAccordion.Item>
-
-            <AIAccordion.Item value="molecularShapes" title="VI. Molecular Shapes - Covalent Bonding" onAskAI={onAIAccordionContent}>
-              <div className="mt-4">
-              <p className="text-gray-700 leading-relaxed mb-6">
-                Schrödinger's wave mechanical model was also able to explain the bonding and shapes 
-                characteristics of molecules. For example, water is composed of two hydrogen atoms with 
-                1s orbitals and an oxygen atom with 1s, 2s, and 2p orbitals.
-              </p>
-              
-              <div className="grid md:grid-cols-2 gap-6 mb-6">
-                <div className="bg-blue-50 p-4 rounded-lg border border-blue-200">
-                  <h4 className="font-semibold text-blue-800 mb-2">💧 Water Molecule (H₂O)</h4>
-                  <ul className="space-y-1 text-sm text-gray-700">
-                    <li>• 2 hydrogen atoms (1s¹ orbitals)</li>
-                    <li>• 1 oxygen atom (1s² 2s² 2p⁴ orbitals)</li>
-                    <li>• Hybrid orbitals form through orbital mixing</li>
-                    <li>• Results in characteristic V-shape</li>
-                    <li>• Bond angle: ~104.5°</li>
-                  </ul>
-                </div>
-                
-                <div className="bg-purple-50 p-4 rounded-lg border border-purple-200">
-                  <h4 className="font-semibold text-purple-800 mb-2">🔗 Hybridization Process</h4>
-                  <ul className="space-y-1 text-sm text-gray-700">
-                    <li>• Orbitals combine through hybridization</li>
-                    <li>• Creates new hybrid orbitals</li>
-                    <li>• Enables optimal bonding arrangements</li>
-                    <li>• Explains molecular geometries</li>
-                    <li>• Foundation of chemical bonding theory</li>
-                  </ul>
-                </div>
-              </div>
-              
-              <div className="bg-gray-100 p-4 rounded-lg mb-4">
-                <h4 className="font-semibold mb-2">🧪 Other Examples:</h4>
-                <ul className="space-y-2 text-sm text-gray-700">
-                  <li className="flex items-start gap-2">
-                    <span className="text-teal-600">•</span>
-                    <span><strong>Ammonia (NH₃):</strong> Pyramidal shape due to lone pairs of electrons</span>
-                  </li>
-                  <li className="flex items-start gap-2">
-                    <span className="text-teal-600">•</span>
-                    <span><strong>Beryllium fluoride (BeF₂):</strong> Linear molecular geometry</span>
-                  </li>
-                  <li className="flex items-start gap-2">
-                    <span className="text-teal-600">•</span>
-                    <span><strong>Methane (CH₄):</strong> Tetrahedral arrangement</span>
-                  </li>
-                </ul>
-              </div>
-              
-              <div className="bg-indigo-100 p-4 rounded-lg">
-                <h4 className="font-semibold text-indigo-800 mb-2">🔮 Future Studies</h4>
-                <p className="text-gray-700 text-sm">
-                  You will learn far more about chemical bonding in future studies. Quantum mechanics 
-                  provides the theoretical foundation for understanding how atoms combine to form molecules 
-                  and the three-dimensional shapes they adopt.
-                </p>
-              </div>
-              </div>
-            </AIAccordion.Item>
-          </AIAccordion>
-        </div>
-      ) : (
-        <div className="my-8 p-6 bg-gray-50 rounded-lg border border-gray-200">
-          <p className="text-gray-600 text-center">
-            This lesson content is optimized for AI interaction. Please ensure the AIAccordion component is available.
-          </p>
-        </div>
-      )}
-
-      {/* Knowledge Check */}
-      <SlideshowKnowledgeCheck
-        courseId={courseId}
-        lessonPath="64-quantum-mechanics"
-        course={course}
-        itemConfig={itemConfig}
-        questions={[
-          {
-            type: 'multiple-choice',
-            questionId: 'course2_64_question1',
-            title: 'Question 1: Standing Wave Conditions'
-          },
-          {
-            type: 'multiple-choice',
-            questionId: 'course2_64_question2',
-            title: 'Question 2: Classical vs Quantum Mechanics'
-          },
-          {
-            type: 'multiple-choice',
-            questionId: 'course2_64_question3',
-            title: 'Question 3: Uncertainty Principle'
-          },
-          {
-            type: 'multiple-choice',
-            questionId: 'course2_64_question4',
-            title: 'Question 4: Wave-Particle Duality'
-          },
-          {
-            type: 'multiple-choice',
-            questionId: 'course2_64_question5',
-            title: 'Question 5: Quantum Orbitals'
-          },
-          {
-            type: 'multiple-choice',
-            questionId: 'course2_64_question6',
-            title: 'Question 6: Energy Quantization'
-          }
-        ]}
-        title="⚛️ Quantum Mechanics Knowledge Check"
-        subtitle="Test your understanding of quantum mechanics principles, wave-particle duality, and atomic structure"
-      />
-
-      {/* Key Takeaways Summary */}
-      <div className="my-8 p-6 bg-gray-100 rounded-lg border border-gray-300">
-        <h3 className="text-xl font-semibold text-gray-800 mb-4">Key Takeaways</h3>
-        <div className="space-y-3">
-          <ul className="list-disc list-inside space-y-2 text-sm">
-            <li>Schrödinger's wave mechanical model describes electrons as probability distributions rather than fixed orbits</li>
-            <li>Four quantum numbers (n, l, ml, ms) completely specify each electron's state in an atom</li>
-            <li>Principal quantum number (n) determines energy level and distance from nucleus (1, 2, 3...)</li>
-            <li>Angular momentum quantum number (l) determines orbital shape: s(0), p(1), d(2), f(3)</li>
-            <li>Magnetic quantum number (ml) determines orbital orientation in space (-l to +l)</li>
-            <li>Spin quantum number (ms) describes electron spin direction (+½ or -½)</li>
-            <li>Pauli Exclusion Principle: no two electrons can have identical quantum numbers</li>
-            <li>Each orbital holds maximum 2 electrons with opposite spins</li>
-            <li>Zeeman effect demonstrates magnetic field splitting of energy levels into sublevels</li>
-            <li>Electron configuration notation (1s² 2s² 2p⁶...) describes arrangement of electrons in atoms</li>
-            <li>Quantum mechanics explains periodic table structure: electron capacity per shell matches period lengths</li>
-            <li>Wave mechanical model successfully explains molecular shapes through orbital hybridization</li>
-            <li>Multi-electron atoms require approximations in Schrödinger's equation due to electron-electron interactions</li>
-            <li>Quantum mechanics provides theoretical foundation for chemical bonding and molecular geometry</li>
-          </ul>
-        </div>
-      </div>
-    </div>
-  );
-};
-
->>>>>>> 8e2f345e
+
+import React from 'react';
+import 'katex/dist/katex.min.css';
+import { InlineMath, BlockMath } from 'react-katex';
+
+// Interactive Orbital Visualization Component
+const OrbitalVisualizationComponent = () => {
+  const [selectedOrbital, setSelectedOrbital] = useState('1s');
+  const [showProbability, setShowProbability] = useState(true);
+  
+  const orbitals = {
+    '1s': {
+      name: '1s Orbital',
+      shape: 'spherical',
+      n: 1, l: 0, ml: 0,
+      description: 'Spherical probability distribution around nucleus',
+      color: '#4ECDC4'
+    },
+    '2s': {
+      name: '2s Orbital', 
+      shape: 'spherical',
+      n: 2, l: 0, ml: 0,
+      description: 'Larger spherical distribution with radial node',
+      color: '#45B7D1'
+    },
+    '2px': {
+      name: '2px Orbital',
+      shape: 'dumbbell',
+      n: 2, l: 1, ml: -1,
+      description: 'Dumbbell shape along x-axis',
+      color: '#FF6B6B'
+    },
+    '2py': {
+      name: '2py Orbital',
+      shape: 'dumbbell',
+      n: 2, l: 1, ml: 0,
+      description: 'Dumbbell shape along y-axis',
+      color: '#FF8E53'
+    },
+    '2pz': {
+      name: '2pz Orbital',
+      shape: 'dumbbell',
+      n: 2, l: 1, ml: 1,
+      description: 'Dumbbell shape along z-axis',
+      color: '#9B59B6'
+    },
+    '3dxy': {
+      name: '3dxy Orbital',
+      shape: 'cloverleaf',
+      n: 3, l: 2, ml: -2,
+      description: 'Four-lobed shape in xy plane',
+      color: '#F39C12'
+    }
+  };
+  
+  const renderOrbitalShape = (orbital) => {
+    const centerX = 150;
+    const centerY = 150;
+    
+    switch (orbital.shape) {
+      case 'spherical':
+        return (
+          <circle
+            cx={centerX}
+            cy={centerY}
+            r={orbital.name === '1s' ? 40 : 60}
+            fill={orbital.color}
+            fillOpacity={showProbability ? 0.3 : 0.6}
+            stroke={orbital.color}
+            strokeWidth="2"
+          />
+        );
+      case 'dumbbell':
+        return (
+          <g>
+            <ellipse
+              cx={centerX + (orbital.name.includes('x') ? 30 : 0)}
+              cy={centerY + (orbital.name.includes('y') ? -30 : 0)}
+              rx="25"
+              ry="15"
+              fill={orbital.color}
+              fillOpacity={showProbability ? 0.3 : 0.6}
+              stroke={orbital.color}
+              strokeWidth="2"
+            />
+            <ellipse
+              cx={centerX + (orbital.name.includes('x') ? -30 : 0)}
+              cy={centerY + (orbital.name.includes('y') ? 30 : 0)}
+              rx="25"
+              ry="15"
+              fill={orbital.color}
+              fillOpacity={showProbability ? 0.3 : 0.6}
+              stroke={orbital.color}
+              strokeWidth="2"
+            />
+          </g>
+        );
+      case 'cloverleaf':
+        return (
+          <g>
+            {[0, 90, 180, 270].map((angle, i) => (
+              <ellipse
+                key={i}
+                cx={centerX + 35 * Math.cos((angle * Math.PI) / 180)}
+                cy={centerY + 35 * Math.sin((angle * Math.PI) / 180)}
+                rx="20"
+                ry="12"
+                fill={orbital.color}
+                fillOpacity={showProbability ? 0.3 : 0.6}
+                stroke={orbital.color}
+                strokeWidth="2"
+                transform={`rotate(${angle + 45} ${centerX + 35 * Math.cos((angle * Math.PI) / 180)} ${centerY + 35 * Math.sin((angle * Math.PI) / 180)})`}
+              />
+            ))}
+          </g>
+        );
+      default:
+        return null;
+    }
+  };
+  
+  return (
+    <div className="bg-gray-900 p-6 rounded-lg border border-gray-300">
+      <h4 className="text-white font-semibold mb-4 text-center">Interactive Orbital Shapes</h4>
+      
+      {/* Controls */}
+      <div className="mb-4">
+        <label className="text-white font-medium mb-2 block">Select Orbital:</label>
+        <select
+          value={selectedOrbital}
+          onChange={(e) => setSelectedOrbital(e.target.value)}
+          className="w-full p-2 rounded bg-gray-700 text-white border border-gray-600 mb-4"
+        >
+          {Object.entries(orbitals).map(([key, orbital]) => (
+            <option key={key} value={key}>
+              {orbital.name} (n={orbital.n}, l={orbital.l}, ml={orbital.ml})
+            </option>
+          ))}
+        </select>
+        
+        <label className="flex items-center gap-2 text-white">
+          <input
+            type="checkbox"
+            checked={showProbability}
+            onChange={(e) => setShowProbability(e.target.checked)}
+            className="rounded"
+          />
+          Show Probability Density
+        </label>
+      </div>
+      
+      {/* Orbital Visualization */}
+      <div className="bg-black rounded p-4 mb-4 flex justify-center">
+        <svg width="300" height="300">
+          {/* Nucleus */}
+          <circle cx="150" cy="150" r="4" fill="#FFD700" />
+          <text x="150" y="165" fill="#FFD700" fontSize="10" textAnchor="middle">
+            Nucleus
+          </text>
+          
+          {/* Orbital shape */}
+          {renderOrbitalShape(orbitals[selectedOrbital])}
+          
+          {/* Axes */}
+          <line x1="0" y1="150" x2="300" y2="150" stroke="#666" strokeWidth="1" strokeDasharray="2,2" />
+          <line x1="150" y1="0" x2="150" y2="300" stroke="#666" strokeWidth="1" strokeDasharray="2,2" />
+          
+          {/* Axis labels */}
+          <text x="290" y="145" fill="#AAA" fontSize="12">x</text>
+          <text x="155" y="15" fill="#AAA" fontSize="12">y</text>
+        </svg>
+      </div>
+      
+      {/* Orbital Info */}
+      <div className="bg-gray-800 p-4 rounded text-white">
+        <h5 className="font-semibold mb-2" style={{color: orbitals[selectedOrbital].color}}>
+          {orbitals[selectedOrbital].name}
+        </h5>
+        <div className="grid grid-cols-2 gap-4 text-sm mb-2">
+          <div>
+            <p><strong>Principal (n):</strong> {orbitals[selectedOrbital].n}</p>
+            <p><strong>Angular (l):</strong> {orbitals[selectedOrbital].l}</p>
+          </div>
+          <div>
+            <p><strong>Magnetic (ml):</strong> {orbitals[selectedOrbital].ml}</p>
+            <p><strong>Max electrons:</strong> 2</p>
+          </div>
+        </div>
+        <p className="text-gray-300 text-sm">{orbitals[selectedOrbital].description}</p>
+      </div>
+    </div>
+  );
+};
+
+// Quantum Numbers Table Component
+const QuantumNumbersTable = () => {
+  const [selectedShell, setSelectedShell] = useState(3);
+  
+  const generateSubshells = (n) => {
+    const subshells = [];
+    for (let l = 0; l < n; l++) {
+      const subshellSymbols = ['s', 'p', 'd', 'f', 'g', 'h'];
+      const symbol = subshellSymbols[l] || 'unknown';
+      const numOrbitals = 2 * l + 1;
+      const maxElectrons = 2 * numOrbitals;
+      
+      subshells.push({
+        n,
+        l,
+        symbol,
+        name: `${n}${symbol}`,
+        numOrbitals,
+        maxElectrons
+      });
+    }
+    return subshells;
+  };
+  
+  const subshells = generateSubshells(selectedShell);
+  const totalElectrons = subshells.reduce((sum, sub) => sum + sub.maxElectrons, 0);
+  
+  return (
+    <div className="bg-gray-900 p-6 rounded-lg border border-gray-300">
+      <h4 className="text-white font-semibold mb-4 text-center">Quantum Numbers and Electron Capacity</h4>
+      
+      <div className="mb-4">
+        <label className="text-white font-medium mb-2 block">Shell (n = ):</label>
+        <input
+          type="range"
+          min="1"
+          max="7"
+          value={selectedShell}
+          onChange={(e) => setSelectedShell(parseInt(e.target.value))}
+          className="w-full"
+        />
+        <span className="text-white text-sm">n = {selectedShell}</span>
+      </div>
+      
+      <div className="bg-black rounded p-4 overflow-x-auto">
+        <table className="w-full text-white text-sm">
+          <thead>
+            <tr className="border-b border-gray-600">
+              <th className="text-left p-2">Subshell</th>
+              <th className="text-left p-2">n</th>
+              <th className="text-left p-2">l</th>
+              <th className="text-left p-2">ml values</th>
+              <th className="text-left p-2">Orbitals</th>
+              <th className="text-left p-2">Max e⁻</th>
+            </tr>
+          </thead>
+          <tbody>
+            {subshells.map((sub, index) => (
+              <tr key={index} className="border-b border-gray-700">
+                <td className="p-2 font-semibold text-blue-300">{sub.name}</td>
+                <td className="p-2">{sub.n}</td>
+                <td className="p-2">{sub.l}</td>
+                <td className="p-2">
+                  {Array.from({length: sub.numOrbitals}, (_, i) => i - sub.l).join(', ')}
+                </td>
+                <td className="p-2">{sub.numOrbitals}</td>
+                <td className="p-2">{sub.maxElectrons}</td>
+              </tr>
+            ))}
+          </tbody>
+        </table>
+        
+        <div className="mt-4 p-3 bg-gray-800 rounded">
+          <p className="text-white">
+            <strong>Total electrons in shell {selectedShell}:</strong> {totalElectrons}
+          </p>
+          <p className="text-gray-300 text-sm mt-1">
+            Formula: 2n² = 2({selectedShell})² = {totalElectrons}
+          </p>
+        </div>
+      </div>
+    </div>
+  );
+};
+
+const ManualContent = ({ course, courseId, courseDisplay, itemConfig, isStaffView, devMode, AIAccordion, onAIAccordionContent }) => {
+
+  return (
+    <div className="space-y-6">
+      {/* Header */}
+      <div className="text-center">
+        <h1 className="text-4xl font-bold text-gray-900 mb-2">
+          Quantum Mechanics (Optional Reading)
+        </h1>
+        <p className="text-lg text-gray-600">
+          The mathematical framework of modern atomic theory
+        </p>
+        
+        <div className="mt-4 bg-orange-50 p-4 rounded-lg border border-orange-200">
+          <p className="text-orange-800 text-sm">
+            <strong>Note:</strong> This lesson is not a part of the Physics 30 curriculum. However, this lesson 
+            completes the story of our current understanding of the electron structure of the atom. In addition, 
+            this lesson may be of benefit to those who are moving on to more advanced studies in physics and chemistry.
+          </p>
+        </div>
+      </div>
+
+      {AIAccordion ? (
+        <div className="my-8">
+          <AIAccordion className="space-y-0">
+
+            <AIAccordion.Item value="introduction" title="I. The Quantum Model of the Atom" onAskAI={onAIAccordionContent}>
+              <div className="mt-4">
+              <p className="text-gray-700 leading-relaxed mb-4">
+                Ernest Rutherford's model of the atom was quite easy to visualize and understand conceptually, 
+                but, as we have seen, it had severe flaws when it was scrutinized. Neils Bohr's quantum model 
+                of the atom was quite successful at describing the basic properties of hydrogen and it could 
+                also be easily visualized.
+              </p>
+              
+              <p className="text-gray-700 leading-relaxed mb-4">
+                It was successful at predicting the emission and absorption spectra for hydrogen, but it could 
+                not account for the effect of magnetic fields on the emission of light along with other observed 
+                phenomena. However, by adding several other quantum numbers to describe fine differences in 
+                energy and the effects of magnetic fields, Bohr's model was modified to fit what had been 
+                observed. But in the end a different approach to the problem was required.
+              </p>
+              
+              <div className="bg-blue-100 p-4 rounded-lg mb-4">
+                <h4 className="font-semibold text-blue-800 mb-2">🧠 New Approach Required</h4>
+                <p className="text-gray-700 text-sm">
+                  Two people attempted to solve the problem, but from different starting points. In 1926, 
+                  Erwin Schrödinger (1887-1961) sought to express the dual wave-particle nature of matter 
+                  in mathematical equations.
+                </p>
+              </div>
+              
+              <OrbitalVisualizationComponent />
+              
+              <div className="mt-6 bg-yellow-100 p-4 rounded-lg">
+                <h4 className="font-semibold text-yellow-800 mb-2">📊 Wave Functions and Probability</h4>
+                <p className="text-gray-700 text-sm mb-2">
+                  Schrödinger's wave mechanical model is almost entirely mathematical in form and function. 
+                  While quantum mechanics is a highly successful mathematical model, it is not easily 
+                  visualized as a physical model.
+                </p>
+                <p className="text-gray-700 text-sm mb-2">
+                  Schrödinger's model describes the electrons belonging to an atom in terms of four quantum 
+                  numbers from which the wave function for each electron can be calculated. Instead of 
+                  electrons orbiting a nucleus in an assigned place at a given time, the wave mechanical 
+                  model provides a probability of where an electron may be found.
+                </p>
+                <p className="text-gray-700 text-sm">
+                  The probability distribution curve indicates that while the electron is found on average at 
+                  the Bohr radius (r₁), its position may be further from or closer to the nucleus at any given time.
+                </p>
+              </div>
+              </div>
+            </AIAccordion.Item>
+
+            <AIAccordion.Item value="quantumNumbers" title="II. Quantum Numbers" onAskAI={onAIAccordionContent}>
+              <div className="mt-4">
+              <p className="text-gray-700 leading-relaxed mb-6">
+                Originally, Bohr's model of the atom required just one quantum number to describe the energy 
+                of the electron. The first quantum number (n) is called the principal quantum number or the 
+                Bohr quantum number, and as we saw in Lesson 31, it can have any integer value: 1, 2, 3 ... ∞.
+              </p>
+              
+              <div className="grid md:grid-cols-2 gap-6 mb-6">
+                <div className="bg-blue-50 p-4 rounded-lg border border-blue-200">
+                  <h4 className="font-semibold text-blue-800 mb-2">1️⃣ Principal Quantum Number (n)</h4>
+                  <ul className="space-y-1 text-sm text-gray-700">
+                    <li>• Describes the energy level or shell of the electron</li>
+                    <li>• Values: 1, 2, 3, 4, 5, 6, 7...</li>
+                    <li>• Associated with absorption and emission spectra</li>
+                    <li>• Higher n = higher energy, farther from nucleus</li>
+                  </ul>
+                </div>
+                
+                <div className="bg-purple-50 p-4 rounded-lg border border-purple-200">
+                  <h4 className="font-semibold text-purple-800 mb-2">2️⃣ Angular Momentum Quantum Number (l)</h4>
+                  <ul className="space-y-1 text-sm text-gray-700">
+                    <li>• Describes the shape of the orbital</li>
+                    <li>• Values: 0 to n-1</li>
+                    <li>• l = 0 (s), l = 1 (p), l = 2 (d), l = 3 (f)</li>
+                    <li>• Determines sub-energy levels or subshells</li>
+                  </ul>
+                </div>
+              </div>
+              
+              <QuantumNumbersTable />
+              
+              <div className="mt-6 grid md:grid-cols-2 gap-6">
+                <div className="bg-orange-50 p-4 rounded-lg border border-orange-200">
+                  <h4 className="font-semibold text-orange-800 mb-2">3️⃣ Orbital Magnetic Quantum Number (ml)</h4>
+                  <ul className="space-y-1 text-sm text-gray-700">
+                    <li>• Describes the orientation of the orbital in space</li>
+                    <li>• Values: -l to +l (including 0)</li>
+                    <li>• Related to Zeeman effect (magnetic field splitting)</li>
+                    <li>• For p orbitals: ml = -1, 0, +1 (px, py, pz)</li>
+                  </ul>
+                </div>
+                
+                <div className="bg-red-50 p-4 rounded-lg border border-red-200">
+                  <h4 className="font-semibold text-red-800 mb-2">4️⃣ Spin Quantum Number (ms)</h4>
+                  <ul className="space-y-1 text-sm text-gray-700">
+                    <li>• Describes the direction of electron spin</li>
+                    <li>• Values: +½ or -½</li>
+                    <li>• Related to magnetic properties of electrons</li>
+                    <li>• Each orbital holds maximum 2 electrons (opposite spins)</li>
+                  </ul>
+                </div>
+              </div>
+              
+              <div className="mt-6 bg-indigo-100 p-4 rounded-lg">
+                <h4 className="font-semibold text-indigo-800 mb-2">🧲 The Zeeman Effect</h4>
+                <p className="text-gray-700 text-sm mb-2">
+                  In 1896, Pieter Zeeman placed a sodium flame, with its characteristic double yellow spectral 
+                  lines, within a powerful electromagnet. Whenever the current was turned on the two lines were 
+                  distinctly widened. Thus, an applied magnetic field influences the way atoms emit light.
+                </p>
+                <p className="text-gray-700 text-sm">
+                  The application of a magnetic field causes the atom to have three close together excited states. 
+                  The result is three emission lines where ordinarily there is only one. An applied magnetic field 
+                  will split the energy levels into 3, 5, etc. sublevels whose separation depends on the strength 
+                  of the applied magnetic field.
+                </p>
+              </div>
+              </div>
+            </AIAccordion.Item>
+
+            <AIAccordion.Item value="pauli" title="III. Pauli Exclusion Principle" onAskAI={onAIAccordionContent}>
+              <div className="mt-4">
+              <div className="bg-blue-100 p-4 rounded-lg mb-6">
+                <h4 className="font-semibold text-blue-800 mb-2">👨‍🔬 Wolfgang Pauli (1900-1958)</h4>
+                <p className="text-gray-700 text-sm">
+                  A solution to the problems was formulated in 1926 by Wolfgang Pauli, which would eventually 
+                  earn him the Nobel prize for physics in 1945. Pauli formulated what would later be called 
+                  the Pauli Exclusion Principle.
+                </p>
+              </div>
+              
+              <div className="bg-red-100 p-4 rounded-lg mb-6">
+                <h4 className="font-semibold text-red-800 mb-3">⚛️ The Pauli Exclusion Principle</h4>
+                <p className="text-center text-lg font-bold mb-4 text-red-700">
+                  "No two electrons in the same atom may be described by the same set of four quantum numbers."
+                </p>
+                <p className="text-gray-700 text-sm">
+                  It is this principle which keeps electrons in order. If this principle did not hold, atoms, 
+                  chemistry, life would not exist.
+                </p>
+              </div>
+              
+              <div className="bg-gray-100 p-4 rounded-lg mb-4">
+                <h4 className="font-semibold mb-2">🔄 Electron Filling Rules</h4>
+                <ul className="space-y-2 text-sm text-gray-700">
+                  <li className="flex items-start gap-2">
+                    <span className="text-purple-600">•</span>
+                    <span>Each orbital can hold a maximum of 2 electrons</span>
+                  </li>
+                  <li className="flex items-start gap-2">
+                    <span className="text-purple-600">•</span>
+                    <span>The two electrons must have opposite spins (+½ and -½)</span>
+                  </li>
+                  <li className="flex items-start gap-2">
+                    <span className="text-purple-600">•</span>
+                    <span>No two electrons can have identical quantum numbers (n, l, ml, ms)</span>
+                  </li>
+                  <li className="flex items-start gap-2">
+                    <span className="text-purple-600">•</span>
+                    <span>This principle explains the structure of the periodic table</span>
+                  </li>
+                </ul>
+              </div>
+              
+              <div className="bg-yellow-100 p-4 rounded-lg">
+                <h4 className="font-semibold text-yellow-800 mb-2">📋 Orbital Notation Example</h4>
+                <p className="text-gray-700 text-sm mb-2">
+                  An orbital is specified by three quantum numbers n, l, and ml, and can contain two electrons 
+                  (one spin-up, one spin-down). A state is specified by all four quantum numbers and contains 
+                  one electron, as per the Exclusion Principle.
+                </p>
+                <div className="font-mono text-sm bg-white p-2 rounded border">
+                  1s↑↓  2s↑↓  2p↑↓ ↑↓ ↑↓  3s↑
+                </div>
+                <p className="text-gray-700 text-xs mt-1">Example: Sodium (11 electrons)</p>
+              </div>
+              </div>
+            </AIAccordion.Item>
+
+            <AIAccordion.Item value="electronStructure" title="IV. Electron Structure" onAskAI={onAIAccordionContent}>
+              <div className="mt-4">
+              <p className="text-gray-700 leading-relaxed mb-6">
+                It's no simple matter to sort out electron structure. For that analysis, chemical behaviour 
+                and atomic spectra were required as guides. As stated above, electrons are ordered in shells 
+                and subshells about the various nuclei according to rules associated with their quantum numbers.
+              </p>
+              
+              <div className="bg-blue-100 p-4 rounded-lg mb-6">
+                <h4 className="font-semibold text-blue-800 mb-2">📚 Electron Configuration Notation</h4>
+                <p className="text-gray-700 text-sm mb-2">
+                  Each shell corresponds to a specific value of n, and they are traditionally given letter names:
+                </p>
+                <div className="grid grid-cols-2 gap-4 text-sm">
+                  <div>
+                    <p><strong>Shell:</strong> K L M N O P Q...</p>
+                    <p><strong>n:</strong> 1 2 3 4 5 6 7...</p>
+                  </div>
+                  <div>
+                    <p><strong>Subshell:</strong> s p d f g h...</p>
+                    <p><strong>l:</strong> 0 1 2 3 4 5...</p>
+                  </div>
+                </div>
+              </div>
+              
+              <div className="overflow-x-auto mb-6">
+                <table className="w-full border-collapse border border-gray-300 text-sm">
+                  <thead>
+                    <tr className="bg-gray-200">
+                      <th className="border border-gray-300 p-2">n</th>
+                      <th className="border border-gray-300 p-2">l</th>
+                      <th className="border border-gray-300 p-2">ml</th>
+                      <th className="border border-gray-300 p-2">Subshell</th>
+                      <th className="border border-gray-300 p-2">Number of Orbitals</th>
+                      <th className="border border-gray-300 p-2">Max Electrons</th>
+                    </tr>
+                  </thead>
+                  <tbody>
+                    <tr><td className="border border-gray-300 p-2">1</td><td className="border border-gray-300 p-2">0</td><td className="border border-gray-300 p-2">0</td><td className="border border-gray-300 p-2">1s</td><td className="border border-gray-300 p-2">1</td><td className="border border-gray-300 p-2">2</td></tr>
+                    <tr><td className="border border-gray-300 p-2">2</td><td className="border border-gray-300 p-2">0</td><td className="border border-gray-300 p-2">0</td><td className="border border-gray-300 p-2">2s</td><td className="border border-gray-300 p-2">1</td><td className="border border-gray-300 p-2">2</td></tr>
+                    <tr><td className="border border-gray-300 p-2">2</td><td className="border border-gray-300 p-2">1</td><td className="border border-gray-300 p-2">+1,0,-1</td><td className="border border-gray-300 p-2">2p</td><td className="border border-gray-300 p-2">3</td><td className="border border-gray-300 p-2">6</td></tr>
+                    <tr><td className="border border-gray-300 p-2">3</td><td className="border border-gray-300 p-2">0</td><td className="border border-gray-300 p-2">0</td><td className="border border-gray-300 p-2">3s</td><td className="border border-gray-300 p-2">1</td><td className="border border-gray-300 p-2">2</td></tr>
+                    <tr><td className="border border-gray-300 p-2">3</td><td className="border border-gray-300 p-2">1</td><td className="border border-gray-300 p-2">+1,0,-1</td><td className="border border-gray-300 p-2">3p</td><td className="border border-gray-300 p-2">3</td><td className="border border-gray-300 p-2">6</td></tr>
+                    <tr><td className="border border-gray-300 p-2">3</td><td className="border border-gray-300 p-2">2</td><td className="border border-gray-300 p-2">+2,+1,0,-1,-2</td><td className="border border-gray-300 p-2">3d</td><td className="border border-gray-300 p-2">5</td><td className="border border-gray-300 p-2">10</td></tr>
+                    <tr><td className="border border-gray-300 p-2">4</td><td className="border border-gray-300 p-2">0</td><td className="border border-gray-300 p-2">0</td><td className="border border-gray-300 p-2">4s</td><td className="border border-gray-300 p-2">1</td><td className="border border-gray-300 p-2">2</td></tr>
+                    <tr><td className="border border-gray-300 p-2">4</td><td className="border border-gray-300 p-2">3</td><td className="border border-gray-300 p-2">+3 to -3</td><td className="border border-gray-300 p-2">4f</td><td className="border border-gray-300 p-2">7</td><td className="border border-gray-300 p-2">14</td></tr>
+                  </tbody>
+                </table>
+              </div>
+              
+              <div className="bg-green-100 p-4 rounded-lg">
+                <h4 className="font-semibold text-green-800 mb-2">🧪 Example: Sodium (Na, 11 electrons)</h4>
+                <div className="overflow-x-auto">
+                  <table className="w-full border-collapse border border-green-300 text-xs">
+                    <thead>
+                      <tr className="bg-green-200">
+                        <th className="border border-green-300 p-1">n</th>
+                        <th className="border border-green-300 p-1">l</th>
+                        <th className="border border-green-300 p-1">ml</th>
+                        <th className="border border-green-300 p-1">ms</th>
+                        <th className="border border-green-300 p-1">Electron Location</th>
+                      </tr>
+                    </thead>
+                    <tbody>
+                      <tr><td className="border border-green-300 p-1">1</td><td className="border border-green-300 p-1">0</td><td className="border border-green-300 p-1">0</td><td className="border border-green-300 p-1">+½</td><td className="border border-green-300 p-1">1s¹</td></tr>
+                      <tr><td className="border border-green-300 p-1">1</td><td className="border border-green-300 p-1">0</td><td className="border border-green-300 p-1">0</td><td className="border border-green-300 p-1">-½</td><td className="border border-green-300 p-1">1s²</td></tr>
+                      <tr><td className="border border-green-300 p-1">2</td><td className="border border-green-300 p-1">0</td><td className="border border-green-300 p-1">0</td><td className="border border-green-300 p-1">+½</td><td className="border border-green-300 p-1">2s¹</td></tr>
+                      <tr><td className="border border-green-300 p-1">2</td><td className="border border-green-300 p-1">0</td><td className="border border-green-300 p-1">0</td><td className="border border-green-300 p-1">-½</td><td className="border border-green-300 p-1">2s²</td></tr>
+                      <tr><td className="border border-green-300 p-1">2</td><td className="border border-green-300 p-1">1</td><td className="border border-green-300 p-1">-1</td><td className="border border-green-300 p-1">+½</td><td className="border border-green-300 p-1">2px¹</td></tr>
+                      <tr><td className="border border-green-300 p-1">2</td><td className="border border-green-300 p-1">1</td><td className="border border-green-300 p-1">0</td><td className="border border-green-300 p-1">+½</td><td className="border border-green-300 p-1">2py¹</td></tr>
+                      <tr><td className="border border-green-300 p-1">2</td><td className="border border-green-300 p-1">1</td><td className="border border-green-300 p-1">+1</td><td className="border border-green-300 p-1">+½</td><td className="border border-green-300 p-1">2pz¹</td></tr>
+                      <tr><td className="border border-green-300 p-1">2</td><td className="border border-green-300 p-1">1</td><td className="border border-green-300 p-1">-1</td><td className="border border-green-300 p-1">-½</td><td className="border border-green-300 p-1">2px²</td></tr>
+                      <tr><td className="border border-green-300 p-1">2</td><td className="border border-green-300 p-1">1</td><td className="border border-green-300 p-1">0</td><td className="border border-green-300 p-1">-½</td><td className="border border-green-300 p-1">2py²</td></tr>
+                      <tr><td className="border border-green-300 p-1">2</td><td className="border border-green-300 p-1">1</td><td className="border border-green-300 p-1">+1</td><td className="border border-green-300 p-1">-½</td><td className="border border-green-300 p-1">2pz²</td></tr>
+                      <tr><td className="border border-green-300 p-1">3</td><td className="border border-green-300 p-1">0</td><td className="border border-green-300 p-1">0</td><td className="border border-green-300 p-1">+½</td><td className="border border-green-300 p-1">3s¹</td></tr>
+                    </tbody>
+                  </table>
+                </div>
+                <p className="mt-2 text-sm font-mono">
+                  Overall electron structure: 1s² 2s² 2p⁶ 3s¹
+                </p>
+              </div>
+              </div>
+            </AIAccordion.Item>
+
+            <AIAccordion.Item value="orbitalPatterns" title="V. Electron Orbital Patterns and Chemical Periodicity" onAskAI={onAIAccordionContent}>
+              <div className="mt-4">
+              <p className="text-gray-700 leading-relaxed mb-6">
+                The relatively simple emission spectrum of hydrogen, and the excellent agreement of the 
+                calculated energy levels with that spectrum, are due to the electrical simplicity of this 
+                system with one electron and one proton. As soon as more than one electron is present in 
+                an atom, the observed emission spectrum becomes more complex.
+              </p>
+              
+              <div className="bg-yellow-100 p-4 rounded-lg mb-6">
+                <h4 className="font-semibold text-yellow-800 mb-2">🔬 Multi-electron Complexity</h4>
+                <p className="text-gray-700 text-sm mb-2">
+                  As we proceed through the periodic table, we find that the complexity of atomic emission 
+                  spectra increases as the number of electrons increases. With many electrons being excited 
+                  to emit energy, there results a very intricate and difficult-to-interpret overlapping of 
+                  spectral emission lines.
+                </p>
+                <p className="text-gray-700 text-sm">
+                  Theoretical considerations of many-electron atoms become greatly more complicated. The 
+                  electrical potential energy term in Schrödinger's wave equation can only be approximated 
+                  for multi-electron atoms.
+                </p>
+              </div>
+              
+              <div className="bg-white p-4 rounded-lg border border-gray-300 mb-6">
+                <h4 className="font-semibold mb-4 text-center">Electron Capacity by Shell</h4>
+                <div className="overflow-x-auto">
+                  <table className="w-full border-collapse text-center text-sm">
+                    <thead>
+                      <tr className="bg-gray-100">
+                        <th className="border border-gray-300 p-2">Shell (n)</th>
+                        <th className="border border-gray-300 p-2">Subshells</th>
+                        <th className="border border-gray-300 p-2">Max Electrons</th>
+                        <th className="border border-gray-300 p-2">Period Elements</th>
+                      </tr>
+                    </thead>
+                    <tbody>
+                      <tr>
+                        <td className="border border-gray-300 p-2 font-semibold">n = 1</td>
+                        <td className="border border-gray-300 p-2">1s</td>
+                        <td className="border border-gray-300 p-2">2</td>
+                        <td className="border border-gray-300 p-2">2 (H, He)</td>
+                      </tr>
+                      <tr>
+                        <td className="border border-gray-300 p-2 font-semibold">n = 2</td>
+                        <td className="border border-gray-300 p-2">2s, 2p</td>
+                        <td className="border border-gray-300 p-2">8</td>
+                        <td className="border border-gray-300 p-2">8 (Li → Ne)</td>
+                      </tr>
+                      <tr>
+                        <td className="border border-gray-300 p-2 font-semibold">n = 3</td>
+                        <td className="border border-gray-300 p-2">3s, 3p, 3d</td>
+                        <td className="border border-gray-300 p-2">18</td>
+                        <td className="border border-gray-300 p-2">18 (Na → Ar)</td>
+                      </tr>
+                      <tr>
+                        <td className="border border-gray-300 p-2 font-semibold">n = 4</td>
+                        <td className="border border-gray-300 p-2">4s, 4p, 4d, 4f</td>
+                        <td className="border border-gray-300 p-2">32</td>
+                        <td className="border border-gray-300 p-2">32 (K → Kr)</td>
+                      </tr>
+                    </tbody>
+                  </table>
+                </div>
+              </div>
+              
+              <div className="bg-green-100 p-4 rounded-lg">
+                <h4 className="font-semibold text-green-800 mb-2">🏆 Triumph of Quantum Mechanics</h4>
+                <p className="text-gray-700 text-sm">
+                  We find the same pattern of the number of electrons per shell matching the number of 
+                  elements in each period of the periodic table. This is one of the triumphs of modern 
+                  atomic theory - the theoretical justification for the periodic classification of the elements.
+                </p>
+              </div>
+              </div>
+            </AIAccordion.Item>
+
+            <AIAccordion.Item value="molecularShapes" title="VI. Molecular Shapes - Covalent Bonding" onAskAI={onAIAccordionContent}>
+              <div className="mt-4">
+              <p className="text-gray-700 leading-relaxed mb-6">
+                Schrödinger's wave mechanical model was also able to explain the bonding and shapes 
+                characteristics of molecules. For example, water is composed of two hydrogen atoms with 
+                1s orbitals and an oxygen atom with 1s, 2s, and 2p orbitals.
+              </p>
+              
+              <div className="grid md:grid-cols-2 gap-6 mb-6">
+                <div className="bg-blue-50 p-4 rounded-lg border border-blue-200">
+                  <h4 className="font-semibold text-blue-800 mb-2">💧 Water Molecule (H₂O)</h4>
+                  <ul className="space-y-1 text-sm text-gray-700">
+                    <li>• 2 hydrogen atoms (1s¹ orbitals)</li>
+                    <li>• 1 oxygen atom (1s² 2s² 2p⁴ orbitals)</li>
+                    <li>• Hybrid orbitals form through orbital mixing</li>
+                    <li>• Results in characteristic V-shape</li>
+                    <li>• Bond angle: ~104.5°</li>
+                  </ul>
+                </div>
+                
+                <div className="bg-purple-50 p-4 rounded-lg border border-purple-200">
+                  <h4 className="font-semibold text-purple-800 mb-2">🔗 Hybridization Process</h4>
+                  <ul className="space-y-1 text-sm text-gray-700">
+                    <li>• Orbitals combine through hybridization</li>
+                    <li>• Creates new hybrid orbitals</li>
+                    <li>• Enables optimal bonding arrangements</li>
+                    <li>• Explains molecular geometries</li>
+                    <li>• Foundation of chemical bonding theory</li>
+                  </ul>
+                </div>
+              </div>
+              
+              <div className="bg-gray-100 p-4 rounded-lg mb-4">
+                <h4 className="font-semibold mb-2">🧪 Other Examples:</h4>
+                <ul className="space-y-2 text-sm text-gray-700">
+                  <li className="flex items-start gap-2">
+                    <span className="text-teal-600">•</span>
+                    <span><strong>Ammonia (NH₃):</strong> Pyramidal shape due to lone pairs of electrons</span>
+                  </li>
+                  <li className="flex items-start gap-2">
+                    <span className="text-teal-600">•</span>
+                    <span><strong>Beryllium fluoride (BeF₂):</strong> Linear molecular geometry</span>
+                  </li>
+                  <li className="flex items-start gap-2">
+                    <span className="text-teal-600">•</span>
+                    <span><strong>Methane (CH₄):</strong> Tetrahedral arrangement</span>
+                  </li>
+                </ul>
+              </div>
+              
+              <div className="bg-indigo-100 p-4 rounded-lg">
+                <h4 className="font-semibold text-indigo-800 mb-2">🔮 Future Studies</h4>
+                <p className="text-gray-700 text-sm">
+                  You will learn far more about chemical bonding in future studies. Quantum mechanics 
+                  provides the theoretical foundation for understanding how atoms combine to form molecules 
+                  and the three-dimensional shapes they adopt.
+                </p>
+              </div>
+              </div>
+            </AIAccordion.Item>
+          </AIAccordion>
+        </div>
+      ) : (
+        <div className="my-8 p-6 bg-gray-50 rounded-lg border border-gray-200">
+          <p className="text-gray-600 text-center">
+            This lesson content is optimized for AI interaction. Please ensure the AIAccordion component is available.
+          </p>
+        </div>
+      )}
+
+      {/* Key Takeaways Summary */}
+      <div className="my-8 p-6 bg-gray-100 rounded-lg border border-gray-300">
+        <h3 className="text-xl font-semibold text-gray-800 mb-4">Key Takeaways</h3>
+        <div className="space-y-3">
+          <ul className="list-disc list-inside space-y-2 text-sm">
+            <li>Schrödinger's wave mechanical model describes electrons as probability distributions rather than fixed orbits</li>
+            <li>Four quantum numbers (n, l, ml, ms) completely specify each electron's state in an atom</li>
+            <li>Principal quantum number (n) determines energy level and distance from nucleus (1, 2, 3...)</li>
+            <li>Angular momentum quantum number (l) determines orbital shape: s(0), p(1), d(2), f(3)</li>
+            <li>Magnetic quantum number (ml) determines orbital orientation in space (-l to +l)</li>
+            <li>Spin quantum number (ms) describes electron spin direction (+½ or -½)</li>
+            <li>Pauli Exclusion Principle: no two electrons can have identical quantum numbers</li>
+            <li>Each orbital holds maximum 2 electrons with opposite spins</li>
+            <li>Zeeman effect demonstrates magnetic field splitting of energy levels into sublevels</li>
+            <li>Electron configuration notation (1s² 2s² 2p⁶...) describes arrangement of electrons in atoms</li>
+            <li>Quantum mechanics explains periodic table structure: electron capacity per shell matches period lengths</li>
+            <li>Wave mechanical model successfully explains molecular shapes through orbital hybridization</li>
+            <li>Multi-electron atoms require approximations in Schrödinger's equation due to electron-electron interactions</li>
+            <li>Quantum mechanics provides theoretical foundation for chemical bonding and molecular geometry</li>
+          </ul>
+        </div>
+      </div>
+    </div>
+  );
+};
+
 export default ManualContent;