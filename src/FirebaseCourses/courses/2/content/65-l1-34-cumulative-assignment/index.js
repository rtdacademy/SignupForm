<<<<<<< HEAD
import React from 'react';

const L134CumulativeAssignment = () => {
  return (
    <div className="p-6">
      <h1 className="text-3xl font-bold mb-4">L1-34 Cumulative Assignment</h1>
      <div className="prose max-w-none">
        <p>This is the assignment content for L1-34 Cumulative Assignment in The Nature of the Atom.</p>
        <p>Content will be added here.</p>
      </div>
    </div>
  );
};

export default L134CumulativeAssignment;
=======
import React from 'react';
import AssessmentSession from '../../../../components/AssessmentSession';

const L134CumulativeAssignment = ({ courseId, studentEmail, course }) => {
  const assessmentConfig = {
    assessmentId: 'assignment_l1_34',
    activityType: 'assignment',
    title: 'L1-34 Cumulative Assignment - Unit 5 Review',
    description: 'Comprehensive cumulative assessment covering all major topics from Units 1-5. Mixed questions spanning momentum and impulse, optics and wave properties, electromagnetism and magnetic forces, atomic theory and quantum physics. This assessment evaluates understanding of fundamental physics concepts from the entire course.',
    timeLimit: 120, // 120 minutes
    questions: [
      {
        questionId: 'course2_65_l134_question1',
        type: 'multiple-choice',
        title: 'Momentum from Force-Time',
        points: 1
      },
      {
        questionId: 'course2_65_l134_question2',
        type: 'multiple-choice',
        title: 'Velocity from Impulse',
        points: 1
      },
      {
        questionId: 'course2_65_l134_question3',
        type: 'multiple-choice',
        title: 'Index of Refraction',
        points: 1
      },
      {
        questionId: 'course2_65_l134_question4',
        type: 'multiple-choice',
        title: 'Wave Nature Evidence',
        points: 1
      },
      {
        questionId: 'course2_65_l134_question5',
        type: 'multiple-choice',
        title: 'Double-Slit Screen Distance',
        points: 1
      },
      {
        questionId: 'course2_65_l134_question6',
        type: 'multiple-choice',
        title: 'Mirror Image Height',
        points: 1
      },
      {
        questionId: 'course2_65_l134_question7',
        type: 'multiple-choice',
        title: 'Coulomb\'s Law',
        points: 1
      },
      {
        questionId: 'course2_65_l134_question8',
        type: 'multiple-choice',
        title: 'Electric Current Definition',
        points: 1
      },
      {
        questionId: 'course2_65_l134_question9',
        type: 'multiple-choice',
        title: 'Faraday\'s Law',
        points: 1
      },
      {
        questionId: 'course2_65_l134_question10',
        type: 'multiple-choice',
        title: 'Magnetic Force on Electron',
        points: 1
      },
      {
        questionId: 'course2_65_l134_question11',
        type: 'multiple-choice',
        title: 'Thomson\'s Contribution',
        points: 1
      },
      {
        questionId: 'course2_65_l134_question12',
        type: 'multiple-choice',
        title: 'Photoelectric Electron Energy',
        points: 1
      },
      {
        questionId: 'course2_65_l134_question13',
        type: 'multiple-choice',
        title: 'Photoelectric Stopping Voltage',
        points: 1
      },
      {
        questionId: 'course2_65_l134_question14',
        type: 'multiple-choice',
        title: 'Proton Momentum',
        points: 1
      },
      {
        questionId: 'course2_65_l134_question15',
        type: 'multiple-choice',
        title: 'Charge-to-Mass Ratio',
        points: 1
      },
      {
        questionId: 'course2_65_l134_question16',
        type: 'multiple-choice',
        title: 'Proton Circular Motion',
        points: 1
      },
      {
        questionId: 'course2_65_l134_question17',
        type: 'multiple-choice',
        title: 'Planck\'s Quantum Hypothesis',
        points: 1
      },
      {
        questionId: 'course2_65_l134_question18',
        type: 'multiple-choice',
        title: 'Laser Photon Emission',
        points: 1
      },
      {
        questionId: 'course2_65_l134_question19',
        type: 'multiple-choice',
        title: 'Electron Stopping Voltage',
        points: 1
      },
      {
        questionId: 'course2_65_l134_question20',
        type: 'multiple-choice',
        title: 'Spectral Line Energy',
        points: 1
      }
    ],
    instructions: [
      'This is a cumulative assignment covering all major topics from Units 1-5.',
      'Questions 1-10 cover Mixed Units: momentum/impulse, optics, and electromagnetism.',
      'Questions 11-20 cover Nature of the Atom: atomic theory and quantum physics.',
      'Apply formulas: Δp = FΔt, n = c/v, F = k(q₁q₂)/r², F = qvB, E = hf, E = hc/λ.',
      'Use the impulse-momentum theorem for force-time relationships.',
      'Apply wave interference principles and geometric optics for mirror problems.',
      'Use Coulomb\'s law for electrostatic forces and magnetic force equations.',
      'Apply Planck\'s quantum hypothesis and photoelectric effect equations.',
      'Consider Thomson\'s atomic model and modern quantum theory concepts.',
      'Pay careful attention to units and scientific notation in calculations.',
      'You have 120 minutes to complete this comprehensive assessment.',
      'You can attempt each question up to 3 times to improve your understanding.',
      'Your progress will be saved automatically as you work.'
    ],
    passingGrade: 70,
    maxAttempts: 3,
    examMode: false // Regular assignment mode with immediate feedback
  };

  return (
    <AssessmentSession
      courseId={courseId}
      studentEmail={studentEmail}
      assessmentConfig={assessmentConfig}
      course={course}
      activityType="assignment"
    />
  );
};

export default L134CumulativeAssignment;
>>>>>>> 8e2f345e
<|MERGE_RESOLUTION|>--- conflicted
+++ resolved
@@ -1,182 +1,166 @@
-<<<<<<< HEAD
-import React from 'react';
-
-const L134CumulativeAssignment = () => {
-  return (
-    <div className="p-6">
-      <h1 className="text-3xl font-bold mb-4">L1-34 Cumulative Assignment</h1>
-      <div className="prose max-w-none">
-        <p>This is the assignment content for L1-34 Cumulative Assignment in The Nature of the Atom.</p>
-        <p>Content will be added here.</p>
-      </div>
-    </div>
-  );
-};
-
-export default L134CumulativeAssignment;
-=======
-import React from 'react';
-import AssessmentSession from '../../../../components/AssessmentSession';
-
-const L134CumulativeAssignment = ({ courseId, studentEmail, course }) => {
-  const assessmentConfig = {
-    assessmentId: 'assignment_l1_34',
-    activityType: 'assignment',
-    title: 'L1-34 Cumulative Assignment - Unit 5 Review',
-    description: 'Comprehensive cumulative assessment covering all major topics from Units 1-5. Mixed questions spanning momentum and impulse, optics and wave properties, electromagnetism and magnetic forces, atomic theory and quantum physics. This assessment evaluates understanding of fundamental physics concepts from the entire course.',
-    timeLimit: 120, // 120 minutes
-    questions: [
-      {
-        questionId: 'course2_65_l134_question1',
-        type: 'multiple-choice',
-        title: 'Momentum from Force-Time',
-        points: 1
-      },
-      {
-        questionId: 'course2_65_l134_question2',
-        type: 'multiple-choice',
-        title: 'Velocity from Impulse',
-        points: 1
-      },
-      {
-        questionId: 'course2_65_l134_question3',
-        type: 'multiple-choice',
-        title: 'Index of Refraction',
-        points: 1
-      },
-      {
-        questionId: 'course2_65_l134_question4',
-        type: 'multiple-choice',
-        title: 'Wave Nature Evidence',
-        points: 1
-      },
-      {
-        questionId: 'course2_65_l134_question5',
-        type: 'multiple-choice',
-        title: 'Double-Slit Screen Distance',
-        points: 1
-      },
-      {
-        questionId: 'course2_65_l134_question6',
-        type: 'multiple-choice',
-        title: 'Mirror Image Height',
-        points: 1
-      },
-      {
-        questionId: 'course2_65_l134_question7',
-        type: 'multiple-choice',
-        title: 'Coulomb\'s Law',
-        points: 1
-      },
-      {
-        questionId: 'course2_65_l134_question8',
-        type: 'multiple-choice',
-        title: 'Electric Current Definition',
-        points: 1
-      },
-      {
-        questionId: 'course2_65_l134_question9',
-        type: 'multiple-choice',
-        title: 'Faraday\'s Law',
-        points: 1
-      },
-      {
-        questionId: 'course2_65_l134_question10',
-        type: 'multiple-choice',
-        title: 'Magnetic Force on Electron',
-        points: 1
-      },
-      {
-        questionId: 'course2_65_l134_question11',
-        type: 'multiple-choice',
-        title: 'Thomson\'s Contribution',
-        points: 1
-      },
-      {
-        questionId: 'course2_65_l134_question12',
-        type: 'multiple-choice',
-        title: 'Photoelectric Electron Energy',
-        points: 1
-      },
-      {
-        questionId: 'course2_65_l134_question13',
-        type: 'multiple-choice',
-        title: 'Photoelectric Stopping Voltage',
-        points: 1
-      },
-      {
-        questionId: 'course2_65_l134_question14',
-        type: 'multiple-choice',
-        title: 'Proton Momentum',
-        points: 1
-      },
-      {
-        questionId: 'course2_65_l134_question15',
-        type: 'multiple-choice',
-        title: 'Charge-to-Mass Ratio',
-        points: 1
-      },
-      {
-        questionId: 'course2_65_l134_question16',
-        type: 'multiple-choice',
-        title: 'Proton Circular Motion',
-        points: 1
-      },
-      {
-        questionId: 'course2_65_l134_question17',
-        type: 'multiple-choice',
-        title: 'Planck\'s Quantum Hypothesis',
-        points: 1
-      },
-      {
-        questionId: 'course2_65_l134_question18',
-        type: 'multiple-choice',
-        title: 'Laser Photon Emission',
-        points: 1
-      },
-      {
-        questionId: 'course2_65_l134_question19',
-        type: 'multiple-choice',
-        title: 'Electron Stopping Voltage',
-        points: 1
-      },
-      {
-        questionId: 'course2_65_l134_question20',
-        type: 'multiple-choice',
-        title: 'Spectral Line Energy',
-        points: 1
-      }
-    ],
-    instructions: [
-      'This is a cumulative assignment covering all major topics from Units 1-5.',
-      'Questions 1-10 cover Mixed Units: momentum/impulse, optics, and electromagnetism.',
-      'Questions 11-20 cover Nature of the Atom: atomic theory and quantum physics.',
-      'Apply formulas: Δp = FΔt, n = c/v, F = k(q₁q₂)/r², F = qvB, E = hf, E = hc/λ.',
-      'Use the impulse-momentum theorem for force-time relationships.',
-      'Apply wave interference principles and geometric optics for mirror problems.',
-      'Use Coulomb\'s law for electrostatic forces and magnetic force equations.',
-      'Apply Planck\'s quantum hypothesis and photoelectric effect equations.',
-      'Consider Thomson\'s atomic model and modern quantum theory concepts.',
-      'Pay careful attention to units and scientific notation in calculations.',
-      'You have 120 minutes to complete this comprehensive assessment.',
-      'You can attempt each question up to 3 times to improve your understanding.',
-      'Your progress will be saved automatically as you work.'
-    ],
-    passingGrade: 70,
-    maxAttempts: 3,
-    examMode: false // Regular assignment mode with immediate feedback
-  };
-
-  return (
-    <AssessmentSession
-      courseId={courseId}
-      studentEmail={studentEmail}
-      assessmentConfig={assessmentConfig}
-      course={course}
-      activityType="assignment"
-    />
-  );
-};
-
-export default L134CumulativeAssignment;
->>>>>>> 8e2f345e
+
+import React from 'react';
+import AssessmentSession from '../../../../components/AssessmentSession';
+
+const L134CumulativeAssignment = ({ courseId, studentEmail, course }) => {
+  const assessmentConfig = {
+    assessmentId: 'assignment_l1_34',
+    activityType: 'assignment',
+    title: 'L1-34 Cumulative Assignment - Unit 5 Review',
+    description: 'Comprehensive cumulative assessment covering all major topics from Units 1-5. Mixed questions spanning momentum and impulse, optics and wave properties, electromagnetism and magnetic forces, atomic theory and quantum physics. This assessment evaluates understanding of fundamental physics concepts from the entire course.',
+    timeLimit: 120, // 120 minutes
+    questions: [
+      {
+        questionId: 'course2_65_l134_question1',
+        type: 'multiple-choice',
+        title: 'Momentum from Force-Time',
+        points: 1
+      },
+      {
+        questionId: 'course2_65_l134_question2',
+        type: 'multiple-choice',
+        title: 'Velocity from Impulse',
+        points: 1
+      },
+      {
+        questionId: 'course2_65_l134_question3',
+        type: 'multiple-choice',
+        title: 'Index of Refraction',
+        points: 1
+      },
+      {
+        questionId: 'course2_65_l134_question4',
+        type: 'multiple-choice',
+        title: 'Wave Nature Evidence',
+        points: 1
+      },
+      {
+        questionId: 'course2_65_l134_question5',
+        type: 'multiple-choice',
+        title: 'Double-Slit Screen Distance',
+        points: 1
+      },
+      {
+        questionId: 'course2_65_l134_question6',
+        type: 'multiple-choice',
+        title: 'Mirror Image Height',
+        points: 1
+      },
+      {
+        questionId: 'course2_65_l134_question7',
+        type: 'multiple-choice',
+        title: 'Coulomb\'s Law',
+        points: 1
+      },
+      {
+        questionId: 'course2_65_l134_question8',
+        type: 'multiple-choice',
+        title: 'Electric Current Definition',
+        points: 1
+      },
+      {
+        questionId: 'course2_65_l134_question9',
+        type: 'multiple-choice',
+        title: 'Faraday\'s Law',
+        points: 1
+      },
+      {
+        questionId: 'course2_65_l134_question10',
+        type: 'multiple-choice',
+        title: 'Magnetic Force on Electron',
+        points: 1
+      },
+      {
+        questionId: 'course2_65_l134_question11',
+        type: 'multiple-choice',
+        title: 'Thomson\'s Contribution',
+        points: 1
+      },
+      {
+        questionId: 'course2_65_l134_question12',
+        type: 'multiple-choice',
+        title: 'Photoelectric Electron Energy',
+        points: 1
+      },
+      {
+        questionId: 'course2_65_l134_question13',
+        type: 'multiple-choice',
+        title: 'Photoelectric Stopping Voltage',
+        points: 1
+      },
+      {
+        questionId: 'course2_65_l134_question14',
+        type: 'multiple-choice',
+        title: 'Proton Momentum',
+        points: 1
+      },
+      {
+        questionId: 'course2_65_l134_question15',
+        type: 'multiple-choice',
+        title: 'Charge-to-Mass Ratio',
+        points: 1
+      },
+      {
+        questionId: 'course2_65_l134_question16',
+        type: 'multiple-choice',
+        title: 'Proton Circular Motion',
+        points: 1
+      },
+      {
+        questionId: 'course2_65_l134_question17',
+        type: 'multiple-choice',
+        title: 'Planck\'s Quantum Hypothesis',
+        points: 1
+      },
+      {
+        questionId: 'course2_65_l134_question18',
+        type: 'multiple-choice',
+        title: 'Laser Photon Emission',
+        points: 1
+      },
+      {
+        questionId: 'course2_65_l134_question19',
+        type: 'multiple-choice',
+        title: 'Electron Stopping Voltage',
+        points: 1
+      },
+      {
+        questionId: 'course2_65_l134_question20',
+        type: 'multiple-choice',
+        title: 'Spectral Line Energy',
+        points: 1
+      }
+    ],
+    instructions: [
+      'This is a cumulative assignment covering all major topics from Units 1-5.',
+      'Questions 1-10 cover Mixed Units: momentum/impulse, optics, and electromagnetism.',
+      'Questions 11-20 cover Nature of the Atom: atomic theory and quantum physics.',
+      'Apply formulas: Δp = FΔt, n = c/v, F = k(q₁q₂)/r², F = qvB, E = hf, E = hc/λ.',
+      'Use the impulse-momentum theorem for force-time relationships.',
+      'Apply wave interference principles and geometric optics for mirror problems.',
+      'Use Coulomb\'s law for electrostatic forces and magnetic force equations.',
+      'Apply Planck\'s quantum hypothesis and photoelectric effect equations.',
+      'Consider Thomson\'s atomic model and modern quantum theory concepts.',
+      'Pay careful attention to units and scientific notation in calculations.',
+      'You have 120 minutes to complete this comprehensive assessment.',
+      'You can attempt each question up to 3 times to improve your understanding.',
+      'Your progress will be saved automatically as you work.'
+    ],
+    passingGrade: 70,
+    maxAttempts: 3,
+    examMode: false // Regular assignment mode with immediate feedback
+  };
+
+  return (
+    <AssessmentSession
+      courseId={courseId}
+      studentEmail={studentEmail}
+      assessmentConfig={assessmentConfig}
+      course={course}
+      activityType="assignment"
+    />
+  );
+};
+
+export default L134CumulativeAssignment;
+