--- conflicted
+++ resolved
@@ -1,454 +1,437 @@
-<<<<<<< HEAD
-const { createAIMultipleChoice } = require('../shared/assessment-types/ai-multiple-choice');
-const { extractParameters, initializeCourseIfNeeded, getServerTimestamp, getDatabaseRef } = require('../shared/utilities/database-utils');
-
-const assessments = {
-  assessment1: {
-    type: 'ai-multiple-choice',
-    handler: createAIMultipleChoice({
-      systemPrompt: `You are an assessment generator for Lesson 37 Particle Physics in Nuclear Physics.`,
-      userPrompt: `Generate a multiple choice question about Lesson 37 Particle Physics concepts.`,
-      temperature: 0.7,
-      courseId: 2
-    })
-  }
-};
-
-module.exports = { assessments };
-=======
-// Cloud function creation imports removed since we only export data configs now
-const { getActivityTypeSettings } = require('../shared/utilities/config-loader');
-
-// Load course configuration
-const courseConfig = require('../shared/courses-config/2/course-config.json');
-
-// ===== ACTIVITY TYPE CONFIGURATION =====
-const ACTIVITY_TYPE = 'lesson';
-const activityDefaults = getActivityTypeSettings(courseConfig, ACTIVITY_TYPE);
-
-// ========================================
-// HELPER FUNCTIONS FOR RANDOMIZATION
-// ========================================
-const randInt = (min, max) => Math.floor(Math.random() * (max - min + 1)) + min;
-const randFloat = (min, max, decimals = 1) => parseFloat((Math.random() * (max - min) + min).toFixed(decimals));
-const randChoice = (array) => array[Math.floor(Math.random() * array.length)];
-
-// Question pool with complete configuration
-const questionPool = [
-  {
-    questionText: "Which of the following is a primary advantage of a bubble chamber over a cloud chamber?",
-    options: [
-      { id: 'a', text: 'It can detect neutrinos more accurately.', feedback: 'Incorrect. Neither chamber type is particularly effective at detecting neutrinos, which rarely interact with matter.' },
-      { id: 'b', text: 'It operates better at high altitudes.', feedback: 'Incorrect. Operating altitude is not a primary distinguishing factor between these chamber types.' },
-      { id: 'c', text: 'It allows for clearer, more continuous particle tracks.', feedback: 'Correct! Bubble chambers provide clearer, more continuous tracks because bubbles form along the entire particle path in the superheated liquid.' },
-      { id: 'd', text: 'It works best at room temperature.', feedback: 'Incorrect. Bubble chambers actually operate at specific temperatures near the boiling point of the liquid used.' }
-    ],
-    correctOptionId: 'c',
-    explanation: 'Bubble chambers use superheated liquid that forms continuous bubbles along particle paths, creating clearer and more detailed tracks compared to the droplet trails in cloud chambers.',
-    difficulty: 'intermediate',
-    tags: ['detection-chambers', 'bubble-chamber', 'cloud-chamber', 'particle-detection']
-  },
-  {
-    questionText: "Which of the following particles would not leave a track in a bubble chamber?",
-    options: [
-      { id: 'a', text: 'Proton', feedback: 'Incorrect. Protons are charged particles that ionize the medium and leave visible tracks.' },
-      { id: 'b', text: 'Electron', feedback: 'Incorrect. Electrons are charged particles that ionize atoms and create visible tracks.' },
-      { id: 'c', text: 'Neutron', feedback: 'Correct! Neutrons are electrically neutral and do not ionize the medium directly, so they leave no visible tracks in bubble chambers.' },
-      { id: 'd', text: 'Muon', feedback: 'Incorrect. Muons are charged particles (like heavy electrons) that create tracks through ionization.' }
-    ],
-    correctOptionId: 'c',
-    explanation: 'Only charged particles can ionize atoms in the detection medium. Neutrons are neutral and pass through without creating tracks, though their presence can be inferred from collision products.',
-    difficulty: 'intermediate',
-    tags: ['particle-detection', 'neutral-particles', 'charged-particles', 'neutron-detection']
-  },
-  {
-    questionText: "Why is a magnetic field often applied across a cloud or bubble chamber?",
-    options: [
-      { id: 'a', text: 'To initiate nuclear reactions.', feedback: 'Incorrect. Magnetic fields do not initiate nuclear reactions in detection chambers.' },
-      { id: 'b', text: 'To accelerate particles.', feedback: 'Incorrect. The magnetic field in detection chambers is used for analysis, not acceleration.' },
-      { id: 'c', text: 'To curve charged particle tracks for momentum analysis.', feedback: 'Correct! The magnetic field curves charged particle paths, and the radius of curvature is related to the particle\'s momentum and charge.' },
-      { id: 'd', text: 'To generate radiation for imaging.', feedback: 'Incorrect. Magnetic fields do not generate radiation for imaging purposes.' }
-    ],
-    correctOptionId: 'c',
-    explanation: 'The Lorentz force (F = qvB) causes charged particles to follow curved paths in magnetic fields. The radius of curvature reveals information about the particle\'s momentum and charge-to-mass ratio.',
-    difficulty: 'intermediate',
-    tags: ['magnetic-fields', 'particle-tracks', 'momentum-analysis', 'lorentz-force']
-  },
-  {
-    questionText: "What distinguishes alpha particle tracks from proton tracks in a bubble chamber?",
-    options: [
-      { id: 'a', text: 'Alpha tracks are longer.', feedback: 'Incorrect. Alpha particles typically have shorter ranges due to their higher charge and mass.' },
-      { id: 'b', text: 'Alpha particles produce tighter curves due to lower charge.', feedback: 'Incorrect. Alpha particles have double the charge of protons and greater mass, affecting curvature differently.' },
-      { id: 'c', text: 'Alpha tracks are thicker and less curved due to greater mass and double charge.', feedback: 'Correct! Alpha particles (⁴₂He) have 4× the mass and 2× the charge of protons, resulting in thicker, straighter tracks.' },
-      { id: 'd', text: 'Alpha particles leave no visible tracks.', feedback: 'Incorrect. Alpha particles are charged and do leave visible tracks, though with different characteristics than protons.' }
-    ],
-    correctOptionId: 'c',
-    explanation: 'Alpha particles have greater mass (4 u vs 1 u) and double charge (+2 vs +1) compared to protons. This results in more ionization (thicker tracks) and less curvature in magnetic fields.',
-    difficulty: 'intermediate',
-    tags: ['alpha-particles', 'proton-tracks', 'track-characteristics', 'ionization-patterns']
-  },
-  {
-    questionText: "How do proton tracks differ from electron tracks in a bubble chamber?",
-    options: [
-      { id: 'a', text: 'Proton tracks curve more tightly due to lower mass.', feedback: 'Incorrect. Protons have much greater mass than electrons, so they curve less in magnetic fields.' },
-      { id: 'b', text: 'Electron tracks are straighter due to higher momentum.', feedback: 'Incorrect. Electrons typically have lower momentum and curve more sharply due to their much smaller mass.' },
-      { id: 'c', text: 'Proton tracks are thicker and less curved due to greater mass.', feedback: 'Correct! Protons are ~1836 times more massive than electrons, causing more ionization (thicker tracks) and less curvature in magnetic fields.' },
-      { id: 'd', text: 'Both leave identical tracks.', feedback: 'Incorrect. The mass difference between protons and electrons creates distinctly different track characteristics.' }
-    ],
-    correctOptionId: 'c',
-    explanation: 'The radius of curvature in a magnetic field is proportional to momentum and inversely proportional to charge. Since protons are much more massive, they have different momentum characteristics and create thicker ionization tracks.',
-    difficulty: 'intermediate',
-    tags: ['proton-tracks', 'electron-tracks', 'mass-effects', 'track-curvature']
-  },
-  {
-    questionText: "The psi particle has a mass of 3.097 GeV/c². What is this mass in kilograms?",
-    options: [
-      { id: 'a', text: '5.52 × 10⁻²⁷ kg', feedback: 'Correct! Using the conversion factor 1 GeV/c² ≈ 1.783 × 10⁻²⁷ kg: 3.097 × 1.783 × 10⁻²⁷ = 5.52 × 10⁻²⁷ kg.' },
-      { id: 'b', text: '5.52 × 10⁻³⁰ kg', feedback: 'Incorrect. Check the exponent - this is too small by three orders of magnitude.' },
-      { id: 'c', text: '3.10 × 10⁻²⁵ kg', feedback: 'Incorrect. This value is too large by several orders of magnitude.' },
-      { id: 'd', text: '2.76 × 10⁻³⁰ kg', feedback: 'Incorrect. This value is too small by several orders of magnitude.' }
-    ],
-    correctOptionId: 'a',
-    explanation: 'Convert using the relationship: 1 GeV/c² = 1.783 × 10⁻²⁷ kg. Therefore: 3.097 GeV/c² × 1.783 × 10⁻²⁷ kg/(GeV/c²) = 5.52 × 10⁻²⁷ kg.',
-    difficulty: 'intermediate',
-    tags: ['unit-conversion', 'particle-mass', 'GeV-to-kg', 'psi-particle']
-  },
-  {
-    questionText: "What is the energy of the antielectron neutrino emitted during the beta decay of phosphorus-32, if the emitted electron has 0.90 MeV of kinetic energy and the mass change is 0.00183 u?",
-    options: [
-      { id: 'a', text: '0.39 MeV', feedback: 'Correct! Total energy = 0.00183 u × 931.5 MeV/u = 1.70 MeV. Neutrino energy = 1.70 - 0.90 - 0.511 = 0.29 MeV ≈ 0.39 MeV.' },
-      { id: 'b', text: '0.52 MeV', feedback: 'Incorrect. Check the energy conservation calculation including electron rest mass energy.' },
-      { id: 'c', text: '0.91 MeV', feedback: 'Incorrect. This is close to the electron kinetic energy, but doesn\'t account for energy sharing.' },
-      { id: 'd', text: '1.29 MeV', feedback: 'Incorrect. This doesn\'t properly account for the electron\'s kinetic energy and rest mass.' }
-    ],
-    correctOptionId: 'a',
-    explanation: 'In beta decay, the mass-energy is shared between the electron\'s kinetic energy, rest mass energy (0.511 MeV), and the neutrino. Total Q-value = 1.70 MeV, so neutrino gets ≈ 0.39 MeV.',
-    difficulty: 'advanced',
-    tags: ['beta-decay', 'neutrino-energy', 'energy-conservation', 'phosphorus-32']
-  },
-  {
-    questionText: "What is the maximum kinetic energy of the emitted electron when boron-12 (12.01435 u) beta decays into carbon-12 (12.00000 u)?",
-    options: [
-      { id: 'a', text: '1.02 MeV', feedback: 'Incorrect. This is close to two electron rest masses, not the decay Q-value.' },
-      { id: 'b', text: '6.13 MeV', feedback: 'Incorrect. Check the mass difference calculation and conversion.' },
-      { id: 'c', text: '13.37 MeV', feedback: 'Correct! Mass difference = 0.01435 u. Q-value = 0.01435 × 931.5 MeV/u = 13.37 MeV. This is the maximum energy available to the electron.' },
-      { id: 'd', text: '0.511 MeV', feedback: 'Incorrect. This is the electron rest mass energy, not the kinetic energy from decay.' }
-    ],
-    correctOptionId: 'c',
-    explanation: 'The Q-value is 13.37 MeV, but in beta decay, energy is shared between the electron and neutrino. The maximum electron kinetic energy is typically much less than the total Q-value.',
-    difficulty: 'advanced',
-    tags: ['beta-decay', 'kinetic-energy', 'Q-value', 'boron-12-decay']
-  },
-  {
-    questionText: "During the β⁺ decay of carbon-12 to nitrogen-12, a positron with 11.0 MeV kinetic energy is emitted. What is the energy of the associated neutrino?",
-    options: [
-      { id: 'a', text: '0.51 MeV', feedback: 'Incorrect. This is the positron rest mass energy, not the neutrino energy.' },
-      { id: 'b', text: '6.92 MeV', feedback: 'Incorrect. Check the energy conservation calculation for positron emission.' },
-      { id: 'c', text: '12.0 MeV', feedback: 'Incorrect. This doesn\'t account for the positron\'s kinetic energy and rest mass.' },
-      { id: 'd', text: '18.4 MeV', feedback: 'Correct! In β⁺ decay, total energy must account for positron kinetic energy (11.0 MeV), positron rest mass (0.511 MeV), and electron rest mass (0.511 MeV). Using energy conservation principles.' }
-    ],
-    correctOptionId: 'd',
-    explanation: 'In positron emission, the Q-value must account for the positron kinetic energy plus two electron rest masses (positron + electron annihilation equivalent). Energy conservation determines neutrino energy.',
-    difficulty: 'advanced',
-    tags: ['positron-emission', 'neutrino-energy', 'beta-plus-decay', 'energy-conservation']
-  },
-  {
-    questionText: "How much energy is required to create a neutron–antineutron pair?",
-    options: [
-      { id: 'a', text: '0.938 GeV', feedback: 'Incorrect. This is the rest mass energy of one neutron, but pair production requires energy for both particles.' },
-      { id: 'b', text: '1.00 GeV', feedback: 'Incorrect. This is close but doesn\'t account for the exact neutron rest mass.' },
-      { id: 'c', text: '1.88 GeV', feedback: 'Correct! Neutron rest mass ≈ 0.940 GeV. For pair production: E = 2mc² = 2 × 0.940 GeV = 1.88 GeV.' },
-      { id: 'd', text: '3.76 GeV', feedback: 'Incorrect. This is double the required energy for neutron-antineutron pair production.' }
-    ],
-    correctOptionId: 'c',
-    explanation: 'Pair production requires energy equal to twice the rest mass energy of the particle. For neutrons: E = 2 × 0.940 GeV = 1.88 GeV minimum energy.',
-    difficulty: 'intermediate',
-    tags: ['pair-production', 'neutron-antineutron', 'rest-mass-energy', 'threshold-energy']
-  },
-  {
-    questionText: "An X-ray photon with frequency 1.8 × 10¹⁸ Hz collides with a nucleus. Will electron-positron pair production occur?",
-    options: [
-      { id: 'a', text: 'Yes, because the energy exceeds 1.02 MeV.', feedback: 'Correct! E = hf = (6.626 × 10⁻³⁴)(1.8 × 10¹⁸) = 1.19 × 10⁻¹⁵ J = 7.46 MeV > 1.02 MeV threshold.' },
-      { id: 'b', text: 'No, because the frequency is too low.', feedback: 'Incorrect. Calculate the photon energy using E = hf and compare to the 1.02 MeV threshold.' },
-      { id: 'c', text: 'No, because there\'s no magnetic field.', feedback: 'Incorrect. Magnetic fields are not required for pair production; only sufficient photon energy and a nucleus for momentum conservation.' },
-      { id: 'd', text: 'Yes, because all photons can produce pairs.', feedback: 'Incorrect. Only photons with energy ≥ 1.02 MeV (2 × electron rest mass) can produce electron-positron pairs.' }
-    ],
-    correctOptionId: 'a',
-    explanation: 'Photon energy E = hf = (6.626 × 10⁻³⁴ J·s)(1.8 × 10¹⁸ Hz) = 7.46 MeV. Since this exceeds the 1.02 MeV threshold for electron-positron pair production, the process can occur.',
-    difficulty: 'intermediate',
-    tags: ['pair-production', 'photon-energy', 'threshold-energy', 'frequency-calculation']
-  },
-  {
-    questionText: "What is the wavelength of photons produced during electron-positron annihilation?",
-    options: [
-      { id: 'a', text: '1.24 × 10⁻⁹ m', feedback: 'Incorrect. This wavelength corresponds to a much lower energy photon.' },
-      { id: 'b', text: '6.63 × 10⁻³⁴ m', feedback: 'Incorrect. This appears to be confusing Planck\'s constant with wavelength.' },
-      { id: 'c', text: '2.43 × 10⁻¹² m', feedback: 'Correct! Each photon has energy 0.511 MeV. Using λ = hc/E = (6.626 × 10⁻³⁴ × 3 × 10⁸)/(0.511 × 1.602 × 10⁻¹³) = 2.43 × 10⁻¹² m.' },
-      { id: 'd', text: '5.12 × 10⁻¹¹ m', feedback: 'Incorrect. Check the calculation using the correct photon energy and wavelength formula.' }
-    ],
-    correctOptionId: 'c',
-    explanation: 'In electron-positron annihilation, two 0.511 MeV photons are produced. Using λ = hc/E with E = 0.511 MeV gives λ = 2.43 × 10⁻¹² m.',
-    difficulty: 'intermediate',
-    tags: ['annihilation', 'photon-wavelength', 'electron-positron', 'wavelength-calculation']
-  },
-  {
-    questionText: "Which event is possible according to conservation laws in particle interactions?",
-    options: [
-      { id: 'a', text: 'e⁻ + e⁺ → 2γ', feedback: 'Correct! This represents electron-positron annihilation, which conserves energy, momentum, charge, and lepton number.' },
-      { id: 'b', text: 'e⁻ + e⁺ → proton', feedback: 'Incorrect. This violates baryon number conservation (0 → 1) and energy conservation (insufficient mass-energy).' },
-      { id: 'c', text: 'e⁻ + neutron → γ', feedback: 'Incorrect. This violates lepton number conservation and baryon number conservation.' },
-      { id: 'd', text: 'e⁻ + e⁻ → neutrino', feedback: 'Incorrect. This violates charge conservation (-2 → 0) and lepton number conservation.' }
-    ],
-    correctOptionId: 'a',
-    explanation: 'Electron-positron annihilation conserves all fundamental quantities: charge (0), energy-momentum, and lepton number (0). The other reactions violate one or more conservation laws.',
-    difficulty: 'intermediate',
-    tags: ['conservation-laws', 'annihilation', 'particle-interactions', 'lepton-number']
-  },
-  {
-    questionText: "Under which condition will two protons attract each other?",
-    options: [
-      { id: 'a', text: 'When separated by more than 10 m.', feedback: 'Incorrect. At large distances, electromagnetic repulsion dominates over the very weak gravitational attraction.' },
-      { id: 'b', text: 'When moving parallel at high speeds.', feedback: 'Incorrect. Motion doesn\'t change the fundamental electromagnetic repulsion between like charges.' },
-      { id: 'c', text: 'When within range of the strong nuclear force.', feedback: 'Correct! At distances less than ~1-2 fm, the strong nuclear force overcomes electromagnetic repulsion and attracts protons.' },
-      { id: 'd', text: 'When they are electrically neutral.', feedback: 'Incorrect. Protons always carry positive charge; they cannot become electrically neutral while remaining protons.' }
-    ],
-    correctOptionId: 'c',
-    explanation: 'The strong nuclear force has a very short range (~1-2 fm) but is much stronger than electromagnetic force at these distances. Within this range, it overcomes electromagnetic repulsion.',
-    difficulty: 'intermediate',
-    tags: ['strong-nuclear-force', 'proton-proton', 'fundamental-forces', 'force-ranges']
-  },
-  {
-    questionText: "Which is the strongest fundamental force over large distances, and which is the weakest at nuclear scales?",
-    options: [
-      { id: 'a', text: 'Gravity; Weak nuclear force', feedback: 'Correct! Gravity has infinite range and dominates at large scales, while the weak nuclear force is weakest at nuclear distances.' },
-      { id: 'b', text: 'Electromagnetism; Gravity', feedback: 'Incorrect. While electromagnetism is strong at large distances, gravity is weakest at nuclear scales, not the weak nuclear force.' },
-      { id: 'c', text: 'Strong nuclear force; Electromagnetism', feedback: 'Incorrect. The strong nuclear force has very short range and doesn\'t operate at large distances.' },
-      { id: 'd', text: 'Gravity; Strong nuclear force', feedback: 'Incorrect. The strong nuclear force is actually the strongest force at nuclear scales, not the weakest.' }
-    ],
-    correctOptionId: 'a',
-    explanation: 'At large distances: gravity dominates (infinite range, cumulative effect). At nuclear scales: strong > electromagnetic > weak > gravity in relative strength.',
-    difficulty: 'intermediate',
-    tags: ['fundamental-forces', 'force-strengths', 'distance-dependence', 'gravity-vs-nuclear']
-  },
-  {
-    questionText: "According to quantum field theory, how are fundamental forces transmitted across a distance?",
-    options: [
-      { id: 'a', text: 'Through gravitational attraction only', feedback: 'Incorrect. This describes only one force and doesn\'t explain the quantum field theory mechanism.' },
-      { id: 'b', text: 'Via direct contact of particles', feedback: 'Incorrect. Quantum field theory explains action at a distance, not requiring direct particle contact.' },
-      { id: 'c', text: 'By exchange of virtual particles', feedback: 'Correct! In quantum field theory, forces are mediated by virtual particle exchange: photons (electromagnetic), gluons (strong), W/Z bosons (weak), gravitons (gravity).' },
-      { id: 'd', text: 'Through static electric fields', feedback: 'Incorrect. This is a classical description that doesn\'t capture the quantum field theory mechanism.' }
-    ],
-    correctOptionId: 'c',
-    explanation: 'Quantum field theory describes forces as exchanges of virtual particles (force carriers): photons for electromagnetic force, gluons for strong force, W/Z bosons for weak force, and gravitons for gravity.',
-    difficulty: 'advanced',
-    tags: ['quantum-field-theory', 'virtual-particles', 'force-carriers', 'gauge-bosons']
-  }
-];
-
-// ========================================
-// INDIVIDUAL CLOUD FUNCTION EXPORTS REMOVED
-// ========================================
-// All individual cloud function exports have been removed to prevent
-// memory overhead in the master function. Only assessmentConfigs data 
-// is exported below for use by the master course2_assessments function.
-
-// Assessment configurations for master function (keeping for compatibility)
-const assessmentConfigs = {
-  'course2_70_question1': {
-    type: 'multiple-choice',
-    questions: [questionPool[0]],
-    randomizeQuestions: false,
-    randomizeOptions: true,
-    allowSameQuestion: true,
-    pointsValue: 1,
-    maxAttempts: 9999,
-    showFeedback: true,
-    activityType: 'lesson',
-    theme: 'indigo'
-  },
-  'course2_70_question2': {
-    type: 'multiple-choice',
-    questions: [questionPool[1]],
-    randomizeQuestions: false,
-    randomizeOptions: true,
-    allowSameQuestion: true,
-    pointsValue: 1,
-    maxAttempts: 9999,
-    showFeedback: true,
-    activityType: 'lesson',
-    theme: 'indigo'
-  },
-  'course2_70_question3': {
-    type: 'multiple-choice',
-    questions: [questionPool[2]],
-    randomizeQuestions: false,
-    randomizeOptions: true,
-    allowSameQuestion: true,
-    pointsValue: 1,
-    maxAttempts: 9999,
-    showFeedback: true,
-    activityType: 'lesson',
-    theme: 'indigo'
-  },
-  'course2_70_question4': {
-    type: 'multiple-choice',
-    questions: [questionPool[3]],
-    randomizeQuestions: false,
-    randomizeOptions: true,
-    allowSameQuestion: true,
-    pointsValue: 1,
-    maxAttempts: 9999,
-    showFeedback: true,
-    activityType: 'lesson',
-    theme: 'indigo'
-  },
-  'course2_70_question5': {
-    type: 'multiple-choice',
-    questions: [questionPool[4]],
-    randomizeQuestions: false,
-    randomizeOptions: true,
-    allowSameQuestion: true,
-    pointsValue: 1,
-    maxAttempts: 9999,
-    showFeedback: true,
-    activityType: 'lesson',
-    theme: 'indigo'
-  },
-  'course2_70_question6': {
-    type: 'multiple-choice',
-    questions: [questionPool[5]],
-    randomizeQuestions: false,
-    randomizeOptions: true,
-    allowSameQuestion: true,
-    pointsValue: 1,
-    maxAttempts: 9999,
-    showFeedback: true,
-    activityType: 'lesson',
-    theme: 'indigo'
-  },
-  'course2_70_question7': {
-    type: 'multiple-choice',
-    questions: [questionPool[6]],
-    randomizeQuestions: false,
-    randomizeOptions: true,
-    allowSameQuestion: true,
-    pointsValue: 1,
-    maxAttempts: 9999,
-    showFeedback: true,
-    activityType: 'lesson',
-    theme: 'indigo'
-  },
-  'course2_70_question8': {
-    type: 'multiple-choice',
-    questions: [questionPool[7]],
-    randomizeQuestions: false,
-    randomizeOptions: true,
-    allowSameQuestion: true,
-    pointsValue: 1,
-    maxAttempts: 9999,
-    showFeedback: true,
-    activityType: 'lesson',
-    theme: 'indigo'
-  },
-  'course2_70_question9': {
-    type: 'multiple-choice',
-    questions: [questionPool[8]],
-    randomizeQuestions: false,
-    randomizeOptions: true,
-    allowSameQuestion: true,
-    pointsValue: 1,
-    maxAttempts: 9999,
-    showFeedback: true,
-    activityType: 'lesson',
-    theme: 'indigo'
-  },
-  'course2_70_question10': {
-    type: 'multiple-choice',
-    questions: [questionPool[9]],
-    randomizeQuestions: false,
-    randomizeOptions: true,
-    allowSameQuestion: true,
-    pointsValue: 1,
-    maxAttempts: 9999,
-    showFeedback: true,
-    activityType: 'lesson',
-    theme: 'indigo'
-  },
-  'course2_70_question11': {
-    type: 'multiple-choice',
-    questions: [questionPool[10]],
-    randomizeQuestions: false,
-    randomizeOptions: true,
-    allowSameQuestion: true,
-    pointsValue: 1,
-    maxAttempts: 9999,
-    showFeedback: true,
-    activityType: 'lesson',
-    theme: 'indigo'
-  },
-  'course2_70_question12': {
-    type: 'multiple-choice',
-    questions: [questionPool[11]],
-    randomizeQuestions: false,
-    randomizeOptions: true,
-    allowSameQuestion: true,
-    pointsValue: 1,
-    maxAttempts: 9999,
-    showFeedback: true,
-    activityType: 'lesson',
-    theme: 'indigo'
-  },
-  'course2_70_question13': {
-    type: 'multiple-choice',
-    questions: [questionPool[12]],
-    randomizeQuestions: false,
-    randomizeOptions: true,
-    allowSameQuestion: true,
-    pointsValue: 1,
-    maxAttempts: 9999,
-    showFeedback: true,
-    activityType: 'lesson',
-    theme: 'indigo'
-  },
-  'course2_70_question14': {
-    type: 'multiple-choice',
-    questions: [questionPool[13]],
-    randomizeQuestions: false,
-    randomizeOptions: true,
-    allowSameQuestion: true,
-    pointsValue: 1,
-    maxAttempts: 9999,
-    showFeedback: true,
-    activityType: 'lesson',
-    theme: 'indigo'
-  },
-  'course2_70_question15': {
-    type: 'multiple-choice',
-    questions: [questionPool[14]],
-    randomizeQuestions: false,
-    randomizeOptions: true,
-    allowSameQuestion: true,
-    pointsValue: 1,
-    maxAttempts: 9999,
-    showFeedback: true,
-    activityType: 'lesson',
-    theme: 'indigo'
-  },
-  'course2_70_question16': {
-    type: 'multiple-choice',
-    questions: [questionPool[15]],
-    randomizeQuestions: false,
-    randomizeOptions: true,
-    allowSameQuestion: true,
-    pointsValue: 1,
-    maxAttempts: 9999,
-    showFeedback: true,
-    activityType: 'lesson',
-    theme: 'indigo'
-  }
-};
-
-module.exports = { 
-  assessmentConfigs
-};
->>>>>>> 8e2f345e
+
+// Cloud function creation imports removed since we only export data configs now
+const { getActivityTypeSettings } = require('../shared/utilities/config-loader');
+
+// Load course configuration
+const courseConfig = require('../shared/courses-config/2/course-config.json');
+
+// ===== ACTIVITY TYPE CONFIGURATION =====
+const ACTIVITY_TYPE = 'lesson';
+const activityDefaults = getActivityTypeSettings(courseConfig, ACTIVITY_TYPE);
+
+// ========================================
+// HELPER FUNCTIONS FOR RANDOMIZATION
+// ========================================
+const randInt = (min, max) => Math.floor(Math.random() * (max - min + 1)) + min;
+const randFloat = (min, max, decimals = 1) => parseFloat((Math.random() * (max - min) + min).toFixed(decimals));
+const randChoice = (array) => array[Math.floor(Math.random() * array.length)];
+
+// Question pool with complete configuration
+const questionPool = [
+  {
+    questionText: "Which of the following is a primary advantage of a bubble chamber over a cloud chamber?",
+    options: [
+      { id: 'a', text: 'It can detect neutrinos more accurately.', feedback: 'Incorrect. Neither chamber type is particularly effective at detecting neutrinos, which rarely interact with matter.' },
+      { id: 'b', text: 'It operates better at high altitudes.', feedback: 'Incorrect. Operating altitude is not a primary distinguishing factor between these chamber types.' },
+      { id: 'c', text: 'It allows for clearer, more continuous particle tracks.', feedback: 'Correct! Bubble chambers provide clearer, more continuous tracks because bubbles form along the entire particle path in the superheated liquid.' },
+      { id: 'd', text: 'It works best at room temperature.', feedback: 'Incorrect. Bubble chambers actually operate at specific temperatures near the boiling point of the liquid used.' }
+    ],
+    correctOptionId: 'c',
+    explanation: 'Bubble chambers use superheated liquid that forms continuous bubbles along particle paths, creating clearer and more detailed tracks compared to the droplet trails in cloud chambers.',
+    difficulty: 'intermediate',
+    tags: ['detection-chambers', 'bubble-chamber', 'cloud-chamber', 'particle-detection']
+  },
+  {
+    questionText: "Which of the following particles would not leave a track in a bubble chamber?",
+    options: [
+      { id: 'a', text: 'Proton', feedback: 'Incorrect. Protons are charged particles that ionize the medium and leave visible tracks.' },
+      { id: 'b', text: 'Electron', feedback: 'Incorrect. Electrons are charged particles that ionize atoms and create visible tracks.' },
+      { id: 'c', text: 'Neutron', feedback: 'Correct! Neutrons are electrically neutral and do not ionize the medium directly, so they leave no visible tracks in bubble chambers.' },
+      { id: 'd', text: 'Muon', feedback: 'Incorrect. Muons are charged particles (like heavy electrons) that create tracks through ionization.' }
+    ],
+    correctOptionId: 'c',
+    explanation: 'Only charged particles can ionize atoms in the detection medium. Neutrons are neutral and pass through without creating tracks, though their presence can be inferred from collision products.',
+    difficulty: 'intermediate',
+    tags: ['particle-detection', 'neutral-particles', 'charged-particles', 'neutron-detection']
+  },
+  {
+    questionText: "Why is a magnetic field often applied across a cloud or bubble chamber?",
+    options: [
+      { id: 'a', text: 'To initiate nuclear reactions.', feedback: 'Incorrect. Magnetic fields do not initiate nuclear reactions in detection chambers.' },
+      { id: 'b', text: 'To accelerate particles.', feedback: 'Incorrect. The magnetic field in detection chambers is used for analysis, not acceleration.' },
+      { id: 'c', text: 'To curve charged particle tracks for momentum analysis.', feedback: 'Correct! The magnetic field curves charged particle paths, and the radius of curvature is related to the particle\'s momentum and charge.' },
+      { id: 'd', text: 'To generate radiation for imaging.', feedback: 'Incorrect. Magnetic fields do not generate radiation for imaging purposes.' }
+    ],
+    correctOptionId: 'c',
+    explanation: 'The Lorentz force (F = qvB) causes charged particles to follow curved paths in magnetic fields. The radius of curvature reveals information about the particle\'s momentum and charge-to-mass ratio.',
+    difficulty: 'intermediate',
+    tags: ['magnetic-fields', 'particle-tracks', 'momentum-analysis', 'lorentz-force']
+  },
+  {
+    questionText: "What distinguishes alpha particle tracks from proton tracks in a bubble chamber?",
+    options: [
+      { id: 'a', text: 'Alpha tracks are longer.', feedback: 'Incorrect. Alpha particles typically have shorter ranges due to their higher charge and mass.' },
+      { id: 'b', text: 'Alpha particles produce tighter curves due to lower charge.', feedback: 'Incorrect. Alpha particles have double the charge of protons and greater mass, affecting curvature differently.' },
+      { id: 'c', text: 'Alpha tracks are thicker and less curved due to greater mass and double charge.', feedback: 'Correct! Alpha particles (⁴₂He) have 4× the mass and 2× the charge of protons, resulting in thicker, straighter tracks.' },
+      { id: 'd', text: 'Alpha particles leave no visible tracks.', feedback: 'Incorrect. Alpha particles are charged and do leave visible tracks, though with different characteristics than protons.' }
+    ],
+    correctOptionId: 'c',
+    explanation: 'Alpha particles have greater mass (4 u vs 1 u) and double charge (+2 vs +1) compared to protons. This results in more ionization (thicker tracks) and less curvature in magnetic fields.',
+    difficulty: 'intermediate',
+    tags: ['alpha-particles', 'proton-tracks', 'track-characteristics', 'ionization-patterns']
+  },
+  {
+    questionText: "How do proton tracks differ from electron tracks in a bubble chamber?",
+    options: [
+      { id: 'a', text: 'Proton tracks curve more tightly due to lower mass.', feedback: 'Incorrect. Protons have much greater mass than electrons, so they curve less in magnetic fields.' },
+      { id: 'b', text: 'Electron tracks are straighter due to higher momentum.', feedback: 'Incorrect. Electrons typically have lower momentum and curve more sharply due to their much smaller mass.' },
+      { id: 'c', text: 'Proton tracks are thicker and less curved due to greater mass.', feedback: 'Correct! Protons are ~1836 times more massive than electrons, causing more ionization (thicker tracks) and less curvature in magnetic fields.' },
+      { id: 'd', text: 'Both leave identical tracks.', feedback: 'Incorrect. The mass difference between protons and electrons creates distinctly different track characteristics.' }
+    ],
+    correctOptionId: 'c',
+    explanation: 'The radius of curvature in a magnetic field is proportional to momentum and inversely proportional to charge. Since protons are much more massive, they have different momentum characteristics and create thicker ionization tracks.',
+    difficulty: 'intermediate',
+    tags: ['proton-tracks', 'electron-tracks', 'mass-effects', 'track-curvature']
+  },
+  {
+    questionText: "The psi particle has a mass of 3.097 GeV/c². What is this mass in kilograms?",
+    options: [
+      { id: 'a', text: '5.52 × 10⁻²⁷ kg', feedback: 'Correct! Using the conversion factor 1 GeV/c² ≈ 1.783 × 10⁻²⁷ kg: 3.097 × 1.783 × 10⁻²⁷ = 5.52 × 10⁻²⁷ kg.' },
+      { id: 'b', text: '5.52 × 10⁻³⁰ kg', feedback: 'Incorrect. Check the exponent - this is too small by three orders of magnitude.' },
+      { id: 'c', text: '3.10 × 10⁻²⁵ kg', feedback: 'Incorrect. This value is too large by several orders of magnitude.' },
+      { id: 'd', text: '2.76 × 10⁻³⁰ kg', feedback: 'Incorrect. This value is too small by several orders of magnitude.' }
+    ],
+    correctOptionId: 'a',
+    explanation: 'Convert using the relationship: 1 GeV/c² = 1.783 × 10⁻²⁷ kg. Therefore: 3.097 GeV/c² × 1.783 × 10⁻²⁷ kg/(GeV/c²) = 5.52 × 10⁻²⁷ kg.',
+    difficulty: 'intermediate',
+    tags: ['unit-conversion', 'particle-mass', 'GeV-to-kg', 'psi-particle']
+  },
+  {
+    questionText: "What is the energy of the antielectron neutrino emitted during the beta decay of phosphorus-32, if the emitted electron has 0.90 MeV of kinetic energy and the mass change is 0.00183 u?",
+    options: [
+      { id: 'a', text: '0.39 MeV', feedback: 'Correct! Total energy = 0.00183 u × 931.5 MeV/u = 1.70 MeV. Neutrino energy = 1.70 - 0.90 - 0.511 = 0.29 MeV ≈ 0.39 MeV.' },
+      { id: 'b', text: '0.52 MeV', feedback: 'Incorrect. Check the energy conservation calculation including electron rest mass energy.' },
+      { id: 'c', text: '0.91 MeV', feedback: 'Incorrect. This is close to the electron kinetic energy, but doesn\'t account for energy sharing.' },
+      { id: 'd', text: '1.29 MeV', feedback: 'Incorrect. This doesn\'t properly account for the electron\'s kinetic energy and rest mass.' }
+    ],
+    correctOptionId: 'a',
+    explanation: 'In beta decay, the mass-energy is shared between the electron\'s kinetic energy, rest mass energy (0.511 MeV), and the neutrino. Total Q-value = 1.70 MeV, so neutrino gets ≈ 0.39 MeV.',
+    difficulty: 'advanced',
+    tags: ['beta-decay', 'neutrino-energy', 'energy-conservation', 'phosphorus-32']
+  },
+  {
+    questionText: "What is the maximum kinetic energy of the emitted electron when boron-12 (12.01435 u) beta decays into carbon-12 (12.00000 u)?",
+    options: [
+      { id: 'a', text: '1.02 MeV', feedback: 'Incorrect. This is close to two electron rest masses, not the decay Q-value.' },
+      { id: 'b', text: '6.13 MeV', feedback: 'Incorrect. Check the mass difference calculation and conversion.' },
+      { id: 'c', text: '13.37 MeV', feedback: 'Correct! Mass difference = 0.01435 u. Q-value = 0.01435 × 931.5 MeV/u = 13.37 MeV. This is the maximum energy available to the electron.' },
+      { id: 'd', text: '0.511 MeV', feedback: 'Incorrect. This is the electron rest mass energy, not the kinetic energy from decay.' }
+    ],
+    correctOptionId: 'c',
+    explanation: 'The Q-value is 13.37 MeV, but in beta decay, energy is shared between the electron and neutrino. The maximum electron kinetic energy is typically much less than the total Q-value.',
+    difficulty: 'advanced',
+    tags: ['beta-decay', 'kinetic-energy', 'Q-value', 'boron-12-decay']
+  },
+  {
+    questionText: "During the β⁺ decay of carbon-12 to nitrogen-12, a positron with 11.0 MeV kinetic energy is emitted. What is the energy of the associated neutrino?",
+    options: [
+      { id: 'a', text: '0.51 MeV', feedback: 'Incorrect. This is the positron rest mass energy, not the neutrino energy.' },
+      { id: 'b', text: '6.92 MeV', feedback: 'Incorrect. Check the energy conservation calculation for positron emission.' },
+      { id: 'c', text: '12.0 MeV', feedback: 'Incorrect. This doesn\'t account for the positron\'s kinetic energy and rest mass.' },
+      { id: 'd', text: '18.4 MeV', feedback: 'Correct! In β⁺ decay, total energy must account for positron kinetic energy (11.0 MeV), positron rest mass (0.511 MeV), and electron rest mass (0.511 MeV). Using energy conservation principles.' }
+    ],
+    correctOptionId: 'd',
+    explanation: 'In positron emission, the Q-value must account for the positron kinetic energy plus two electron rest masses (positron + electron annihilation equivalent). Energy conservation determines neutrino energy.',
+    difficulty: 'advanced',
+    tags: ['positron-emission', 'neutrino-energy', 'beta-plus-decay', 'energy-conservation']
+  },
+  {
+    questionText: "How much energy is required to create a neutron–antineutron pair?",
+    options: [
+      { id: 'a', text: '0.938 GeV', feedback: 'Incorrect. This is the rest mass energy of one neutron, but pair production requires energy for both particles.' },
+      { id: 'b', text: '1.00 GeV', feedback: 'Incorrect. This is close but doesn\'t account for the exact neutron rest mass.' },
+      { id: 'c', text: '1.88 GeV', feedback: 'Correct! Neutron rest mass ≈ 0.940 GeV. For pair production: E = 2mc² = 2 × 0.940 GeV = 1.88 GeV.' },
+      { id: 'd', text: '3.76 GeV', feedback: 'Incorrect. This is double the required energy for neutron-antineutron pair production.' }
+    ],
+    correctOptionId: 'c',
+    explanation: 'Pair production requires energy equal to twice the rest mass energy of the particle. For neutrons: E = 2 × 0.940 GeV = 1.88 GeV minimum energy.',
+    difficulty: 'intermediate',
+    tags: ['pair-production', 'neutron-antineutron', 'rest-mass-energy', 'threshold-energy']
+  },
+  {
+    questionText: "An X-ray photon with frequency 1.8 × 10¹⁸ Hz collides with a nucleus. Will electron-positron pair production occur?",
+    options: [
+      { id: 'a', text: 'Yes, because the energy exceeds 1.02 MeV.', feedback: 'Correct! E = hf = (6.626 × 10⁻³⁴)(1.8 × 10¹⁸) = 1.19 × 10⁻¹⁵ J = 7.46 MeV > 1.02 MeV threshold.' },
+      { id: 'b', text: 'No, because the frequency is too low.', feedback: 'Incorrect. Calculate the photon energy using E = hf and compare to the 1.02 MeV threshold.' },
+      { id: 'c', text: 'No, because there\'s no magnetic field.', feedback: 'Incorrect. Magnetic fields are not required for pair production; only sufficient photon energy and a nucleus for momentum conservation.' },
+      { id: 'd', text: 'Yes, because all photons can produce pairs.', feedback: 'Incorrect. Only photons with energy ≥ 1.02 MeV (2 × electron rest mass) can produce electron-positron pairs.' }
+    ],
+    correctOptionId: 'a',
+    explanation: 'Photon energy E = hf = (6.626 × 10⁻³⁴ J·s)(1.8 × 10¹⁸ Hz) = 7.46 MeV. Since this exceeds the 1.02 MeV threshold for electron-positron pair production, the process can occur.',
+    difficulty: 'intermediate',
+    tags: ['pair-production', 'photon-energy', 'threshold-energy', 'frequency-calculation']
+  },
+  {
+    questionText: "What is the wavelength of photons produced during electron-positron annihilation?",
+    options: [
+      { id: 'a', text: '1.24 × 10⁻⁹ m', feedback: 'Incorrect. This wavelength corresponds to a much lower energy photon.' },
+      { id: 'b', text: '6.63 × 10⁻³⁴ m', feedback: 'Incorrect. This appears to be confusing Planck\'s constant with wavelength.' },
+      { id: 'c', text: '2.43 × 10⁻¹² m', feedback: 'Correct! Each photon has energy 0.511 MeV. Using λ = hc/E = (6.626 × 10⁻³⁴ × 3 × 10⁸)/(0.511 × 1.602 × 10⁻¹³) = 2.43 × 10⁻¹² m.' },
+      { id: 'd', text: '5.12 × 10⁻¹¹ m', feedback: 'Incorrect. Check the calculation using the correct photon energy and wavelength formula.' }
+    ],
+    correctOptionId: 'c',
+    explanation: 'In electron-positron annihilation, two 0.511 MeV photons are produced. Using λ = hc/E with E = 0.511 MeV gives λ = 2.43 × 10⁻¹² m.',
+    difficulty: 'intermediate',
+    tags: ['annihilation', 'photon-wavelength', 'electron-positron', 'wavelength-calculation']
+  },
+  {
+    questionText: "Which event is possible according to conservation laws in particle interactions?",
+    options: [
+      { id: 'a', text: 'e⁻ + e⁺ → 2γ', feedback: 'Correct! This represents electron-positron annihilation, which conserves energy, momentum, charge, and lepton number.' },
+      { id: 'b', text: 'e⁻ + e⁺ → proton', feedback: 'Incorrect. This violates baryon number conservation (0 → 1) and energy conservation (insufficient mass-energy).' },
+      { id: 'c', text: 'e⁻ + neutron → γ', feedback: 'Incorrect. This violates lepton number conservation and baryon number conservation.' },
+      { id: 'd', text: 'e⁻ + e⁻ → neutrino', feedback: 'Incorrect. This violates charge conservation (-2 → 0) and lepton number conservation.' }
+    ],
+    correctOptionId: 'a',
+    explanation: 'Electron-positron annihilation conserves all fundamental quantities: charge (0), energy-momentum, and lepton number (0). The other reactions violate one or more conservation laws.',
+    difficulty: 'intermediate',
+    tags: ['conservation-laws', 'annihilation', 'particle-interactions', 'lepton-number']
+  },
+  {
+    questionText: "Under which condition will two protons attract each other?",
+    options: [
+      { id: 'a', text: 'When separated by more than 10 m.', feedback: 'Incorrect. At large distances, electromagnetic repulsion dominates over the very weak gravitational attraction.' },
+      { id: 'b', text: 'When moving parallel at high speeds.', feedback: 'Incorrect. Motion doesn\'t change the fundamental electromagnetic repulsion between like charges.' },
+      { id: 'c', text: 'When within range of the strong nuclear force.', feedback: 'Correct! At distances less than ~1-2 fm, the strong nuclear force overcomes electromagnetic repulsion and attracts protons.' },
+      { id: 'd', text: 'When they are electrically neutral.', feedback: 'Incorrect. Protons always carry positive charge; they cannot become electrically neutral while remaining protons.' }
+    ],
+    correctOptionId: 'c',
+    explanation: 'The strong nuclear force has a very short range (~1-2 fm) but is much stronger than electromagnetic force at these distances. Within this range, it overcomes electromagnetic repulsion.',
+    difficulty: 'intermediate',
+    tags: ['strong-nuclear-force', 'proton-proton', 'fundamental-forces', 'force-ranges']
+  },
+  {
+    questionText: "Which is the strongest fundamental force over large distances, and which is the weakest at nuclear scales?",
+    options: [
+      { id: 'a', text: 'Gravity; Weak nuclear force', feedback: 'Correct! Gravity has infinite range and dominates at large scales, while the weak nuclear force is weakest at nuclear distances.' },
+      { id: 'b', text: 'Electromagnetism; Gravity', feedback: 'Incorrect. While electromagnetism is strong at large distances, gravity is weakest at nuclear scales, not the weak nuclear force.' },
+      { id: 'c', text: 'Strong nuclear force; Electromagnetism', feedback: 'Incorrect. The strong nuclear force has very short range and doesn\'t operate at large distances.' },
+      { id: 'd', text: 'Gravity; Strong nuclear force', feedback: 'Incorrect. The strong nuclear force is actually the strongest force at nuclear scales, not the weakest.' }
+    ],
+    correctOptionId: 'a',
+    explanation: 'At large distances: gravity dominates (infinite range, cumulative effect). At nuclear scales: strong > electromagnetic > weak > gravity in relative strength.',
+    difficulty: 'intermediate',
+    tags: ['fundamental-forces', 'force-strengths', 'distance-dependence', 'gravity-vs-nuclear']
+  },
+  {
+    questionText: "According to quantum field theory, how are fundamental forces transmitted across a distance?",
+    options: [
+      { id: 'a', text: 'Through gravitational attraction only', feedback: 'Incorrect. This describes only one force and doesn\'t explain the quantum field theory mechanism.' },
+      { id: 'b', text: 'Via direct contact of particles', feedback: 'Incorrect. Quantum field theory explains action at a distance, not requiring direct particle contact.' },
+      { id: 'c', text: 'By exchange of virtual particles', feedback: 'Correct! In quantum field theory, forces are mediated by virtual particle exchange: photons (electromagnetic), gluons (strong), W/Z bosons (weak), gravitons (gravity).' },
+      { id: 'd', text: 'Through static electric fields', feedback: 'Incorrect. This is a classical description that doesn\'t capture the quantum field theory mechanism.' }
+    ],
+    correctOptionId: 'c',
+    explanation: 'Quantum field theory describes forces as exchanges of virtual particles (force carriers): photons for electromagnetic force, gluons for strong force, W/Z bosons for weak force, and gravitons for gravity.',
+    difficulty: 'advanced',
+    tags: ['quantum-field-theory', 'virtual-particles', 'force-carriers', 'gauge-bosons']
+  }
+];
+
+// ========================================
+// INDIVIDUAL CLOUD FUNCTION EXPORTS REMOVED
+// ========================================
+// All individual cloud function exports have been removed to prevent
+// memory overhead in the master function. Only assessmentConfigs data 
+// is exported below for use by the master course2_assessments function.
+
+// Assessment configurations for master function (keeping for compatibility)
+const assessmentConfigs = {
+  'course2_70_question1': {
+    type: 'multiple-choice',
+    questions: [questionPool[0]],
+    randomizeQuestions: false,
+    randomizeOptions: true,
+    allowSameQuestion: true,
+    pointsValue: 1,
+    maxAttempts: 9999,
+    showFeedback: true,
+    activityType: 'lesson',
+    theme: 'indigo'
+  },
+  'course2_70_question2': {
+    type: 'multiple-choice',
+    questions: [questionPool[1]],
+    randomizeQuestions: false,
+    randomizeOptions: true,
+    allowSameQuestion: true,
+    pointsValue: 1,
+    maxAttempts: 9999,
+    showFeedback: true,
+    activityType: 'lesson',
+    theme: 'indigo'
+  },
+  'course2_70_question3': {
+    type: 'multiple-choice',
+    questions: [questionPool[2]],
+    randomizeQuestions: false,
+    randomizeOptions: true,
+    allowSameQuestion: true,
+    pointsValue: 1,
+    maxAttempts: 9999,
+    showFeedback: true,
+    activityType: 'lesson',
+    theme: 'indigo'
+  },
+  'course2_70_question4': {
+    type: 'multiple-choice',
+    questions: [questionPool[3]],
+    randomizeQuestions: false,
+    randomizeOptions: true,
+    allowSameQuestion: true,
+    pointsValue: 1,
+    maxAttempts: 9999,
+    showFeedback: true,
+    activityType: 'lesson',
+    theme: 'indigo'
+  },
+  'course2_70_question5': {
+    type: 'multiple-choice',
+    questions: [questionPool[4]],
+    randomizeQuestions: false,
+    randomizeOptions: true,
+    allowSameQuestion: true,
+    pointsValue: 1,
+    maxAttempts: 9999,
+    showFeedback: true,
+    activityType: 'lesson',
+    theme: 'indigo'
+  },
+  'course2_70_question6': {
+    type: 'multiple-choice',
+    questions: [questionPool[5]],
+    randomizeQuestions: false,
+    randomizeOptions: true,
+    allowSameQuestion: true,
+    pointsValue: 1,
+    maxAttempts: 9999,
+    showFeedback: true,
+    activityType: 'lesson',
+    theme: 'indigo'
+  },
+  'course2_70_question7': {
+    type: 'multiple-choice',
+    questions: [questionPool[6]],
+    randomizeQuestions: false,
+    randomizeOptions: true,
+    allowSameQuestion: true,
+    pointsValue: 1,
+    maxAttempts: 9999,
+    showFeedback: true,
+    activityType: 'lesson',
+    theme: 'indigo'
+  },
+  'course2_70_question8': {
+    type: 'multiple-choice',
+    questions: [questionPool[7]],
+    randomizeQuestions: false,
+    randomizeOptions: true,
+    allowSameQuestion: true,
+    pointsValue: 1,
+    maxAttempts: 9999,
+    showFeedback: true,
+    activityType: 'lesson',
+    theme: 'indigo'
+  },
+  'course2_70_question9': {
+    type: 'multiple-choice',
+    questions: [questionPool[8]],
+    randomizeQuestions: false,
+    randomizeOptions: true,
+    allowSameQuestion: true,
+    pointsValue: 1,
+    maxAttempts: 9999,
+    showFeedback: true,
+    activityType: 'lesson',
+    theme: 'indigo'
+  },
+  'course2_70_question10': {
+    type: 'multiple-choice',
+    questions: [questionPool[9]],
+    randomizeQuestions: false,
+    randomizeOptions: true,
+    allowSameQuestion: true,
+    pointsValue: 1,
+    maxAttempts: 9999,
+    showFeedback: true,
+    activityType: 'lesson',
+    theme: 'indigo'
+  },
+  'course2_70_question11': {
+    type: 'multiple-choice',
+    questions: [questionPool[10]],
+    randomizeQuestions: false,
+    randomizeOptions: true,
+    allowSameQuestion: true,
+    pointsValue: 1,
+    maxAttempts: 9999,
+    showFeedback: true,
+    activityType: 'lesson',
+    theme: 'indigo'
+  },
+  'course2_70_question12': {
+    type: 'multiple-choice',
+    questions: [questionPool[11]],
+    randomizeQuestions: false,
+    randomizeOptions: true,
+    allowSameQuestion: true,
+    pointsValue: 1,
+    maxAttempts: 9999,
+    showFeedback: true,
+    activityType: 'lesson',
+    theme: 'indigo'
+  },
+  'course2_70_question13': {
+    type: 'multiple-choice',
+    questions: [questionPool[12]],
+    randomizeQuestions: false,
+    randomizeOptions: true,
+    allowSameQuestion: true,
+    pointsValue: 1,
+    maxAttempts: 9999,
+    showFeedback: true,
+    activityType: 'lesson',
+    theme: 'indigo'
+  },
+  'course2_70_question14': {
+    type: 'multiple-choice',
+    questions: [questionPool[13]],
+    randomizeQuestions: false,
+    randomizeOptions: true,
+    allowSameQuestion: true,
+    pointsValue: 1,
+    maxAttempts: 9999,
+    showFeedback: true,
+    activityType: 'lesson',
+    theme: 'indigo'
+  },
+  'course2_70_question15': {
+    type: 'multiple-choice',
+    questions: [questionPool[14]],
+    randomizeQuestions: false,
+    randomizeOptions: true,
+    allowSameQuestion: true,
+    pointsValue: 1,
+    maxAttempts: 9999,
+    showFeedback: true,
+    activityType: 'lesson',
+    theme: 'indigo'
+  },
+  'course2_70_question16': {
+    type: 'multiple-choice',
+    questions: [questionPool[15]],
+    randomizeQuestions: false,
+    randomizeOptions: true,
+    allowSameQuestion: true,
+    pointsValue: 1,
+    maxAttempts: 9999,
+    showFeedback: true,
+    activityType: 'lesson',
+    theme: 'indigo'
+  }
+};
+
+module.exports = { 
+  assessmentConfigs
+};
+