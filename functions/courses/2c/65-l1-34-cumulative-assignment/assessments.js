--- conflicted
+++ resolved
@@ -1,330 +1,313 @@
-<<<<<<< HEAD
-const { createAIMultipleChoice } = require('../shared/assessment-types/ai-multiple-choice');
-const { extractParameters, initializeCourseIfNeeded, getServerTimestamp, getDatabaseRef } = require('../shared/utilities/database-utils');
-
-const assessments = {
-  assessment1: {
-    type: 'ai-multiple-choice',
-    handler: createAIMultipleChoice({
-      systemPrompt: `You are an assessment generator for L1-34 Cumulative Assignment in The Nature of the Atom.`,
-      userPrompt: `Generate a multiple choice question about L1-34 Cumulative Assignment concepts.`,
-      temperature: 0.7,
-      courseId: 2
-    })
-  }
-};
-
-module.exports = { assessments };
-=======
-const { createStandardMultipleChoice } = require('../shared/assessment-types/standard-multiple-choice');
-
-// Question pools for L1-34 Cumulative Assignment - Mixed Units and Nature of the Atom
-const questionPools = {
-  // Group 1: Mixed Units (Questions 1-10) - Momentum, Optics, and Electromagnetism
-  group1: [
-    {
-      questionText: "Two people apply a net force of 840 N to push a stalled car for 5.0 s. What is the final momentum gained by the car?",
-      options: [
-        { id: 'a', text: '4.2 × 10³ kg·m/s', feedback: 'Correct! Using impulse-momentum theorem: Δp = FΔt = (840 N)(5.0 s) = 4200 kg·m/s = 4.2 × 10³ kg·m/s.' },
-        { id: 'b', text: '1.7 × 10³ kg·m/s', feedback: 'Incorrect. Check your calculation using Δp = FΔt.' },
-        { id: 'c', text: '6.7 × 10³ kg·m/s', feedback: 'Incorrect. You may have made an error in the multiplication.' },
-        { id: 'd', text: '8.4 × 10³ kg·m/s', feedback: 'Incorrect. This would be if you doubled the correct answer.' }
-      ],
-      correctOptionId: 'a',
-      explanation: 'The impulse-momentum theorem states that impulse equals change in momentum: Δp = FΔt = (840 N)(5.0 s) = 4200 kg·m/s = 4.2 × 10³ kg·m/s.',
-      difficulty: 'intermediate',
-      tags: ['momentum', 'impulse', 'force-time']
-    },
-    {
-      questionText: "A 0.75 kg object is acted on by a force-time graph for 4.0 seconds. What is the final velocity if the impulse equals 12 N·s?",
-      options: [
-        { id: 'a', text: '9.0 m/s', feedback: 'Incorrect. Check your calculation using Δp = mΔv.' },
-        { id: 'b', text: '12 m/s', feedback: 'Incorrect. This is the impulse value, not the velocity.' },
-        { id: 'c', text: '16 m/s', feedback: 'Correct! Using Δp = mΔv: 12 N·s = (0.75 kg)(Δv), so Δv = 12/0.75 = 16 m/s.' },
-        { id: 'd', text: '18 m/s', feedback: 'Incorrect. Double-check your division calculation.' }
-      ],
-      correctOptionId: 'c',
-      explanation: 'Impulse equals change in momentum: Δp = mΔv. Given impulse = 12 N·s and m = 0.75 kg: 12 = 0.75 × Δv, so Δv = 12/0.75 = 16 m/s.',
-      difficulty: 'intermediate',
-      tags: ['impulse', 'momentum', 'velocity']
-    },
-    {
-      questionText: "What is the index of refraction of a liquid in which the speed of light is 1.85 × 10⁸ m/s?",
-      options: [
-        { id: 'a', text: '1.29', feedback: 'Incorrect. Check your calculation using n = c/v.' },
-        { id: 'b', text: '1.45', feedback: 'Incorrect. Verify your division calculation.' },
-        { id: 'c', text: '1.52', feedback: 'Incorrect. Double-check the speed of light value used.' },
-        { id: 'd', text: '1.62', feedback: 'Correct! n = c/v = (3.00×10⁸)/(1.85×10⁸) = 1.62.' }
-      ],
-      correctOptionId: 'd',
-      explanation: 'The index of refraction is n = c/v where c is the speed of light in vacuum (3.00×10⁸ m/s) and v is the speed in the medium: n = (3.00×10⁸)/(1.85×10⁸) = 1.62.',
-      difficulty: 'intermediate',
-      tags: ['refraction', 'index-of-refraction', 'optics']
-    },
-    {
-      questionText: "Which experiment provided definitive evidence that light behaves as a wave?",
-      options: [
-        { id: 'a', text: "Michelson's speed of light experiment", feedback: 'Incorrect. This measured the speed of light but did not demonstrate wave behavior.' },
-        { id: 'b', text: "Rutherford's gold foil experiment", feedback: 'Incorrect. This experiment studied atomic structure, not light wave properties.' },
-        { id: 'c', text: "Young's double-slit experiment", feedback: 'Correct! Young\'s double-slit experiment demonstrated interference patterns, providing definitive evidence for the wave nature of light.' },
-        { id: 'd', text: "Millikan's oil drop experiment", feedback: 'Incorrect. This experiment measured the charge of an electron.' }
-      ],
-      correctOptionId: 'c',
-      explanation: 'Young\'s double-slit experiment demonstrated interference patterns when light passed through two slits, providing definitive evidence that light behaves as a wave.',
-      difficulty: 'beginner',
-      tags: ['wave-optics', 'interference', 'young-experiment']
-    },
-    {
-      questionText: "Red light (λ = 644 nm) shines through a double slit with a separation of 1.0 mm. If the bright bands are spaced 0.54 mm apart, how far is the screen from the slits?",
-      options: [
-        { id: 'a', text: '0.45 m', feedback: 'Incorrect. Check your calculation using the double-slit formula.' },
-        { id: 'b', text: '0.54 m', feedback: 'Incorrect. This is the fringe spacing, not the screen distance.' },
-        { id: 'c', text: '0.64 m', feedback: 'Incorrect. Verify your calculation with the correct formula.' },
-        { id: 'd', text: '0.84 m', feedback: 'Correct! Using y = λL/d: L = yd/λ = (0.54×10⁻³)(1.0×10⁻³)/(644×10⁻⁹) = 0.84 m.' }
-      ],
-      correctOptionId: 'd',
-      explanation: 'For double-slit interference: y = λL/d. Solving for L: L = yd/λ = (0.54×10⁻³ m)(1.0×10⁻³ m)/(644×10⁻⁹ m) = 0.84 m.',
-      difficulty: 'advanced',
-      tags: ['double-slit', 'interference', 'wavelength-calculation']
-    },
-    {
-      questionText: "A 30 cm tall object is placed 16 cm in front of a converging mirror with a focal length of 12 cm. What is the height of the image?",
-      options: [
-        { id: 'a', text: '-60 cm', feedback: 'Incorrect. Check your calculation of the image distance first.' },
-        { id: 'b', text: '-75 cm', feedback: 'Incorrect. Verify your use of the mirror equation and magnification formula.' },
-        { id: 'c', text: '-90 cm', feedback: 'Correct! Using 1/f = 1/do + 1/di gives di = 48 cm. Magnification = -di/do = -48/16 = -3. Height = (-3)(30) = -90 cm.' },
-        { id: 'd', text: '-96 cm', feedback: 'Incorrect. Double-check your image distance calculation.' }
-      ],
-      correctOptionId: 'c',
-      explanation: 'Using the mirror equation: 1/f = 1/do + 1/di → 1/12 = 1/16 + 1/di → di = 48 cm. Magnification = -di/do = -48/16 = -3. Image height = M × object height = (-3)(30 cm) = -90 cm.',
-      difficulty: 'advanced',
-      tags: ['mirrors', 'magnification', 'optics']
-    },
-    {
-      questionText: "What is Coulomb's Law?",
-      options: [
-        { id: 'a', text: 'F = qE', feedback: 'Incorrect. This is the force on a charge in an electric field, not Coulomb\'s Law.' },
-        { id: 'b', text: 'F = ma', feedback: 'Incorrect. This is Newton\'s second law, not Coulomb\'s Law.' },
-        { id: 'c', text: 'F = k(q₁q₂)/r²', feedback: 'Correct! Coulomb\'s Law states that the force between two point charges is F = k(q₁q₂)/r².' },
-        { id: 'd', text: 'F = BIL', feedback: 'Incorrect. This is the force on a current-carrying conductor in a magnetic field.' }
-      ],
-      correctOptionId: 'c',
-      explanation: 'Coulomb\'s Law describes the electrostatic force between two point charges: F = k(q₁q₂)/r², where k is Coulomb\'s constant, q₁ and q₂ are the charges, and r is the distance between them.',
-      difficulty: 'beginner',
-      tags: ['coulomb-law', 'electrostatics', 'force']
-    },
-    {
-      questionText: "Which of the following defines electrical current and its SI unit?",
-      options: [
-        { id: 'a', text: 'The rate of charge flow; measured in volts', feedback: 'Incorrect. Current is measured in amperes, not volts.' },
-        { id: 'b', text: 'The amount of energy per unit charge; measured in ohms', feedback: 'Incorrect. This describes voltage, and ohms measure resistance.' },
-        { id: 'c', text: 'The rate of charge flow; measured in amperes', feedback: 'Correct! Electric current is the rate of charge flow, measured in amperes (A).' },
-        { id: 'd', text: 'The amount of charge per coulomb; measured in newtons', feedback: 'Incorrect. This definition doesn\'t make physical sense.' }
-      ],
-      correctOptionId: 'c',
-      explanation: 'Electric current is defined as the rate of charge flow (I = Q/t), and its SI unit is the ampere (A), where 1 ampere = 1 coulomb per second.',
-      difficulty: 'beginner',
-      tags: ['electric-current', 'amperes', 'charge-flow']
-    },
-    {
-      questionText: "What does Faraday's Law state about electromagnetic induction?",
-      options: [
-        { id: 'a', text: 'The induced current is proportional to the wire\'s resistance.', feedback: 'Incorrect. This relates to Ohm\'s law, not Faraday\'s law.' },
-        { id: 'b', text: 'A change in electric field induces a magnetic field.', feedback: 'Incorrect. This is part of Maxwell\'s equations but not Faraday\'s law specifically.' },
-        { id: 'c', text: 'The induced voltage is proportional to the rate of change of magnetic flux.', feedback: 'Correct! Faraday\'s law states that ε = -dΦ/dt, where the induced EMF is proportional to the rate of change of magnetic flux.' },
-        { id: 'd', text: 'Magnetic poles always appear in pairs.', feedback: 'Incorrect. This describes the non-existence of magnetic monopoles.' }
-      ],
-      correctOptionId: 'c',
-      explanation: 'Faraday\'s law of electromagnetic induction states that the induced electromotive force (EMF) is equal to the negative rate of change of magnetic flux: ε = -dΦ/dt.',
-      difficulty: 'intermediate',
-      tags: ['faraday-law', 'electromagnetic-induction', 'magnetic-flux']
-    },
-    {
-      questionText: "An electron travels west at 3.52 × 10⁵ m/s through a magnetic field of 0.280 T directed out of the page. What is the magnetic force acting on the electron?",
-      options: [
-        { id: 'a', text: '2.71 × 10⁻¹⁴ N north', feedback: 'Incorrect. Check your calculation and direction using F = qvB and the right-hand rule.' },
-        { id: 'b', text: '1.58 × 10⁻¹⁴ N south', feedback: 'Correct! F = |q|vB = (1.6×10⁻¹⁹)(3.52×10⁵)(0.280) = 1.58×10⁻¹⁴ N. Using right-hand rule for negative charge: south.' },
-        { id: 'c', text: '9.87 × 10⁻¹³ N south', feedback: 'Incorrect. This force magnitude is too large.' },
-        { id: 'd', text: '3.52 × 10⁻¹⁴ N north', feedback: 'Incorrect. Check your calculation of the force magnitude.' }
-      ],
-      correctOptionId: 'b',
-      explanation: 'F = |q|vB = (1.6×10⁻¹⁹ C)(3.52×10⁵ m/s)(0.280 T) = 1.58×10⁻¹⁴ N. Using the right-hand rule for a negative charge moving west in a field out of the page gives a force directed south.',
-      difficulty: 'advanced',
-      tags: ['magnetic-force', 'lorentz-force', 'right-hand-rule']
-    }
-  ],
-
-  // Group 2: Nature of the Atom (Questions 11-20) - Atomic Theory and Quantum Physics
-  group2: [
-    {
-      questionText: "What was J.J. Thomson's major contribution to atomic theory?",
-      options: [
-        { id: 'a', text: 'Discovery of the neutron', feedback: 'Incorrect. The neutron was discovered by James Chadwick.' },
-        { id: 'b', text: 'Discovery of the atomic nucleus', feedback: 'Incorrect. The nucleus was discovered by Ernest Rutherford.' },
-        { id: 'c', text: 'Measurement of the mass of the proton', feedback: 'Incorrect. This was not Thomson\'s primary contribution.' },
-        { id: 'd', text: 'Discovery of the electron and the charge-to-mass ratio', feedback: 'Correct! Thomson discovered the electron through cathode ray experiments and measured its charge-to-mass ratio.' }
-      ],
-      correctOptionId: 'd',
-      explanation: 'J.J. Thomson\'s cathode ray tube experiments led to the discovery of the electron and the measurement of its charge-to-mass ratio, proving that atoms contain negatively charged subatomic particles.',
-      difficulty: 'beginner',
-      tags: ['thomson', 'electron-discovery', 'atomic-history']
-    },
-    {
-      questionText: "Light of wavelength 5.30 × 10⁻⁷ m strikes a photoelectric surface with a work function of 1.70 eV. What is the maximum energy of the emitted electrons?",
-      options: [
-        { id: 'a', text: '1.03 × 10⁻¹⁹ J', feedback: 'Correct! Photon energy = hc/λ = 3.75×10⁻¹⁹ J = 2.34 eV. KEmax = E - φ = 2.34 - 1.70 = 0.64 eV = 1.03×10⁻¹⁹ J.' },
-        { id: 'b', text: '3.40 × 10⁻¹⁹ J', feedback: 'Incorrect. This would be if you didn\'t subtract the work function.' },
-        { id: 'c', text: '1.70 × 10⁻¹⁹ J', feedback: 'Incorrect. This is the work function value, not the kinetic energy.' },
-        { id: 'd', text: '2.53 × 10⁻¹⁹ J', feedback: 'Incorrect. Check your calculation of photon energy and work function subtraction.' }
-      ],
-      correctOptionId: 'a',
-      explanation: 'Photon energy: E = hc/λ = (6.63×10⁻³⁴)(3×10⁸)/(5.30×10⁻⁷) = 3.75×10⁻¹⁹ J = 2.34 eV. Maximum kinetic energy: KEmax = E - φ = 2.34 - 1.70 = 0.64 eV = 1.03×10⁻¹⁹ J.',
-      difficulty: 'advanced',
-      tags: ['photoelectric-effect', 'work-function', 'kinetic-energy']
-    },
-    {
-      questionText: "Radiation with frequency 7.52 × 10¹⁴ Hz strikes a photoelectric surface with a work function of 2.20 eV. What stopping voltage is required to halt the current?",
-      options: [
-        { id: 'a', text: '0.451 V', feedback: 'Incorrect. Check your calculation of photon energy and kinetic energy.' },
-        { id: 'b', text: '0.913 V', feedback: 'Correct! E = hf = (6.63×10⁻³⁴)(7.52×10¹⁴) = 4.98×10⁻¹⁹ J = 3.11 eV. KEmax = 3.11 - 2.20 = 0.91 eV. Stopping voltage = 0.91 V.' },
-        { id: 'c', text: '1.67 V', feedback: 'Incorrect. You may have made an error in converting energy units.' },
-        { id: 'd', text: '2.20 V', feedback: 'Incorrect. This is the work function, not the stopping voltage.' }
-      ],
-      correctOptionId: 'b',
-      explanation: 'Photon energy: E = hf = (6.63×10⁻³⁴)(7.52×10¹⁴) = 4.98×10⁻¹⁹ J = 3.11 eV. Maximum kinetic energy: KEmax = E - φ = 3.11 - 2.20 = 0.91 eV. Stopping voltage equals the maximum kinetic energy in eV: 0.91 V.',
-      difficulty: 'advanced',
-      tags: ['photoelectric-effect', 'stopping-voltage', 'photon-energy']
-    },
-    {
-      questionText: "What is the momentum of a 6.0 MeV proton?",
-      options: [
-        { id: 'a', text: '2.01 × 10⁻²⁰ kg·m/s', feedback: 'Incorrect. Check your relativistic momentum calculation.' },
-        { id: 'b', text: '3.3 × 10⁻²⁰ kg·m/s', feedback: 'Correct! For a 6.0 MeV proton, using relativistic momentum calculation gives p ≈ 3.3×10⁻²⁰ kg·m/s.' },
-        { id: 'c', text: '5.7 × 10⁻²⁰ kg·m/s', feedback: 'Incorrect. This momentum is too high for a 6.0 MeV proton.' },
-        { id: 'd', text: '7.2 × 10⁻²⁰ kg·m/s', feedback: 'Incorrect. This value is too large.' }
-      ],
-      correctOptionId: 'b',
-      explanation: 'For a 6.0 MeV proton (rest mass energy = 938 MeV), this is non-relativistic. Using p = √(2mE): p = √(2 × 1.67×10⁻²⁷ kg × 6.0×1.6×10⁻¹³ J) ≈ 3.3×10⁻²⁰ kg·m/s.',
-      difficulty: 'advanced',
-      tags: ['proton-momentum', 'particle-physics', 'energy-momentum']
-    },
-    {
-      questionText: "A particle moves at 3.60 × 10⁵ m/s and follows a 7.40 cm arc in a 610 mT magnetic field. What is its charge-to-mass ratio?",
-      options: [
-        { id: 'a', text: '4.05 × 10⁶ C/kg', feedback: 'Incorrect. Check your calculation using the circular motion formula.' },
-        { id: 'b', text: '6.19 × 10⁶ C/kg', feedback: 'Incorrect. Verify your use of the radius and magnetic field values.' },
-        { id: 'c', text: '7.98 × 10⁶ C/kg', feedback: 'Correct! Using q/m = v/(rB) = (3.60×10⁵)/[(0.074)(0.610)] = 7.98×10⁶ C/kg.' },
-        { id: 'd', text: '9.24 × 10⁶ C/kg', feedback: 'Incorrect. Double-check your calculation.' }
-      ],
-      correctOptionId: 'c',
-      explanation: 'For circular motion in a magnetic field: qvB = mv²/r, so q/m = v/(rB) = (3.60×10⁵ m/s)/[(0.074 m)(0.610 T)] = 7.98×10⁶ C/kg.',
-      difficulty: 'advanced',
-      tags: ['charge-to-mass-ratio', 'circular-motion', 'magnetic-field']
-    },
-    {
-      questionText: "A proton travels in a circle of radius 0.30 m in a 0.75 T magnetic field. What is its momentum?",
-      options: [
-        { id: 'a', text: '1.13 × 10⁻²⁰ kg·m/s', feedback: 'Incorrect. Check your calculation using p = qrB.' },
-        { id: 'b', text: '2.50 × 10⁻²⁰ kg·m/s', feedback: 'Incorrect. Verify your use of the proton charge.' },
-        { id: 'c', text: '3.60 × 10⁻²⁰ kg·m/s', feedback: 'Correct! p = qrB = (1.6×10⁻¹⁹)(0.30)(0.75) = 3.60×10⁻²⁰ kg·m/s.' },
-        { id: 'd', text: '4.75 × 10⁻²⁰ kg·m/s', feedback: 'Incorrect. This value is too high.' }
-      ],
-      correctOptionId: 'c',
-      explanation: 'For a charged particle in a magnetic field: p = mv = qrB. For a proton: p = (1.6×10⁻¹⁹ C)(0.30 m)(0.75 T) = 3.60×10⁻²⁰ kg·m/s.',
-      difficulty: 'intermediate',
-      tags: ['proton-momentum', 'magnetic-field', 'circular-motion']
-    },
-    {
-      questionText: "What is Planck's quantum hypothesis?",
-      options: [
-        { id: 'a', text: 'Energy is emitted in continuous waves', feedback: 'Incorrect. This describes classical wave theory, not Planck\'s quantum hypothesis.' },
-        { id: 'b', text: 'Light behaves only as a particle', feedback: 'Incorrect. Planck\'s hypothesis was about energy quantization, not exclusively particle behavior.' },
-        { id: 'c', text: 'Matter waves have frequency', feedback: 'Incorrect. This relates to de Broglie\'s matter wave hypothesis.' },
-        { id: 'd', text: 'Energy is emitted or absorbed in discrete packets called quanta', feedback: 'Correct! Planck\'s quantum hypothesis states that energy is quantized in discrete packets (quanta) with E = hf.' }
-      ],
-      correctOptionId: 'd',
-      explanation: 'Planck\'s quantum hypothesis proposed that energy is not continuous but comes in discrete packets called quanta, with each quantum having energy E = hf, where h is Planck\'s constant and f is frequency.',
-      difficulty: 'beginner',
-      tags: ['planck-hypothesis', 'quantum-theory', 'energy-quantization']
-    },
-    {
-      questionText: "A 2.0 W helium-neon laser emits light of wavelength 633 nm. How many photons are emitted per second?",
-      options: [
-        { id: 'a', text: '2.7 × 10⁸ photons/s', feedback: 'Incorrect. Check your calculation of photon energy and photon rate.' },
-        { id: 'b', text: '4.5 × 10⁸ photons/s', feedback: 'Incorrect. Verify your calculation steps.' },
-        { id: 'c', text: '6.4 × 10¹⁸ photons/s', feedback: 'Correct! Photon energy = hc/λ = 3.14×10⁻¹⁹ J. Photon rate = Power/Energy = 2.0/(3.14×10⁻¹⁹) = 6.4×10¹⁸ photons/s.' },
-        { id: 'd', text: '8.9 × 10⁸ photons/s', feedback: 'Incorrect. This rate is far too low for a 2.0 W laser.' }
-      ],
-      correctOptionId: 'c',
-      explanation: 'Photon energy: E = hc/λ = (6.63×10⁻³⁴)(3×10⁸)/(633×10⁻⁹) = 3.14×10⁻¹⁹ J. Photon emission rate = Power/Photon energy = 2.0 W / 3.14×10⁻¹⁹ J = 6.4×10¹⁸ photons/s.',
-      difficulty: 'advanced',
-      tags: ['photon-emission', 'laser-physics', 'quantum-energy']
-    },
-    {
-      questionText: "If an electron is emitted with a kinetic energy of 11.0 eV, what stopping voltage is required to halt it?",
-      options: [
-        { id: 'a', text: '2.2 V', feedback: 'Incorrect. The stopping voltage should equal the kinetic energy in eV.' },
-        { id: 'b', text: '5.5 V', feedback: 'Incorrect. This is half the correct value.' },
-        { id: 'c', text: '9.6 V', feedback: 'Incorrect. Check the relationship between kinetic energy and stopping voltage.' },
-        { id: 'd', text: '11.0 V', feedback: 'Correct! The stopping voltage equals the kinetic energy in electron volts: 11.0 V.' }
-      ],
-      correctOptionId: 'd',
-      explanation: 'The stopping voltage required to halt an electron equals its kinetic energy expressed in electron volts. Since KE = 11.0 eV, the stopping voltage = 11.0 V.',
-      difficulty: 'beginner',
-      tags: ['stopping-voltage', 'electron-energy', 'photoelectric-effect']
-    },
-    {
-      questionText: "A spectral line has a wavelength of 523 nm. What is the energy of the electron transition that produces this line?",
-      options: [
-        { id: 'a', text: '2.12 eV', feedback: 'Incorrect. Check your calculation using E = hc/λ.' },
-        { id: 'b', text: '2.38 eV', feedback: 'Correct! E = hc/λ = (6.63×10⁻³⁴)(3×10⁸)/(523×10⁻⁹) = 3.8×10⁻¹⁹ J = 2.38 eV.' },
-        { id: 'c', text: '2.91 eV', feedback: 'Incorrect. Verify your wavelength conversion and calculation.' },
-        { id: 'd', text: '3.10 eV', feedback: 'Incorrect. This energy is too high for 523 nm light.' }
-      ],
-      correctOptionId: 'b',
-      explanation: 'The energy of a photon is E = hc/λ = (6.63×10⁻³⁴)(3×10⁸)/(523×10⁻⁹) = 3.8×10⁻¹⁹ J. Converting to eV: E = 3.8×10⁻¹⁹ / 1.6×10⁻¹⁹ = 2.38 eV.',
-      difficulty: 'intermediate',
-      tags: ['spectral-lines', 'photon-energy', 'wavelength-energy']
-    }
-  ]
-};
-
-// Create individual questions by selecting from pools
-const questions = [
-  // Group 1 questions (10 questions - Mixed Units)
-  ...questionPools.group1,
-  
-  // Group 2 questions (10 questions - Nature of the Atom) 
-  ...questionPools.group2
-];
-
-// Export individual handlers for each question (20 total)
-const questionHandlers = {};
-const assessmentConfigs = {};
-
-for (let i = 1; i <= 20; i++) {
-  const questionIndex = i - 1;
-  const questionId = `course2_65_l134_question${i}`;
-  
-  questionHandlers[questionId] = createStandardMultipleChoice({
-    questions: [questions[questionIndex]],
-    randomizeOptions: true,
-    activityType: 'assignment',
-    maxAttempts: 3,
-    pointsValue: 1,
-    timeLimit: 120 // 120 minutes for 20 questions
-  });
-  
-  assessmentConfigs[questionId] = {
-    questions: [questions[questionIndex]],
-    randomizeOptions: true,
-    activityType: 'assignment', 
-    maxAttempts: 3,
-    pointsValue: 1,
-    timeLimit: 120 // 120 minutes for 20 questions
-  };
-}
-
-// Export all question handlers
-module.exports = { ...questionHandlers, assessmentConfigs };
->>>>>>> 8e2f345e
+
+const { createStandardMultipleChoice } = require('../shared/assessment-types/standard-multiple-choice');
+
+// Question pools for L1-34 Cumulative Assignment - Mixed Units and Nature of the Atom
+const questionPools = {
+  // Group 1: Mixed Units (Questions 1-10) - Momentum, Optics, and Electromagnetism
+  group1: [
+    {
+      questionText: "Two people apply a net force of 840 N to push a stalled car for 5.0 s. What is the final momentum gained by the car?",
+      options: [
+        { id: 'a', text: '4.2 × 10³ kg·m/s', feedback: 'Correct! Using impulse-momentum theorem: Δp = FΔt = (840 N)(5.0 s) = 4200 kg·m/s = 4.2 × 10³ kg·m/s.' },
+        { id: 'b', text: '1.7 × 10³ kg·m/s', feedback: 'Incorrect. Check your calculation using Δp = FΔt.' },
+        { id: 'c', text: '6.7 × 10³ kg·m/s', feedback: 'Incorrect. You may have made an error in the multiplication.' },
+        { id: 'd', text: '8.4 × 10³ kg·m/s', feedback: 'Incorrect. This would be if you doubled the correct answer.' }
+      ],
+      correctOptionId: 'a',
+      explanation: 'The impulse-momentum theorem states that impulse equals change in momentum: Δp = FΔt = (840 N)(5.0 s) = 4200 kg·m/s = 4.2 × 10³ kg·m/s.',
+      difficulty: 'intermediate',
+      tags: ['momentum', 'impulse', 'force-time']
+    },
+    {
+      questionText: "A 0.75 kg object is acted on by a force-time graph for 4.0 seconds. What is the final velocity if the impulse equals 12 N·s?",
+      options: [
+        { id: 'a', text: '9.0 m/s', feedback: 'Incorrect. Check your calculation using Δp = mΔv.' },
+        { id: 'b', text: '12 m/s', feedback: 'Incorrect. This is the impulse value, not the velocity.' },
+        { id: 'c', text: '16 m/s', feedback: 'Correct! Using Δp = mΔv: 12 N·s = (0.75 kg)(Δv), so Δv = 12/0.75 = 16 m/s.' },
+        { id: 'd', text: '18 m/s', feedback: 'Incorrect. Double-check your division calculation.' }
+      ],
+      correctOptionId: 'c',
+      explanation: 'Impulse equals change in momentum: Δp = mΔv. Given impulse = 12 N·s and m = 0.75 kg: 12 = 0.75 × Δv, so Δv = 12/0.75 = 16 m/s.',
+      difficulty: 'intermediate',
+      tags: ['impulse', 'momentum', 'velocity']
+    },
+    {
+      questionText: "What is the index of refraction of a liquid in which the speed of light is 1.85 × 10⁸ m/s?",
+      options: [
+        { id: 'a', text: '1.29', feedback: 'Incorrect. Check your calculation using n = c/v.' },
+        { id: 'b', text: '1.45', feedback: 'Incorrect. Verify your division calculation.' },
+        { id: 'c', text: '1.52', feedback: 'Incorrect. Double-check the speed of light value used.' },
+        { id: 'd', text: '1.62', feedback: 'Correct! n = c/v = (3.00×10⁸)/(1.85×10⁸) = 1.62.' }
+      ],
+      correctOptionId: 'd',
+      explanation: 'The index of refraction is n = c/v where c is the speed of light in vacuum (3.00×10⁸ m/s) and v is the speed in the medium: n = (3.00×10⁸)/(1.85×10⁸) = 1.62.',
+      difficulty: 'intermediate',
+      tags: ['refraction', 'index-of-refraction', 'optics']
+    },
+    {
+      questionText: "Which experiment provided definitive evidence that light behaves as a wave?",
+      options: [
+        { id: 'a', text: "Michelson's speed of light experiment", feedback: 'Incorrect. This measured the speed of light but did not demonstrate wave behavior.' },
+        { id: 'b', text: "Rutherford's gold foil experiment", feedback: 'Incorrect. This experiment studied atomic structure, not light wave properties.' },
+        { id: 'c', text: "Young's double-slit experiment", feedback: 'Correct! Young\'s double-slit experiment demonstrated interference patterns, providing definitive evidence for the wave nature of light.' },
+        { id: 'd', text: "Millikan's oil drop experiment", feedback: 'Incorrect. This experiment measured the charge of an electron.' }
+      ],
+      correctOptionId: 'c',
+      explanation: 'Young\'s double-slit experiment demonstrated interference patterns when light passed through two slits, providing definitive evidence that light behaves as a wave.',
+      difficulty: 'beginner',
+      tags: ['wave-optics', 'interference', 'young-experiment']
+    },
+    {
+      questionText: "Red light (λ = 644 nm) shines through a double slit with a separation of 1.0 mm. If the bright bands are spaced 0.54 mm apart, how far is the screen from the slits?",
+      options: [
+        { id: 'a', text: '0.45 m', feedback: 'Incorrect. Check your calculation using the double-slit formula.' },
+        { id: 'b', text: '0.54 m', feedback: 'Incorrect. This is the fringe spacing, not the screen distance.' },
+        { id: 'c', text: '0.64 m', feedback: 'Incorrect. Verify your calculation with the correct formula.' },
+        { id: 'd', text: '0.84 m', feedback: 'Correct! Using y = λL/d: L = yd/λ = (0.54×10⁻³)(1.0×10⁻³)/(644×10⁻⁹) = 0.84 m.' }
+      ],
+      correctOptionId: 'd',
+      explanation: 'For double-slit interference: y = λL/d. Solving for L: L = yd/λ = (0.54×10⁻³ m)(1.0×10⁻³ m)/(644×10⁻⁹ m) = 0.84 m.',
+      difficulty: 'advanced',
+      tags: ['double-slit', 'interference', 'wavelength-calculation']
+    },
+    {
+      questionText: "A 30 cm tall object is placed 16 cm in front of a converging mirror with a focal length of 12 cm. What is the height of the image?",
+      options: [
+        { id: 'a', text: '-60 cm', feedback: 'Incorrect. Check your calculation of the image distance first.' },
+        { id: 'b', text: '-75 cm', feedback: 'Incorrect. Verify your use of the mirror equation and magnification formula.' },
+        { id: 'c', text: '-90 cm', feedback: 'Correct! Using 1/f = 1/do + 1/di gives di = 48 cm. Magnification = -di/do = -48/16 = -3. Height = (-3)(30) = -90 cm.' },
+        { id: 'd', text: '-96 cm', feedback: 'Incorrect. Double-check your image distance calculation.' }
+      ],
+      correctOptionId: 'c',
+      explanation: 'Using the mirror equation: 1/f = 1/do + 1/di → 1/12 = 1/16 + 1/di → di = 48 cm. Magnification = -di/do = -48/16 = -3. Image height = M × object height = (-3)(30 cm) = -90 cm.',
+      difficulty: 'advanced',
+      tags: ['mirrors', 'magnification', 'optics']
+    },
+    {
+      questionText: "What is Coulomb's Law?",
+      options: [
+        { id: 'a', text: 'F = qE', feedback: 'Incorrect. This is the force on a charge in an electric field, not Coulomb\'s Law.' },
+        { id: 'b', text: 'F = ma', feedback: 'Incorrect. This is Newton\'s second law, not Coulomb\'s Law.' },
+        { id: 'c', text: 'F = k(q₁q₂)/r²', feedback: 'Correct! Coulomb\'s Law states that the force between two point charges is F = k(q₁q₂)/r².' },
+        { id: 'd', text: 'F = BIL', feedback: 'Incorrect. This is the force on a current-carrying conductor in a magnetic field.' }
+      ],
+      correctOptionId: 'c',
+      explanation: 'Coulomb\'s Law describes the electrostatic force between two point charges: F = k(q₁q₂)/r², where k is Coulomb\'s constant, q₁ and q₂ are the charges, and r is the distance between them.',
+      difficulty: 'beginner',
+      tags: ['coulomb-law', 'electrostatics', 'force']
+    },
+    {
+      questionText: "Which of the following defines electrical current and its SI unit?",
+      options: [
+        { id: 'a', text: 'The rate of charge flow; measured in volts', feedback: 'Incorrect. Current is measured in amperes, not volts.' },
+        { id: 'b', text: 'The amount of energy per unit charge; measured in ohms', feedback: 'Incorrect. This describes voltage, and ohms measure resistance.' },
+        { id: 'c', text: 'The rate of charge flow; measured in amperes', feedback: 'Correct! Electric current is the rate of charge flow, measured in amperes (A).' },
+        { id: 'd', text: 'The amount of charge per coulomb; measured in newtons', feedback: 'Incorrect. This definition doesn\'t make physical sense.' }
+      ],
+      correctOptionId: 'c',
+      explanation: 'Electric current is defined as the rate of charge flow (I = Q/t), and its SI unit is the ampere (A), where 1 ampere = 1 coulomb per second.',
+      difficulty: 'beginner',
+      tags: ['electric-current', 'amperes', 'charge-flow']
+    },
+    {
+      questionText: "What does Faraday's Law state about electromagnetic induction?",
+      options: [
+        { id: 'a', text: 'The induced current is proportional to the wire\'s resistance.', feedback: 'Incorrect. This relates to Ohm\'s law, not Faraday\'s law.' },
+        { id: 'b', text: 'A change in electric field induces a magnetic field.', feedback: 'Incorrect. This is part of Maxwell\'s equations but not Faraday\'s law specifically.' },
+        { id: 'c', text: 'The induced voltage is proportional to the rate of change of magnetic flux.', feedback: 'Correct! Faraday\'s law states that ε = -dΦ/dt, where the induced EMF is proportional to the rate of change of magnetic flux.' },
+        { id: 'd', text: 'Magnetic poles always appear in pairs.', feedback: 'Incorrect. This describes the non-existence of magnetic monopoles.' }
+      ],
+      correctOptionId: 'c',
+      explanation: 'Faraday\'s law of electromagnetic induction states that the induced electromotive force (EMF) is equal to the negative rate of change of magnetic flux: ε = -dΦ/dt.',
+      difficulty: 'intermediate',
+      tags: ['faraday-law', 'electromagnetic-induction', 'magnetic-flux']
+    },
+    {
+      questionText: "An electron travels west at 3.52 × 10⁵ m/s through a magnetic field of 0.280 T directed out of the page. What is the magnetic force acting on the electron?",
+      options: [
+        { id: 'a', text: '2.71 × 10⁻¹⁴ N north', feedback: 'Incorrect. Check your calculation and direction using F = qvB and the right-hand rule.' },
+        { id: 'b', text: '1.58 × 10⁻¹⁴ N south', feedback: 'Correct! F = |q|vB = (1.6×10⁻¹⁹)(3.52×10⁵)(0.280) = 1.58×10⁻¹⁴ N. Using right-hand rule for negative charge: south.' },
+        { id: 'c', text: '9.87 × 10⁻¹³ N south', feedback: 'Incorrect. This force magnitude is too large.' },
+        { id: 'd', text: '3.52 × 10⁻¹⁴ N north', feedback: 'Incorrect. Check your calculation of the force magnitude.' }
+      ],
+      correctOptionId: 'b',
+      explanation: 'F = |q|vB = (1.6×10⁻¹⁹ C)(3.52×10⁵ m/s)(0.280 T) = 1.58×10⁻¹⁴ N. Using the right-hand rule for a negative charge moving west in a field out of the page gives a force directed south.',
+      difficulty: 'advanced',
+      tags: ['magnetic-force', 'lorentz-force', 'right-hand-rule']
+    }
+  ],
+
+  // Group 2: Nature of the Atom (Questions 11-20) - Atomic Theory and Quantum Physics
+  group2: [
+    {
+      questionText: "What was J.J. Thomson's major contribution to atomic theory?",
+      options: [
+        { id: 'a', text: 'Discovery of the neutron', feedback: 'Incorrect. The neutron was discovered by James Chadwick.' },
+        { id: 'b', text: 'Discovery of the atomic nucleus', feedback: 'Incorrect. The nucleus was discovered by Ernest Rutherford.' },
+        { id: 'c', text: 'Measurement of the mass of the proton', feedback: 'Incorrect. This was not Thomson\'s primary contribution.' },
+        { id: 'd', text: 'Discovery of the electron and the charge-to-mass ratio', feedback: 'Correct! Thomson discovered the electron through cathode ray experiments and measured its charge-to-mass ratio.' }
+      ],
+      correctOptionId: 'd',
+      explanation: 'J.J. Thomson\'s cathode ray tube experiments led to the discovery of the electron and the measurement of its charge-to-mass ratio, proving that atoms contain negatively charged subatomic particles.',
+      difficulty: 'beginner',
+      tags: ['thomson', 'electron-discovery', 'atomic-history']
+    },
+    {
+      questionText: "Light of wavelength 5.30 × 10⁻⁷ m strikes a photoelectric surface with a work function of 1.70 eV. What is the maximum energy of the emitted electrons?",
+      options: [
+        { id: 'a', text: '1.03 × 10⁻¹⁹ J', feedback: 'Correct! Photon energy = hc/λ = 3.75×10⁻¹⁹ J = 2.34 eV. KEmax = E - φ = 2.34 - 1.70 = 0.64 eV = 1.03×10⁻¹⁹ J.' },
+        { id: 'b', text: '3.40 × 10⁻¹⁹ J', feedback: 'Incorrect. This would be if you didn\'t subtract the work function.' },
+        { id: 'c', text: '1.70 × 10⁻¹⁹ J', feedback: 'Incorrect. This is the work function value, not the kinetic energy.' },
+        { id: 'd', text: '2.53 × 10⁻¹⁹ J', feedback: 'Incorrect. Check your calculation of photon energy and work function subtraction.' }
+      ],
+      correctOptionId: 'a',
+      explanation: 'Photon energy: E = hc/λ = (6.63×10⁻³⁴)(3×10⁸)/(5.30×10⁻⁷) = 3.75×10⁻¹⁹ J = 2.34 eV. Maximum kinetic energy: KEmax = E - φ = 2.34 - 1.70 = 0.64 eV = 1.03×10⁻¹⁹ J.',
+      difficulty: 'advanced',
+      tags: ['photoelectric-effect', 'work-function', 'kinetic-energy']
+    },
+    {
+      questionText: "Radiation with frequency 7.52 × 10¹⁴ Hz strikes a photoelectric surface with a work function of 2.20 eV. What stopping voltage is required to halt the current?",
+      options: [
+        { id: 'a', text: '0.451 V', feedback: 'Incorrect. Check your calculation of photon energy and kinetic energy.' },
+        { id: 'b', text: '0.913 V', feedback: 'Correct! E = hf = (6.63×10⁻³⁴)(7.52×10¹⁴) = 4.98×10⁻¹⁹ J = 3.11 eV. KEmax = 3.11 - 2.20 = 0.91 eV. Stopping voltage = 0.91 V.' },
+        { id: 'c', text: '1.67 V', feedback: 'Incorrect. You may have made an error in converting energy units.' },
+        { id: 'd', text: '2.20 V', feedback: 'Incorrect. This is the work function, not the stopping voltage.' }
+      ],
+      correctOptionId: 'b',
+      explanation: 'Photon energy: E = hf = (6.63×10⁻³⁴)(7.52×10¹⁴) = 4.98×10⁻¹⁹ J = 3.11 eV. Maximum kinetic energy: KEmax = E - φ = 3.11 - 2.20 = 0.91 eV. Stopping voltage equals the maximum kinetic energy in eV: 0.91 V.',
+      difficulty: 'advanced',
+      tags: ['photoelectric-effect', 'stopping-voltage', 'photon-energy']
+    },
+    {
+      questionText: "What is the momentum of a 6.0 MeV proton?",
+      options: [
+        { id: 'a', text: '2.01 × 10⁻²⁰ kg·m/s', feedback: 'Incorrect. Check your relativistic momentum calculation.' },
+        { id: 'b', text: '3.3 × 10⁻²⁰ kg·m/s', feedback: 'Correct! For a 6.0 MeV proton, using relativistic momentum calculation gives p ≈ 3.3×10⁻²⁰ kg·m/s.' },
+        { id: 'c', text: '5.7 × 10⁻²⁰ kg·m/s', feedback: 'Incorrect. This momentum is too high for a 6.0 MeV proton.' },
+        { id: 'd', text: '7.2 × 10⁻²⁰ kg·m/s', feedback: 'Incorrect. This value is too large.' }
+      ],
+      correctOptionId: 'b',
+      explanation: 'For a 6.0 MeV proton (rest mass energy = 938 MeV), this is non-relativistic. Using p = √(2mE): p = √(2 × 1.67×10⁻²⁷ kg × 6.0×1.6×10⁻¹³ J) ≈ 3.3×10⁻²⁰ kg·m/s.',
+      difficulty: 'advanced',
+      tags: ['proton-momentum', 'particle-physics', 'energy-momentum']
+    },
+    {
+      questionText: "A particle moves at 3.60 × 10⁵ m/s and follows a 7.40 cm arc in a 610 mT magnetic field. What is its charge-to-mass ratio?",
+      options: [
+        { id: 'a', text: '4.05 × 10⁶ C/kg', feedback: 'Incorrect. Check your calculation using the circular motion formula.' },
+        { id: 'b', text: '6.19 × 10⁶ C/kg', feedback: 'Incorrect. Verify your use of the radius and magnetic field values.' },
+        { id: 'c', text: '7.98 × 10⁶ C/kg', feedback: 'Correct! Using q/m = v/(rB) = (3.60×10⁵)/[(0.074)(0.610)] = 7.98×10⁶ C/kg.' },
+        { id: 'd', text: '9.24 × 10⁶ C/kg', feedback: 'Incorrect. Double-check your calculation.' }
+      ],
+      correctOptionId: 'c',
+      explanation: 'For circular motion in a magnetic field: qvB = mv²/r, so q/m = v/(rB) = (3.60×10⁵ m/s)/[(0.074 m)(0.610 T)] = 7.98×10⁶ C/kg.',
+      difficulty: 'advanced',
+      tags: ['charge-to-mass-ratio', 'circular-motion', 'magnetic-field']
+    },
+    {
+      questionText: "A proton travels in a circle of radius 0.30 m in a 0.75 T magnetic field. What is its momentum?",
+      options: [
+        { id: 'a', text: '1.13 × 10⁻²⁰ kg·m/s', feedback: 'Incorrect. Check your calculation using p = qrB.' },
+        { id: 'b', text: '2.50 × 10⁻²⁰ kg·m/s', feedback: 'Incorrect. Verify your use of the proton charge.' },
+        { id: 'c', text: '3.60 × 10⁻²⁰ kg·m/s', feedback: 'Correct! p = qrB = (1.6×10⁻¹⁹)(0.30)(0.75) = 3.60×10⁻²⁰ kg·m/s.' },
+        { id: 'd', text: '4.75 × 10⁻²⁰ kg·m/s', feedback: 'Incorrect. This value is too high.' }
+      ],
+      correctOptionId: 'c',
+      explanation: 'For a charged particle in a magnetic field: p = mv = qrB. For a proton: p = (1.6×10⁻¹⁹ C)(0.30 m)(0.75 T) = 3.60×10⁻²⁰ kg·m/s.',
+      difficulty: 'intermediate',
+      tags: ['proton-momentum', 'magnetic-field', 'circular-motion']
+    },
+    {
+      questionText: "What is Planck's quantum hypothesis?",
+      options: [
+        { id: 'a', text: 'Energy is emitted in continuous waves', feedback: 'Incorrect. This describes classical wave theory, not Planck\'s quantum hypothesis.' },
+        { id: 'b', text: 'Light behaves only as a particle', feedback: 'Incorrect. Planck\'s hypothesis was about energy quantization, not exclusively particle behavior.' },
+        { id: 'c', text: 'Matter waves have frequency', feedback: 'Incorrect. This relates to de Broglie\'s matter wave hypothesis.' },
+        { id: 'd', text: 'Energy is emitted or absorbed in discrete packets called quanta', feedback: 'Correct! Planck\'s quantum hypothesis states that energy is quantized in discrete packets (quanta) with E = hf.' }
+      ],
+      correctOptionId: 'd',
+      explanation: 'Planck\'s quantum hypothesis proposed that energy is not continuous but comes in discrete packets called quanta, with each quantum having energy E = hf, where h is Planck\'s constant and f is frequency.',
+      difficulty: 'beginner',
+      tags: ['planck-hypothesis', 'quantum-theory', 'energy-quantization']
+    },
+    {
+      questionText: "A 2.0 W helium-neon laser emits light of wavelength 633 nm. How many photons are emitted per second?",
+      options: [
+        { id: 'a', text: '2.7 × 10⁸ photons/s', feedback: 'Incorrect. Check your calculation of photon energy and photon rate.' },
+        { id: 'b', text: '4.5 × 10⁸ photons/s', feedback: 'Incorrect. Verify your calculation steps.' },
+        { id: 'c', text: '6.4 × 10¹⁸ photons/s', feedback: 'Correct! Photon energy = hc/λ = 3.14×10⁻¹⁹ J. Photon rate = Power/Energy = 2.0/(3.14×10⁻¹⁹) = 6.4×10¹⁸ photons/s.' },
+        { id: 'd', text: '8.9 × 10⁸ photons/s', feedback: 'Incorrect. This rate is far too low for a 2.0 W laser.' }
+      ],
+      correctOptionId: 'c',
+      explanation: 'Photon energy: E = hc/λ = (6.63×10⁻³⁴)(3×10⁸)/(633×10⁻⁹) = 3.14×10⁻¹⁹ J. Photon emission rate = Power/Photon energy = 2.0 W / 3.14×10⁻¹⁹ J = 6.4×10¹⁸ photons/s.',
+      difficulty: 'advanced',
+      tags: ['photon-emission', 'laser-physics', 'quantum-energy']
+    },
+    {
+      questionText: "If an electron is emitted with a kinetic energy of 11.0 eV, what stopping voltage is required to halt it?",
+      options: [
+        { id: 'a', text: '2.2 V', feedback: 'Incorrect. The stopping voltage should equal the kinetic energy in eV.' },
+        { id: 'b', text: '5.5 V', feedback: 'Incorrect. This is half the correct value.' },
+        { id: 'c', text: '9.6 V', feedback: 'Incorrect. Check the relationship between kinetic energy and stopping voltage.' },
+        { id: 'd', text: '11.0 V', feedback: 'Correct! The stopping voltage equals the kinetic energy in electron volts: 11.0 V.' }
+      ],
+      correctOptionId: 'd',
+      explanation: 'The stopping voltage required to halt an electron equals its kinetic energy expressed in electron volts. Since KE = 11.0 eV, the stopping voltage = 11.0 V.',
+      difficulty: 'beginner',
+      tags: ['stopping-voltage', 'electron-energy', 'photoelectric-effect']
+    },
+    {
+      questionText: "A spectral line has a wavelength of 523 nm. What is the energy of the electron transition that produces this line?",
+      options: [
+        { id: 'a', text: '2.12 eV', feedback: 'Incorrect. Check your calculation using E = hc/λ.' },
+        { id: 'b', text: '2.38 eV', feedback: 'Correct! E = hc/λ = (6.63×10⁻³⁴)(3×10⁸)/(523×10⁻⁹) = 3.8×10⁻¹⁹ J = 2.38 eV.' },
+        { id: 'c', text: '2.91 eV', feedback: 'Incorrect. Verify your wavelength conversion and calculation.' },
+        { id: 'd', text: '3.10 eV', feedback: 'Incorrect. This energy is too high for 523 nm light.' }
+      ],
+      correctOptionId: 'b',
+      explanation: 'The energy of a photon is E = hc/λ = (6.63×10⁻³⁴)(3×10⁸)/(523×10⁻⁹) = 3.8×10⁻¹⁹ J. Converting to eV: E = 3.8×10⁻¹⁹ / 1.6×10⁻¹⁹ = 2.38 eV.',
+      difficulty: 'intermediate',
+      tags: ['spectral-lines', 'photon-energy', 'wavelength-energy']
+    }
+  ]
+};
+
+// Create individual questions by selecting from pools
+const questions = [
+  // Group 1 questions (10 questions - Mixed Units)
+  ...questionPools.group1,
+  
+  // Group 2 questions (10 questions - Nature of the Atom) 
+  ...questionPools.group2
+];
+
+// Export individual handlers for each question (20 total)
+const questionHandlers = {};
+const assessmentConfigs = {};
+
+for (let i = 1; i <= 20; i++) {
+  const questionIndex = i - 1;
+  const questionId = `course2_65_l134_question${i}`;
+  
+  questionHandlers[questionId] = createStandardMultipleChoice({
+    questions: [questions[questionIndex]],
+    randomizeOptions: true,
+    activityType: 'assignment',
+    maxAttempts: 3,
+    pointsValue: 1,
+    timeLimit: 120 // 120 minutes for 20 questions
+  });
+  
+  assessmentConfigs[questionId] = {
+    questions: [questions[questionIndex]],
+    randomizeOptions: true,
+    activityType: 'assignment', 
+    maxAttempts: 3,
+    pointsValue: 1,
+    timeLimit: 120 // 120 minutes for 20 questions
+  };
+}
+
+// Export all question handlers
+module.exports = { ...questionHandlers, assessmentConfigs };
+