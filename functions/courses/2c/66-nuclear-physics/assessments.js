--- conflicted
+++ resolved
@@ -1,431 +1,414 @@
-<<<<<<< HEAD
-const { createAIMultipleChoice } = require('../shared/assessment-types/ai-multiple-choice');
-const { extractParameters, initializeCourseIfNeeded, getServerTimestamp, getDatabaseRef } = require('../shared/utilities/database-utils');
-
-const assessments = {
-  assessment1: {
-    type: 'ai-multiple-choice',
-    handler: createAIMultipleChoice({
-      systemPrompt: `You are an assessment generator for Lesson 35 - Nuclear Physics in Nuclear Physics.`,
-      userPrompt: `Generate a multiple choice question about Lesson 35 - Nuclear Physics concepts.`,
-      temperature: 0.7,
-      courseId: 2
-    })
-  }
-};
-
-module.exports = { assessments };
-=======
-// Cloud function creation imports removed since we only export data configs now
-const { getActivityTypeSettings } = require('../shared/utilities/config-loader');
-
-// Load course configuration
-const courseConfig = require('../shared/courses-config/2/course-config.json');
-
-// ===== ACTIVITY TYPE CONFIGURATION =====
-const ACTIVITY_TYPE = 'lesson';
-const activityDefaults = getActivityTypeSettings(courseConfig, ACTIVITY_TYPE);
-
-// ========================================
-// HELPER FUNCTIONS FOR RANDOMIZATION
-// ========================================
-const randInt = (min, max) => Math.floor(Math.random() * (max - min + 1)) + min;
-const randFloat = (min, max, decimals = 1) => parseFloat((Math.random() * (max - min) + min).toFixed(decimals));
-const randChoice = (array) => array[Math.floor(Math.random() * array.length)];
-
-// Question pool with complete configuration
-const questionPool = [
-  {
-    questionText: "When a proton strikes a sodium-20 nucleus, a daughter nucleus and an alpha particle are produced. What is the daughter nucleus?",
-    options: [
-      { id: 'a', text: 'Neon-18', feedback: 'Correct! The reaction is ²⁰Na + ¹H → ¹⁸Ne + ⁴He. Charge is conserved (11+1=10+2) and mass number is conserved (20+1=18+4).' },
-      { id: 'b', text: 'Magnesium-23', feedback: 'Incorrect. This would not conserve charge or mass number in the reaction.' },
-      { id: 'c', text: 'Fluorine-18', feedback: 'Incorrect. While the mass number is correct, the charge would not be conserved (11+1≠9+2).' },
-      { id: 'd', text: 'Oxygen-16', feedback: 'Incorrect. Neither charge nor mass number would be conserved with this product.' }
-    ],
-    correctOptionId: 'a',
-    explanation: 'In nuclear reactions, both charge (atomic number) and mass number must be conserved. Starting with Na-20 (Z=11, A=20) + proton (Z=1, A=1), we get total Z=12, A=21. With an alpha particle product (Z=2, A=4), the daughter must have Z=10, A=17, which is Neon-18.',
-    difficulty: 'intermediate',
-    tags: ['nuclear-reactions', 'conservation-laws', 'transmutation', 'alpha-particles']
-  },
-  {
-    questionText: "What is the missing product in the following artificial transmutation? ¹H + ²⁷Al → ⁴He + ?",
-    options: [
-      { id: 'a', text: '²⁴Na', feedback: 'Incorrect. Sodium-24 would have Z=11, but conservation requires Z=12.' },
-      { id: 'b', text: '³⁰P', feedback: 'Incorrect. This would not conserve mass number (1+27≠4+30).' },
-      { id: 'c', text: '²⁴Mg', feedback: 'Correct! Conservation of charge: 1+13=2+12 ✓, Conservation of mass: 1+27=4+24 ✓' },
-      { id: 'd', text: '²⁸Si', feedback: 'Incorrect. While charge is conserved (1+13=2+14), mass number is not (1+27≠4+28).' }
-    ],
-    correctOptionId: 'c',
-    explanation: 'Using conservation laws: Charge conservation: 1+13 = 2+Z, so Z=12 (Magnesium). Mass conservation: 1+27 = 4+A, so A=24. The product is ²⁴Mg.',
-    difficulty: 'intermediate',
-    tags: ['artificial-transmutation', 'conservation-laws', 'nuclear-equations', 'aluminum-reactions']
-  },
-  {
-    questionText: "Singly charged ions travel at 4.20×10⁵ m/s through a velocity selector with perpendicular fields. The magnetic field is 0.0400 T, and the plates are 1.50 cm apart. What is the required potential difference across the plates?",
-    options: [
-      { id: 'a', text: '63 V', feedback: 'Incorrect. This appears to use incorrect field relationships.' },
-      { id: 'b', text: '105 V', feedback: 'Incorrect. Check the relationship between velocity, fields, and plate separation.' },
-      { id: 'c', text: '252 V', feedback: 'Correct! For undeflected motion: v = E/B, so E = vB = (4.20×10⁵)(0.0400) = 16,800 V/m. With d = 0.0150 m: V = Ed = 252 V.' },
-      { id: 'd', text: '320 V', feedback: 'Incorrect. This value is too large for the given parameters.' }
-    ],
-    correctOptionId: 'c',
-    explanation: 'In a velocity selector, ions pass undeflected when qE = qvB, so v = E/B. Given v and B, we find E = vB = (4.20×10⁵ m/s)(0.0400 T) = 16,800 V/m. The potential difference is V = Ed = (16,800 V/m)(0.0150 m) = 252 V.',
-    difficulty: 'intermediate',
-    tags: ['velocity-selector', 'electric-field', 'magnetic-field', 'ion-motion']
-  },
-  {
-    questionText: "Ions move in a circular path of radius 8.13 mm in a 0.250 T magnetic field. If they passed undeflected through a velocity selector with E = 7000 V/m, what is the mass of each ion?",
-    options: [
-      { id: 'a', text: '7.15×10⁻²⁷ kg', feedback: 'Incorrect. This mass is too small for the given parameters.' },
-      { id: 'b', text: '1.16×10⁻²⁶ kg', feedback: 'Correct! From velocity selector: v = E/B = 7000/0.250 = 28,000 m/s. From circular motion: m = qBr/v = (1.60×10⁻¹⁹)(0.250)(0.00813)/28,000 = 1.16×10⁻²⁶ kg.' },
-      { id: 'c', text: '5.94×10⁻²⁶ kg', feedback: 'Incorrect. This mass is too large; check the calculation steps.' },
-      { id: 'd', text: '2.35×10⁻²⁵ kg', feedback: 'Incorrect. This is an order of magnitude too large.' }
-    ],
-    correctOptionId: 'b',
-    explanation: 'From the velocity selector: v = E/B = 7000/0.250 = 28,000 m/s. For circular motion in a magnetic field: r = mv/(qB), so m = qBr/v = (1.60×10⁻¹⁹ C)(0.250 T)(0.00813 m)/(28,000 m/s) = 1.16×10⁻²⁶ kg.',
-    difficulty: 'advanced',
-    tags: ['mass-spectrometry', 'circular-motion', 'velocity-selector', 'ion-mass']
-  },
-  {
-    questionText: "A singly charged carbon ion travels in a circular path with radius 11.3 cm in a 0.300 T magnetic field. The velocity selector has B = 0.300 T and E = 7.50×10⁴ V/m. What is the mass number of the isotope?",
-    options: [
-      { id: 'a', text: '12', feedback: 'Incorrect. Carbon-12 would have a different radius for these conditions.' },
-      { id: 'b', text: '13', feedback: 'Correct! v = E/B = 7.50×10⁴/0.300 = 2.50×10⁵ m/s. m = qBr/v = (1.60×10⁻¹⁹)(0.300)(0.113)/(2.50×10⁵) = 2.17×10⁻²⁶ kg = 13.0 u.' },
-      { id: 'c', text: '14', feedback: 'Incorrect. Carbon-14 would be too heavy and have a larger radius.' },
-      { id: 'd', text: '15', feedback: 'Incorrect. This mass number is too large for carbon isotopes.' }
-    ],
-    correctOptionId: 'b',
-    explanation: 'From velocity selector: v = E/B = 7.50×10⁴/0.300 = 2.50×10⁵ m/s. From circular motion: m = qBr/v = (1.60×10⁻¹⁹)(0.300)(0.113)/(2.50×10⁵) = 2.17×10⁻²⁶ kg. Converting: m = 2.17×10⁻²⁶/(1.66×10⁻²⁷) = 13.0 u, so this is Carbon-13.',
-    difficulty: 'advanced',
-    tags: ['isotope-identification', 'mass-spectrometry', 'carbon-isotopes', 'circular-motion']
-  },
-  {
-    questionText: "The measured atomic mass of cobalt-59 is 58.9332 u. What is its mass defect in atomic mass units (u)?",
-    options: [
-      { id: 'a', text: '–0.3941 u', feedback: 'Incorrect. This value is too small for the mass defect.' },
-      { id: 'b', text: '–0.5405 u', feedback: 'Correct! Co-59 has 27 protons and 32 neutrons. Expected mass = 27(1.00728) + 32(1.00867) = 59.4737 u. Mass defect = 58.9332 – 59.4737 = –0.5405 u.' },
-      { id: 'c', text: '–1.0102 u', feedback: 'Incorrect. This mass defect is too large for cobalt-59.' },
-      { id: 'd', text: '–0.7832 u', feedback: 'Incorrect. Check the calculation of protons and neutrons masses.' }
-    ],
-    correctOptionId: 'b',
-    explanation: 'Cobalt-59 has 27 protons and 32 neutrons. Expected mass = 27(1.00728 u) + 32(1.00867 u) = 27.1966 + 32.2774 = 59.4737 u. Mass defect = actual – expected = 58.9332 – 59.4737 = –0.5405 u.',
-    difficulty: 'intermediate',
-    tags: ['mass-defect', 'nuclear-binding', 'cobalt-59', 'atomic-mass']
-  },
-  {
-    questionText: "Chlorine-35 (75.77% abundance, 34.96885 u) and chlorine-37 (24.23% abundance, 36.96590 u) are naturally occurring isotopes. What is the average atomic mass of chlorine?",
-    options: [
-      { id: 'a', text: '35.21 u', feedback: 'Incorrect. This value is too low; check the weighted average calculation.' },
-      { id: 'b', text: '35.63 u', feedback: 'Incorrect. This value is too high for the given abundances.' },
-      { id: 'c', text: '35.45 u', feedback: 'Correct! Average = (0.7577)(34.96885) + (0.2423)(36.96590) = 26.496 + 8.957 = 35.453 u ≈ 35.45 u.' },
-      { id: 'd', text: '35.87 u', feedback: 'Incorrect. This value is much too high for the weighted average.' }
-    ],
-    correctOptionId: 'c',
-    explanation: 'Weighted average = (abundance₁ × mass₁) + (abundance₂ × mass₂) = (0.7577 × 34.96885) + (0.2423 × 36.96590) = 26.496 + 8.957 = 35.453 u ≈ 35.45 u.',
-    difficulty: 'beginner',
-    tags: ['isotope-abundance', 'weighted-average', 'chlorine-isotopes', 'atomic-mass']
-  },
-  {
-    questionText: "What is the total binding energy of lithium-7 if its atomic mass is 7.0160 u?",
-    options: [
-      { id: 'a', text: '–22.45 MeV', feedback: 'Incorrect. This binding energy is too small for lithium-7.' },
-      { id: 'b', text: '–37.82 MeV', feedback: 'Correct! Li-7 has 3 protons and 4 neutrons. Mass defect = 7.0160 – [3(1.00728) + 4(1.00867)] = –0.04051 u. BE = (0.04051)(931.5 MeV/u) = –37.82 MeV.' },
-      { id: 'c', text: '–19.34 MeV', feedback: 'Incorrect. This value is too small; check the mass defect calculation.' },
-      { id: 'd', text: '–42.08 MeV', feedback: 'Incorrect. This binding energy is too large for lithium-7.' }
-    ],
-    correctOptionId: 'b',
-    explanation: 'Li-7 has 3 protons and 4 neutrons. Expected mass = 3(1.00728) + 4(1.00867) = 7.05652 u. Mass defect = 7.0160 – 7.05652 = –0.04052 u. Binding energy = (0.04052 u)(931.5 MeV/u) = –37.82 MeV.',
-    difficulty: 'intermediate',
-    tags: ['binding-energy', 'lithium-7', 'mass-defect', 'nuclear-stability']
-  },
-  {
-    questionText: "Radium-226 has an atomic mass of 226.0254 u. What is its binding energy per nucleon?",
-    imageUrl: "/courses/2/content/66-nuclear-physics/assets/q09_binding_curve.png",
-    options: [
-      { id: 'a', text: '–6.124 MeV/nucleon', feedback: 'Incorrect. This value is too small for a heavy nucleus like radium.' },
-      { id: 'b', text: '–7.483 MeV/nucleon', feedback: 'Correct! Ra-226: 88 protons, 138 neutrons. Mass defect = –1.8651 u. BE = (1.8651)(931.5) = –1691 MeV. Per nucleon: –1691/226 = –7.483 MeV/nucleon.' },
-      { id: 'c', text: '–8.203 MeV/nucleon', feedback: 'Incorrect. This is closer to iron-56, which has maximum binding energy per nucleon.' },
-      { id: 'd', text: '–7.921 MeV/nucleon', feedback: 'Incorrect. This value is too large for radium-226.' }
-    ],
-    correctOptionId: 'b',
-    explanation: 'Ra-226 has 88 protons and 138 neutrons. Expected mass = 88(1.00728) + 138(1.00867) = 227.8906 u. Mass defect = 226.0254 – 227.8906 = –1.8652 u. BE = (1.8652)(931.5 MeV/u) = –1738 MeV. Per nucleon: –1738/226 = –7.483 MeV/nucleon.',
-    difficulty: 'advanced',
-    tags: ['binding-energy-per-nucleon', 'radium-226', 'nuclear-stability', 'heavy-nuclei']
-  },
-  {
-    questionText: "The Sun emits energy at a rate of 4.0×10²⁶ J/s. If this energy comes from mass conversion, what is the Sun's mass loss rate?",
-    options: [
-      { id: 'a', text: '1.1×10⁸ kg/s', feedback: 'Incorrect. This is an order of magnitude too small.' },
-      { id: 'b', text: '4.4×10⁹ kg/s', feedback: 'Correct! Using E = mc²: m = E/c² = (4.0×10²⁶ J/s)/(3.0×10⁸ m/s)² = 4.4×10⁹ kg/s.' },
-      { id: 'c', text: '9.8×10⁶ kg/s', feedback: 'Incorrect. This is much too small for the Sun\'s power output.' },
-      { id: 'd', text: '5.6×10⁷ kg/s', feedback: 'Incorrect. This underestimates the mass-energy conversion rate.' }
-    ],
-    correctOptionId: 'b',
-    explanation: 'Using Einstein\'s mass-energy relation E = mc², we can find the mass loss rate: dm/dt = P/c² = (4.0×10²⁶ W)/(3.0×10⁸ m/s)² = (4.0×10²⁶)/(9.0×10¹⁶) = 4.4×10⁹ kg/s.',
-    difficulty: 'intermediate',
-    tags: ['mass-energy-equivalence', 'solar-fusion', 'einstein-equation', 'sun-physics']
-  },
-  {
-    questionText: "If the Hiroshima bomb released 8.0×10¹³ J, and each uranium-235 atom released 3.2×10⁻⁸ J, how many atoms underwent fission?",
-    options: [
-      { id: 'a', text: '2.0×10²⁰', feedback: 'Incorrect. This is too few atoms for the given energy release.' },
-      { id: 'b', text: '2.5×10²¹', feedback: 'Correct! Number of atoms = Total energy / Energy per atom = (8.0×10¹³ J)/(3.2×10⁻⁸ J) = 2.5×10²¹ atoms.' },
-      { id: 'c', text: '4.0×10²²', feedback: 'Incorrect. This is an order of magnitude too large.' },
-      { id: 'd', text: '1.5×10²¹', feedback: 'Incorrect. Check the division calculation.' }
-    ],
-    correctOptionId: 'b',
-    explanation: 'Number of fission events = Total energy released / Energy per fission = (8.0×10¹³ J)/(3.2×10⁻⁸ J/atom) = 2.5×10²¹ atoms.',
-    difficulty: 'beginner',
-    tags: ['nuclear-fission', 'atomic-bomb', 'energy-calculations', 'uranium-235']
-  },
-  {
-    questionText: "If the Hiroshima bomb released 8.0×10¹³ J, what was the mass of uranium-235 converted to energy?",
-    options: [
-      { id: 'a', text: '0.89 g', feedback: 'Incorrect. This is too small for the given energy release.' },
-      { id: 'b', text: '2.3 g', feedback: 'Incorrect. This is still too small; check the E = mc² calculation.' },
-      { id: 'c', text: '8.9 g', feedback: 'Incorrect. This appears to use an error in the calculation.' },
-      { id: 'd', text: '0.89 g', feedback: 'Correct! Using E = mc²: m = E/c² = (8.0×10¹³ J)/(3.0×10⁸ m/s)² = 8.9×10⁻⁴ kg = 0.89 g.' }
-    ],
-    correctOptionId: 'd',
-    explanation: 'Using Einstein\'s equation E = mc²: m = E/c² = (8.0×10¹³ J)/(3.0×10⁸ m/s)² = (8.0×10¹³)/(9.0×10¹⁶) = 8.9×10⁻⁴ kg = 0.89 g.',
-    difficulty: 'intermediate',
-    tags: ['mass-energy-conversion', 'atomic-bomb', 'einstein-equation', 'fission-energy']
-  },
-  {
-    questionText: "What is the energy released by the fission reaction: ²³⁵U + ¹n → ¹⁴⁰Xe + ⁹⁴Sr + 2¹n? Given masses: U-235 = 235.043925 u, n = 1.00867 u, Xe-140 = 139.92161 u, Sr-94 = 93.915367 u",
-    imageUrl: "/courses/2/content/66-nuclear-physics/assets/q13_fission_diagram.png",
-    options: [
-      { id: 'a', text: '1.85×10⁻¹¹ J', feedback: 'Incorrect. This energy is too small for a fission reaction.' },
-      { id: 'b', text: '2.96×10⁻¹¹ J', feedback: 'Correct! Mass defect = 235.043925 + 1.00867 – 139.92161 – 93.915367 – 2(1.00867) = 0.19821 u. E = (0.19821 u)(931.5 MeV/u)(1.60×10⁻¹³ J/MeV) = 2.96×10⁻¹¹ J.' },
-      { id: 'c', text: '3.45×10⁻¹² J', feedback: 'Incorrect. This is an order of magnitude too small.' },
-      { id: 'd', text: '4.72×10⁻¹² J', feedback: 'Incorrect. This underestimates the fission energy release.' }
-    ],
-    correctOptionId: 'b',
-    explanation: 'Mass defect = reactants – products = (235.043925 + 1.00867) – (139.92161 + 93.915367 + 2×1.00867) = 0.19821 u. Energy = (0.19821 u)(931.5 MeV/u)(1.60×10⁻¹³ J/MeV) = 2.96×10⁻¹¹ J.',
-    difficulty: 'advanced',
-    tags: ['nuclear-fission', 'energy-calculation', 'uranium-235', 'mass-defect']
-  },
-  {
-    questionText: "What is the energy released in the reaction: ³He + ³He → ⁴He + 2¹H? Given masses: He-3 = 3.01603 u, He-4 = 4.00260 u, H-1 = 1.00728 u",
-    options: [
-      { id: 'a', text: '2.23×10⁻¹² J', feedback: 'Correct! Mass defect = 2(3.01603) – 4.00260 – 2(1.00728) = 0.01498 u. E = (0.01498 u)(931.5 MeV/u)(1.60×10⁻¹³ J/MeV) = 2.23×10⁻¹² J.' },
-      { id: 'b', text: '3.64×10⁻¹³ J', feedback: 'Incorrect. This is too small for a helium fusion reaction.' },
-      { id: 'c', text: '1.76×10⁻¹¹ J', feedback: 'Incorrect. This overestimates the energy release.' },
-      { id: 'd', text: '8.42×10⁻¹³ J', feedback: 'Incorrect. Check the mass defect calculation.' }
-    ],
-    correctOptionId: 'a',
-    explanation: 'Mass defect = reactants – products = 2(3.01603) – (4.00260 + 2×1.00728) = 6.03206 – 6.01716 = 0.01490 u. Energy = (0.01490 u)(931.5 MeV/u)(1.60×10⁻¹³ J/MeV) = 2.23×10⁻¹² J.',
-    difficulty: 'advanced',
-    tags: ['nuclear-fusion', 'helium-fusion', 'stellar-reactions', 'energy-calculation']
-  },
-  {
-    questionText: "A nuclear power plant generates 3.0×10⁹ W of power. Over one year, what is the change in mass of the nuclear fuel?",
-    options: [
-      { id: 'a', text: '0.5 kg', feedback: 'Incorrect. This underestimates the mass conversion over a year.' },
-      { id: 'b', text: '1.1 kg', feedback: 'Correct! Energy per year = Pt = (3.0×10⁹ W)(365×24×3600 s) = 9.46×10¹⁶ J. Mass = E/c² = 9.46×10¹⁶/(9×10¹⁶) = 1.05 kg ≈ 1.1 kg.' },
-      { id: 'c', text: '2.6 kg', feedback: 'Incorrect. This overestimates the mass-energy conversion.' },
-      { id: 'd', text: '4.9 kg', feedback: 'Incorrect. This is much too large for the given power output.' }
-    ],
-    correctOptionId: 'b',
-    explanation: 'Energy per year = Power × time = (3.0×10⁹ W)(365 days × 24 hours × 3600 s) = 9.46×10¹⁶ J. Using E = mc²: m = E/c² = 9.46×10¹⁶/(3.0×10⁸)² = 1.05 kg ≈ 1.1 kg.',
-    difficulty: 'intermediate',
-    tags: ['nuclear-power', 'mass-energy-conversion', 'reactor-physics', 'annual-calculations']
-  }
-];
-
-// ========================================
-// INDIVIDUAL CLOUD FUNCTION EXPORTS REMOVED
-// ========================================
-// All individual cloud function exports have been removed to prevent
-// memory overhead in the master function. Only assessmentConfigs data 
-// is exported below for use by the master course2_assessments function.
-
-// Assessment configurations for master function (keeping for compatibility)
-const assessmentConfigs = {
-  'course2_66_question1': {
-    type: 'multiple-choice',
-    questions: [questionPool[0]],
-    randomizeQuestions: false,
-    randomizeOptions: true,
-    allowSameQuestion: true,
-    pointsValue: 1,
-    maxAttempts: 9999,
-    showFeedback: true,
-    activityType: 'lesson',
-    theme: 'indigo'
-  },
-  'course2_66_question2': {
-    type: 'multiple-choice',
-    questions: [questionPool[1]],
-    randomizeQuestions: false,
-    randomizeOptions: true,
-    allowSameQuestion: true,
-    pointsValue: 1,
-    maxAttempts: 9999,
-    showFeedback: true,
-    activityType: 'lesson',
-    theme: 'indigo'
-  },
-  'course2_66_question3': {
-    type: 'multiple-choice',
-    questions: [questionPool[2]],
-    randomizeQuestions: false,
-    randomizeOptions: true,
-    allowSameQuestion: true,
-    pointsValue: 1,
-    maxAttempts: 9999,
-    showFeedback: true,
-    activityType: 'lesson',
-    theme: 'indigo'
-  },
-  'course2_66_question4': {
-    type: 'multiple-choice',
-    questions: [questionPool[3]],
-    randomizeQuestions: false,
-    randomizeOptions: true,
-    allowSameQuestion: true,
-    pointsValue: 1,
-    maxAttempts: 9999,
-    showFeedback: true,
-    activityType: 'lesson',
-    theme: 'indigo'
-  },
-  'course2_66_question5': {
-    type: 'multiple-choice',
-    questions: [questionPool[4]],
-    randomizeQuestions: false,
-    randomizeOptions: true,
-    allowSameQuestion: true,
-    pointsValue: 1,
-    maxAttempts: 9999,
-    showFeedback: true,
-    activityType: 'lesson',
-    theme: 'indigo'
-  },
-  'course2_66_question6': {
-    type: 'multiple-choice',
-    questions: [questionPool[5]],
-    randomizeQuestions: false,
-    randomizeOptions: true,
-    allowSameQuestion: true,
-    pointsValue: 1,
-    maxAttempts: 9999,
-    showFeedback: true,
-    activityType: 'lesson',
-    theme: 'indigo'
-  },
-  'course2_66_question7': {
-    type: 'multiple-choice',
-    questions: [questionPool[6]],
-    randomizeQuestions: false,
-    randomizeOptions: true,
-    allowSameQuestion: true,
-    pointsValue: 1,
-    maxAttempts: 9999,
-    showFeedback: true,
-    activityType: 'lesson',
-    theme: 'indigo'
-  },
-  'course2_66_question8': {
-    type: 'multiple-choice',
-    questions: [questionPool[7]],
-    randomizeQuestions: false,
-    randomizeOptions: true,
-    allowSameQuestion: true,
-    pointsValue: 1,
-    maxAttempts: 9999,
-    showFeedback: true,
-    activityType: 'lesson',
-    theme: 'indigo'
-  },
-  'course2_66_question9': {
-    type: 'multiple-choice',
-    questions: [questionPool[8]],
-    randomizeQuestions: false,
-    randomizeOptions: true,
-    allowSameQuestion: true,
-    pointsValue: 1,
-    maxAttempts: 9999,
-    showFeedback: true,
-    activityType: 'lesson',
-    theme: 'indigo'
-  },
-  'course2_66_question10': {
-    type: 'multiple-choice',
-    questions: [questionPool[9]],
-    randomizeQuestions: false,
-    randomizeOptions: true,
-    allowSameQuestion: true,
-    pointsValue: 1,
-    maxAttempts: 9999,
-    showFeedback: true,
-    activityType: 'lesson',
-    theme: 'indigo'
-  },
-  'course2_66_question11': {
-    type: 'multiple-choice',
-    questions: [questionPool[10]],
-    randomizeQuestions: false,
-    randomizeOptions: true,
-    allowSameQuestion: true,
-    pointsValue: 1,
-    maxAttempts: 9999,
-    showFeedback: true,
-    activityType: 'lesson',
-    theme: 'indigo'
-  },
-  'course2_66_question12': {
-    type: 'multiple-choice',
-    questions: [questionPool[11]],
-    randomizeQuestions: false,
-    randomizeOptions: true,
-    allowSameQuestion: true,
-    pointsValue: 1,
-    maxAttempts: 9999,
-    showFeedback: true,
-    activityType: 'lesson',
-    theme: 'indigo'
-  },
-  'course2_66_question13': {
-    type: 'multiple-choice',
-    questions: [questionPool[12]],
-    randomizeQuestions: false,
-    randomizeOptions: true,
-    allowSameQuestion: true,
-    pointsValue: 1,
-    maxAttempts: 9999,
-    showFeedback: true,
-    activityType: 'lesson',
-    theme: 'indigo'
-  },
-  'course2_66_question14': {
-    type: 'multiple-choice',
-    questions: [questionPool[13]],
-    randomizeQuestions: false,
-    randomizeOptions: true,
-    allowSameQuestion: true,
-    pointsValue: 1,
-    maxAttempts: 9999,
-    showFeedback: true,
-    activityType: 'lesson',
-    theme: 'indigo'
-  },
-  'course2_66_question15': {
-    type: 'multiple-choice',
-    questions: [questionPool[14]],
-    randomizeQuestions: false,
-    randomizeOptions: true,
-    allowSameQuestion: true,
-    pointsValue: 1,
-    maxAttempts: 9999,
-    showFeedback: true,
-    activityType: 'lesson',
-    theme: 'indigo'
-  }
-};
-
-module.exports = { 
-  assessmentConfigs
-};
->>>>>>> 8e2f345e
+
+// Cloud function creation imports removed since we only export data configs now
+const { getActivityTypeSettings } = require('../shared/utilities/config-loader');
+
+// Load course configuration
+const courseConfig = require('../shared/courses-config/2/course-config.json');
+
+// ===== ACTIVITY TYPE CONFIGURATION =====
+const ACTIVITY_TYPE = 'lesson';
+const activityDefaults = getActivityTypeSettings(courseConfig, ACTIVITY_TYPE);
+
+// ========================================
+// HELPER FUNCTIONS FOR RANDOMIZATION
+// ========================================
+const randInt = (min, max) => Math.floor(Math.random() * (max - min + 1)) + min;
+const randFloat = (min, max, decimals = 1) => parseFloat((Math.random() * (max - min) + min).toFixed(decimals));
+const randChoice = (array) => array[Math.floor(Math.random() * array.length)];
+
+// Question pool with complete configuration
+const questionPool = [
+  {
+    questionText: "When a proton strikes a sodium-20 nucleus, a daughter nucleus and an alpha particle are produced. What is the daughter nucleus?",
+    options: [
+      { id: 'a', text: 'Neon-18', feedback: 'Correct! The reaction is ²⁰Na + ¹H → ¹⁸Ne + ⁴He. Charge is conserved (11+1=10+2) and mass number is conserved (20+1=18+4).' },
+      { id: 'b', text: 'Magnesium-23', feedback: 'Incorrect. This would not conserve charge or mass number in the reaction.' },
+      { id: 'c', text: 'Fluorine-18', feedback: 'Incorrect. While the mass number is correct, the charge would not be conserved (11+1≠9+2).' },
+      { id: 'd', text: 'Oxygen-16', feedback: 'Incorrect. Neither charge nor mass number would be conserved with this product.' }
+    ],
+    correctOptionId: 'a',
+    explanation: 'In nuclear reactions, both charge (atomic number) and mass number must be conserved. Starting with Na-20 (Z=11, A=20) + proton (Z=1, A=1), we get total Z=12, A=21. With an alpha particle product (Z=2, A=4), the daughter must have Z=10, A=17, which is Neon-18.',
+    difficulty: 'intermediate',
+    tags: ['nuclear-reactions', 'conservation-laws', 'transmutation', 'alpha-particles']
+  },
+  {
+    questionText: "What is the missing product in the following artificial transmutation? ¹H + ²⁷Al → ⁴He + ?",
+    options: [
+      { id: 'a', text: '²⁴Na', feedback: 'Incorrect. Sodium-24 would have Z=11, but conservation requires Z=12.' },
+      { id: 'b', text: '³⁰P', feedback: 'Incorrect. This would not conserve mass number (1+27≠4+30).' },
+      { id: 'c', text: '²⁴Mg', feedback: 'Correct! Conservation of charge: 1+13=2+12 ✓, Conservation of mass: 1+27=4+24 ✓' },
+      { id: 'd', text: '²⁸Si', feedback: 'Incorrect. While charge is conserved (1+13=2+14), mass number is not (1+27≠4+28).' }
+    ],
+    correctOptionId: 'c',
+    explanation: 'Using conservation laws: Charge conservation: 1+13 = 2+Z, so Z=12 (Magnesium). Mass conservation: 1+27 = 4+A, so A=24. The product is ²⁴Mg.',
+    difficulty: 'intermediate',
+    tags: ['artificial-transmutation', 'conservation-laws', 'nuclear-equations', 'aluminum-reactions']
+  },
+  {
+    questionText: "Singly charged ions travel at 4.20×10⁵ m/s through a velocity selector with perpendicular fields. The magnetic field is 0.0400 T, and the plates are 1.50 cm apart. What is the required potential difference across the plates?",
+    options: [
+      { id: 'a', text: '63 V', feedback: 'Incorrect. This appears to use incorrect field relationships.' },
+      { id: 'b', text: '105 V', feedback: 'Incorrect. Check the relationship between velocity, fields, and plate separation.' },
+      { id: 'c', text: '252 V', feedback: 'Correct! For undeflected motion: v = E/B, so E = vB = (4.20×10⁵)(0.0400) = 16,800 V/m. With d = 0.0150 m: V = Ed = 252 V.' },
+      { id: 'd', text: '320 V', feedback: 'Incorrect. This value is too large for the given parameters.' }
+    ],
+    correctOptionId: 'c',
+    explanation: 'In a velocity selector, ions pass undeflected when qE = qvB, so v = E/B. Given v and B, we find E = vB = (4.20×10⁵ m/s)(0.0400 T) = 16,800 V/m. The potential difference is V = Ed = (16,800 V/m)(0.0150 m) = 252 V.',
+    difficulty: 'intermediate',
+    tags: ['velocity-selector', 'electric-field', 'magnetic-field', 'ion-motion']
+  },
+  {
+    questionText: "Ions move in a circular path of radius 8.13 mm in a 0.250 T magnetic field. If they passed undeflected through a velocity selector with E = 7000 V/m, what is the mass of each ion?",
+    options: [
+      { id: 'a', text: '7.15×10⁻²⁷ kg', feedback: 'Incorrect. This mass is too small for the given parameters.' },
+      { id: 'b', text: '1.16×10⁻²⁶ kg', feedback: 'Correct! From velocity selector: v = E/B = 7000/0.250 = 28,000 m/s. From circular motion: m = qBr/v = (1.60×10⁻¹⁹)(0.250)(0.00813)/28,000 = 1.16×10⁻²⁶ kg.' },
+      { id: 'c', text: '5.94×10⁻²⁶ kg', feedback: 'Incorrect. This mass is too large; check the calculation steps.' },
+      { id: 'd', text: '2.35×10⁻²⁵ kg', feedback: 'Incorrect. This is an order of magnitude too large.' }
+    ],
+    correctOptionId: 'b',
+    explanation: 'From the velocity selector: v = E/B = 7000/0.250 = 28,000 m/s. For circular motion in a magnetic field: r = mv/(qB), so m = qBr/v = (1.60×10⁻¹⁹ C)(0.250 T)(0.00813 m)/(28,000 m/s) = 1.16×10⁻²⁶ kg.',
+    difficulty: 'advanced',
+    tags: ['mass-spectrometry', 'circular-motion', 'velocity-selector', 'ion-mass']
+  },
+  {
+    questionText: "A singly charged carbon ion travels in a circular path with radius 11.3 cm in a 0.300 T magnetic field. The velocity selector has B = 0.300 T and E = 7.50×10⁴ V/m. What is the mass number of the isotope?",
+    options: [
+      { id: 'a', text: '12', feedback: 'Incorrect. Carbon-12 would have a different radius for these conditions.' },
+      { id: 'b', text: '13', feedback: 'Correct! v = E/B = 7.50×10⁴/0.300 = 2.50×10⁵ m/s. m = qBr/v = (1.60×10⁻¹⁹)(0.300)(0.113)/(2.50×10⁵) = 2.17×10⁻²⁶ kg = 13.0 u.' },
+      { id: 'c', text: '14', feedback: 'Incorrect. Carbon-14 would be too heavy and have a larger radius.' },
+      { id: 'd', text: '15', feedback: 'Incorrect. This mass number is too large for carbon isotopes.' }
+    ],
+    correctOptionId: 'b',
+    explanation: 'From velocity selector: v = E/B = 7.50×10⁴/0.300 = 2.50×10⁵ m/s. From circular motion: m = qBr/v = (1.60×10⁻¹⁹)(0.300)(0.113)/(2.50×10⁵) = 2.17×10⁻²⁶ kg. Converting: m = 2.17×10⁻²⁶/(1.66×10⁻²⁷) = 13.0 u, so this is Carbon-13.',
+    difficulty: 'advanced',
+    tags: ['isotope-identification', 'mass-spectrometry', 'carbon-isotopes', 'circular-motion']
+  },
+  {
+    questionText: "The measured atomic mass of cobalt-59 is 58.9332 u. What is its mass defect in atomic mass units (u)?",
+    options: [
+      { id: 'a', text: '–0.3941 u', feedback: 'Incorrect. This value is too small for the mass defect.' },
+      { id: 'b', text: '–0.5405 u', feedback: 'Correct! Co-59 has 27 protons and 32 neutrons. Expected mass = 27(1.00728) + 32(1.00867) = 59.4737 u. Mass defect = 58.9332 – 59.4737 = –0.5405 u.' },
+      { id: 'c', text: '–1.0102 u', feedback: 'Incorrect. This mass defect is too large for cobalt-59.' },
+      { id: 'd', text: '–0.7832 u', feedback: 'Incorrect. Check the calculation of protons and neutrons masses.' }
+    ],
+    correctOptionId: 'b',
+    explanation: 'Cobalt-59 has 27 protons and 32 neutrons. Expected mass = 27(1.00728 u) + 32(1.00867 u) = 27.1966 + 32.2774 = 59.4737 u. Mass defect = actual – expected = 58.9332 – 59.4737 = –0.5405 u.',
+    difficulty: 'intermediate',
+    tags: ['mass-defect', 'nuclear-binding', 'cobalt-59', 'atomic-mass']
+  },
+  {
+    questionText: "Chlorine-35 (75.77% abundance, 34.96885 u) and chlorine-37 (24.23% abundance, 36.96590 u) are naturally occurring isotopes. What is the average atomic mass of chlorine?",
+    options: [
+      { id: 'a', text: '35.21 u', feedback: 'Incorrect. This value is too low; check the weighted average calculation.' },
+      { id: 'b', text: '35.63 u', feedback: 'Incorrect. This value is too high for the given abundances.' },
+      { id: 'c', text: '35.45 u', feedback: 'Correct! Average = (0.7577)(34.96885) + (0.2423)(36.96590) = 26.496 + 8.957 = 35.453 u ≈ 35.45 u.' },
+      { id: 'd', text: '35.87 u', feedback: 'Incorrect. This value is much too high for the weighted average.' }
+    ],
+    correctOptionId: 'c',
+    explanation: 'Weighted average = (abundance₁ × mass₁) + (abundance₂ × mass₂) = (0.7577 × 34.96885) + (0.2423 × 36.96590) = 26.496 + 8.957 = 35.453 u ≈ 35.45 u.',
+    difficulty: 'beginner',
+    tags: ['isotope-abundance', 'weighted-average', 'chlorine-isotopes', 'atomic-mass']
+  },
+  {
+    questionText: "What is the total binding energy of lithium-7 if its atomic mass is 7.0160 u?",
+    options: [
+      { id: 'a', text: '–22.45 MeV', feedback: 'Incorrect. This binding energy is too small for lithium-7.' },
+      { id: 'b', text: '–37.82 MeV', feedback: 'Correct! Li-7 has 3 protons and 4 neutrons. Mass defect = 7.0160 – [3(1.00728) + 4(1.00867)] = –0.04051 u. BE = (0.04051)(931.5 MeV/u) = –37.82 MeV.' },
+      { id: 'c', text: '–19.34 MeV', feedback: 'Incorrect. This value is too small; check the mass defect calculation.' },
+      { id: 'd', text: '–42.08 MeV', feedback: 'Incorrect. This binding energy is too large for lithium-7.' }
+    ],
+    correctOptionId: 'b',
+    explanation: 'Li-7 has 3 protons and 4 neutrons. Expected mass = 3(1.00728) + 4(1.00867) = 7.05652 u. Mass defect = 7.0160 – 7.05652 = –0.04052 u. Binding energy = (0.04052 u)(931.5 MeV/u) = –37.82 MeV.',
+    difficulty: 'intermediate',
+    tags: ['binding-energy', 'lithium-7', 'mass-defect', 'nuclear-stability']
+  },
+  {
+    questionText: "Radium-226 has an atomic mass of 226.0254 u. What is its binding energy per nucleon?",
+    imageUrl: "/courses/2/content/66-nuclear-physics/assets/q09_binding_curve.png",
+    options: [
+      { id: 'a', text: '–6.124 MeV/nucleon', feedback: 'Incorrect. This value is too small for a heavy nucleus like radium.' },
+      { id: 'b', text: '–7.483 MeV/nucleon', feedback: 'Correct! Ra-226: 88 protons, 138 neutrons. Mass defect = –1.8651 u. BE = (1.8651)(931.5) = –1691 MeV. Per nucleon: –1691/226 = –7.483 MeV/nucleon.' },
+      { id: 'c', text: '–8.203 MeV/nucleon', feedback: 'Incorrect. This is closer to iron-56, which has maximum binding energy per nucleon.' },
+      { id: 'd', text: '–7.921 MeV/nucleon', feedback: 'Incorrect. This value is too large for radium-226.' }
+    ],
+    correctOptionId: 'b',
+    explanation: 'Ra-226 has 88 protons and 138 neutrons. Expected mass = 88(1.00728) + 138(1.00867) = 227.8906 u. Mass defect = 226.0254 – 227.8906 = –1.8652 u. BE = (1.8652)(931.5 MeV/u) = –1738 MeV. Per nucleon: –1738/226 = –7.483 MeV/nucleon.',
+    difficulty: 'advanced',
+    tags: ['binding-energy-per-nucleon', 'radium-226', 'nuclear-stability', 'heavy-nuclei']
+  },
+  {
+    questionText: "The Sun emits energy at a rate of 4.0×10²⁶ J/s. If this energy comes from mass conversion, what is the Sun's mass loss rate?",
+    options: [
+      { id: 'a', text: '1.1×10⁸ kg/s', feedback: 'Incorrect. This is an order of magnitude too small.' },
+      { id: 'b', text: '4.4×10⁹ kg/s', feedback: 'Correct! Using E = mc²: m = E/c² = (4.0×10²⁶ J/s)/(3.0×10⁸ m/s)² = 4.4×10⁹ kg/s.' },
+      { id: 'c', text: '9.8×10⁶ kg/s', feedback: 'Incorrect. This is much too small for the Sun\'s power output.' },
+      { id: 'd', text: '5.6×10⁷ kg/s', feedback: 'Incorrect. This underestimates the mass-energy conversion rate.' }
+    ],
+    correctOptionId: 'b',
+    explanation: 'Using Einstein\'s mass-energy relation E = mc², we can find the mass loss rate: dm/dt = P/c² = (4.0×10²⁶ W)/(3.0×10⁸ m/s)² = (4.0×10²⁶)/(9.0×10¹⁶) = 4.4×10⁹ kg/s.',
+    difficulty: 'intermediate',
+    tags: ['mass-energy-equivalence', 'solar-fusion', 'einstein-equation', 'sun-physics']
+  },
+  {
+    questionText: "If the Hiroshima bomb released 8.0×10¹³ J, and each uranium-235 atom released 3.2×10⁻⁸ J, how many atoms underwent fission?",
+    options: [
+      { id: 'a', text: '2.0×10²⁰', feedback: 'Incorrect. This is too few atoms for the given energy release.' },
+      { id: 'b', text: '2.5×10²¹', feedback: 'Correct! Number of atoms = Total energy / Energy per atom = (8.0×10¹³ J)/(3.2×10⁻⁸ J) = 2.5×10²¹ atoms.' },
+      { id: 'c', text: '4.0×10²²', feedback: 'Incorrect. This is an order of magnitude too large.' },
+      { id: 'd', text: '1.5×10²¹', feedback: 'Incorrect. Check the division calculation.' }
+    ],
+    correctOptionId: 'b',
+    explanation: 'Number of fission events = Total energy released / Energy per fission = (8.0×10¹³ J)/(3.2×10⁻⁸ J/atom) = 2.5×10²¹ atoms.',
+    difficulty: 'beginner',
+    tags: ['nuclear-fission', 'atomic-bomb', 'energy-calculations', 'uranium-235']
+  },
+  {
+    questionText: "If the Hiroshima bomb released 8.0×10¹³ J, what was the mass of uranium-235 converted to energy?",
+    options: [
+      { id: 'a', text: '0.89 g', feedback: 'Incorrect. This is too small for the given energy release.' },
+      { id: 'b', text: '2.3 g', feedback: 'Incorrect. This is still too small; check the E = mc² calculation.' },
+      { id: 'c', text: '8.9 g', feedback: 'Incorrect. This appears to use an error in the calculation.' },
+      { id: 'd', text: '0.89 g', feedback: 'Correct! Using E = mc²: m = E/c² = (8.0×10¹³ J)/(3.0×10⁸ m/s)² = 8.9×10⁻⁴ kg = 0.89 g.' }
+    ],
+    correctOptionId: 'd',
+    explanation: 'Using Einstein\'s equation E = mc²: m = E/c² = (8.0×10¹³ J)/(3.0×10⁸ m/s)² = (8.0×10¹³)/(9.0×10¹⁶) = 8.9×10⁻⁴ kg = 0.89 g.',
+    difficulty: 'intermediate',
+    tags: ['mass-energy-conversion', 'atomic-bomb', 'einstein-equation', 'fission-energy']
+  },
+  {
+    questionText: "What is the energy released by the fission reaction: ²³⁵U + ¹n → ¹⁴⁰Xe + ⁹⁴Sr + 2¹n? Given masses: U-235 = 235.043925 u, n = 1.00867 u, Xe-140 = 139.92161 u, Sr-94 = 93.915367 u",
+    imageUrl: "/courses/2/content/66-nuclear-physics/assets/q13_fission_diagram.png",
+    options: [
+      { id: 'a', text: '1.85×10⁻¹¹ J', feedback: 'Incorrect. This energy is too small for a fission reaction.' },
+      { id: 'b', text: '2.96×10⁻¹¹ J', feedback: 'Correct! Mass defect = 235.043925 + 1.00867 – 139.92161 – 93.915367 – 2(1.00867) = 0.19821 u. E = (0.19821 u)(931.5 MeV/u)(1.60×10⁻¹³ J/MeV) = 2.96×10⁻¹¹ J.' },
+      { id: 'c', text: '3.45×10⁻¹² J', feedback: 'Incorrect. This is an order of magnitude too small.' },
+      { id: 'd', text: '4.72×10⁻¹² J', feedback: 'Incorrect. This underestimates the fission energy release.' }
+    ],
+    correctOptionId: 'b',
+    explanation: 'Mass defect = reactants – products = (235.043925 + 1.00867) – (139.92161 + 93.915367 + 2×1.00867) = 0.19821 u. Energy = (0.19821 u)(931.5 MeV/u)(1.60×10⁻¹³ J/MeV) = 2.96×10⁻¹¹ J.',
+    difficulty: 'advanced',
+    tags: ['nuclear-fission', 'energy-calculation', 'uranium-235', 'mass-defect']
+  },
+  {
+    questionText: "What is the energy released in the reaction: ³He + ³He → ⁴He + 2¹H? Given masses: He-3 = 3.01603 u, He-4 = 4.00260 u, H-1 = 1.00728 u",
+    options: [
+      { id: 'a', text: '2.23×10⁻¹² J', feedback: 'Correct! Mass defect = 2(3.01603) – 4.00260 – 2(1.00728) = 0.01498 u. E = (0.01498 u)(931.5 MeV/u)(1.60×10⁻¹³ J/MeV) = 2.23×10⁻¹² J.' },
+      { id: 'b', text: '3.64×10⁻¹³ J', feedback: 'Incorrect. This is too small for a helium fusion reaction.' },
+      { id: 'c', text: '1.76×10⁻¹¹ J', feedback: 'Incorrect. This overestimates the energy release.' },
+      { id: 'd', text: '8.42×10⁻¹³ J', feedback: 'Incorrect. Check the mass defect calculation.' }
+    ],
+    correctOptionId: 'a',
+    explanation: 'Mass defect = reactants – products = 2(3.01603) – (4.00260 + 2×1.00728) = 6.03206 – 6.01716 = 0.01490 u. Energy = (0.01490 u)(931.5 MeV/u)(1.60×10⁻¹³ J/MeV) = 2.23×10⁻¹² J.',
+    difficulty: 'advanced',
+    tags: ['nuclear-fusion', 'helium-fusion', 'stellar-reactions', 'energy-calculation']
+  },
+  {
+    questionText: "A nuclear power plant generates 3.0×10⁹ W of power. Over one year, what is the change in mass of the nuclear fuel?",
+    options: [
+      { id: 'a', text: '0.5 kg', feedback: 'Incorrect. This underestimates the mass conversion over a year.' },
+      { id: 'b', text: '1.1 kg', feedback: 'Correct! Energy per year = Pt = (3.0×10⁹ W)(365×24×3600 s) = 9.46×10¹⁶ J. Mass = E/c² = 9.46×10¹⁶/(9×10¹⁶) = 1.05 kg ≈ 1.1 kg.' },
+      { id: 'c', text: '2.6 kg', feedback: 'Incorrect. This overestimates the mass-energy conversion.' },
+      { id: 'd', text: '4.9 kg', feedback: 'Incorrect. This is much too large for the given power output.' }
+    ],
+    correctOptionId: 'b',
+    explanation: 'Energy per year = Power × time = (3.0×10⁹ W)(365 days × 24 hours × 3600 s) = 9.46×10¹⁶ J. Using E = mc²: m = E/c² = 9.46×10¹⁶/(3.0×10⁸)² = 1.05 kg ≈ 1.1 kg.',
+    difficulty: 'intermediate',
+    tags: ['nuclear-power', 'mass-energy-conversion', 'reactor-physics', 'annual-calculations']
+  }
+];
+
+// ========================================
+// INDIVIDUAL CLOUD FUNCTION EXPORTS REMOVED
+// ========================================
+// All individual cloud function exports have been removed to prevent
+// memory overhead in the master function. Only assessmentConfigs data 
+// is exported below for use by the master course2_assessments function.
+
+// Assessment configurations for master function (keeping for compatibility)
+const assessmentConfigs = {
+  'course2_66_question1': {
+    type: 'multiple-choice',
+    questions: [questionPool[0]],
+    randomizeQuestions: false,
+    randomizeOptions: true,
+    allowSameQuestion: true,
+    pointsValue: 1,
+    maxAttempts: 9999,
+    showFeedback: true,
+    activityType: 'lesson',
+    theme: 'indigo'
+  },
+  'course2_66_question2': {
+    type: 'multiple-choice',
+    questions: [questionPool[1]],
+    randomizeQuestions: false,
+    randomizeOptions: true,
+    allowSameQuestion: true,
+    pointsValue: 1,
+    maxAttempts: 9999,
+    showFeedback: true,
+    activityType: 'lesson',
+    theme: 'indigo'
+  },
+  'course2_66_question3': {
+    type: 'multiple-choice',
+    questions: [questionPool[2]],
+    randomizeQuestions: false,
+    randomizeOptions: true,
+    allowSameQuestion: true,
+    pointsValue: 1,
+    maxAttempts: 9999,
+    showFeedback: true,
+    activityType: 'lesson',
+    theme: 'indigo'
+  },
+  'course2_66_question4': {
+    type: 'multiple-choice',
+    questions: [questionPool[3]],
+    randomizeQuestions: false,
+    randomizeOptions: true,
+    allowSameQuestion: true,
+    pointsValue: 1,
+    maxAttempts: 9999,
+    showFeedback: true,
+    activityType: 'lesson',
+    theme: 'indigo'
+  },
+  'course2_66_question5': {
+    type: 'multiple-choice',
+    questions: [questionPool[4]],
+    randomizeQuestions: false,
+    randomizeOptions: true,
+    allowSameQuestion: true,
+    pointsValue: 1,
+    maxAttempts: 9999,
+    showFeedback: true,
+    activityType: 'lesson',
+    theme: 'indigo'
+  },
+  'course2_66_question6': {
+    type: 'multiple-choice',
+    questions: [questionPool[5]],
+    randomizeQuestions: false,
+    randomizeOptions: true,
+    allowSameQuestion: true,
+    pointsValue: 1,
+    maxAttempts: 9999,
+    showFeedback: true,
+    activityType: 'lesson',
+    theme: 'indigo'
+  },
+  'course2_66_question7': {
+    type: 'multiple-choice',
+    questions: [questionPool[6]],
+    randomizeQuestions: false,
+    randomizeOptions: true,
+    allowSameQuestion: true,
+    pointsValue: 1,
+    maxAttempts: 9999,
+    showFeedback: true,
+    activityType: 'lesson',
+    theme: 'indigo'
+  },
+  'course2_66_question8': {
+    type: 'multiple-choice',
+    questions: [questionPool[7]],
+    randomizeQuestions: false,
+    randomizeOptions: true,
+    allowSameQuestion: true,
+    pointsValue: 1,
+    maxAttempts: 9999,
+    showFeedback: true,
+    activityType: 'lesson',
+    theme: 'indigo'
+  },
+  'course2_66_question9': {
+    type: 'multiple-choice',
+    questions: [questionPool[8]],
+    randomizeQuestions: false,
+    randomizeOptions: true,
+    allowSameQuestion: true,
+    pointsValue: 1,
+    maxAttempts: 9999,
+    showFeedback: true,
+    activityType: 'lesson',
+    theme: 'indigo'
+  },
+  'course2_66_question10': {
+    type: 'multiple-choice',
+    questions: [questionPool[9]],
+    randomizeQuestions: false,
+    randomizeOptions: true,
+    allowSameQuestion: true,
+    pointsValue: 1,
+    maxAttempts: 9999,
+    showFeedback: true,
+    activityType: 'lesson',
+    theme: 'indigo'
+  },
+  'course2_66_question11': {
+    type: 'multiple-choice',
+    questions: [questionPool[10]],
+    randomizeQuestions: false,
+    randomizeOptions: true,
+    allowSameQuestion: true,
+    pointsValue: 1,
+    maxAttempts: 9999,
+    showFeedback: true,
+    activityType: 'lesson',
+    theme: 'indigo'
+  },
+  'course2_66_question12': {
+    type: 'multiple-choice',
+    questions: [questionPool[11]],
+    randomizeQuestions: false,
+    randomizeOptions: true,
+    allowSameQuestion: true,
+    pointsValue: 1,
+    maxAttempts: 9999,
+    showFeedback: true,
+    activityType: 'lesson',
+    theme: 'indigo'
+  },
+  'course2_66_question13': {
+    type: 'multiple-choice',
+    questions: [questionPool[12]],
+    randomizeQuestions: false,
+    randomizeOptions: true,
+    allowSameQuestion: true,
+    pointsValue: 1,
+    maxAttempts: 9999,
+    showFeedback: true,
+    activityType: 'lesson',
+    theme: 'indigo'
+  },
+  'course2_66_question14': {
+    type: 'multiple-choice',
+    questions: [questionPool[13]],
+    randomizeQuestions: false,
+    randomizeOptions: true,
+    allowSameQuestion: true,
+    pointsValue: 1,
+    maxAttempts: 9999,
+    showFeedback: true,
+    activityType: 'lesson',
+    theme: 'indigo'
+  },
+  'course2_66_question15': {
+    type: 'multiple-choice',
+    questions: [questionPool[14]],
+    randomizeQuestions: false,
+    randomizeOptions: true,
+    allowSameQuestion: true,
+    pointsValue: 1,
+    maxAttempts: 9999,
+    showFeedback: true,
+    activityType: 'lesson',
+    theme: 'indigo'
+  }
+};
+
+module.exports = { 
+  assessmentConfigs
+};
+