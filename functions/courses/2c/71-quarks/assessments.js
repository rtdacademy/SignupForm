<<<<<<< HEAD
const { createAIMultipleChoice } = require('../shared/assessment-types/ai-multiple-choice');
const { extractParameters, initializeCourseIfNeeded, getServerTimestamp, getDatabaseRef } = require('../shared/utilities/database-utils');

const assessments = {
  assessment1: {
    type: 'ai-multiple-choice',
    handler: createAIMultipleChoice({
      systemPrompt: `You are an assessment generator for Lesson 38 - Quarks in Nuclear Physics.`,
      userPrompt: `Generate a multiple choice question about Lesson 38 - Quarks concepts.`,
      temperature: 0.7,
      courseId: 2
    })
  }
};

module.exports = { assessments };
=======
// Cloud function creation imports removed since we only export data configs now
const { getActivityTypeSettings } = require('../shared/utilities/config-loader');

// Load course configuration
const courseConfig = require('../shared/courses-config/2/course-config.json');

// ===== ACTIVITY TYPE CONFIGURATION =====
const ACTIVITY_TYPE = 'lesson';
const activityDefaults = getActivityTypeSettings(courseConfig, ACTIVITY_TYPE);

// ========================================
// HELPER FUNCTIONS FOR RANDOMIZATION
// ========================================
const randInt = (min, max) => Math.floor(Math.random() * (max - min + 1)) + min;
const randFloat = (min, max, decimals = 1) => parseFloat((Math.random() * (max - min) + min).toFixed(decimals));
const randChoice = (array) => array[Math.floor(Math.random() * array.length)];

// Question pool with complete configuration
const questionPool = [
  {
    questionText: "In the early 1900s, which three subatomic particles were believed to be the fundamental building blocks of matter, and which one is still considered fundamental today?",
    options: [
      { id: 'a', text: 'Proton, neutron, electron – only the electron is still fundamental', feedback: 'Correct! The electron is still considered a fundamental particle, while protons and neutrons are composed of quarks.' },
      { id: 'b', text: 'Proton, neutron, meson – only the neutron is still fundamental', feedback: 'Incorrect. Neutrons are composed of quarks and are not fundamental particles.' },
      { id: 'c', text: 'Electron, photon, proton – only the photon is still fundamental', feedback: 'Incorrect. While photons are fundamental, electrons are also fundamental particles.' },
      { id: 'd', text: 'Quark, electron, neutrino – all are still considered fundamental', feedback: 'Incorrect. Quarks were not known in the early 1900s.' }
    ],
    correctOptionId: 'a',
    explanation: 'In the early 1900s, protons, neutrons, and electrons were thought to be fundamental. Today, we know that only the electron remains fundamental, as protons and neutrons are composed of quarks.',
    difficulty: 'intermediate',
    tags: ['historical', 'fundamental-particles', 'quarks']
  },
  {
    questionText: "Why was the quark theory originally proposed?",
    options: [
      { id: 'a', text: 'To explain atomic orbitals using electromagnetic forces', feedback: 'Incorrect. Atomic orbitals are explained by quantum mechanics and electromagnetic forces.' },
      { id: 'b', text: 'To describe beta decay more accurately', feedback: 'Incorrect. Beta decay was explained by the weak nuclear force and neutrinos.' },
      { id: 'c', text: 'To explain the large number of hadrons observed in particle accelerators', feedback: 'Correct! The discovery of many hadrons in particle accelerators led to the need for a simpler organizational scheme, leading to quark theory.' },
      { id: 'd', text: 'To account for differences between electrons and neutrinos', feedback: 'Incorrect. These are both leptons and their differences were understood without quark theory.' }
    ],
    correctOptionId: 'c',
    explanation: 'Quark theory was proposed to explain the "zoo" of hadrons discovered in particle accelerators. The large number of particles suggested they were not all fundamental but composed of simpler constituents.',
    difficulty: 'intermediate',
    tags: ['historical', 'hadrons', 'particle-accelerators']
  },
  {
    questionText: "Which of the following is a key reason the Standard Model now includes six quarks instead of the three proposed by Gell-Mann and Zweig?",
    options: [
      { id: 'a', text: 'Each quark splits into two more quarks under high energy', feedback: 'Incorrect. Quarks do not split into more quarks under high energy.' },
      { id: 'b', text: 'Observations of new particles that could only be explained with additional quarks', feedback: 'Correct! The discovery of new particles required additional quark types to explain their properties and composition.' },
      { id: 'c', text: 'The discovery of gluons required more quark types', feedback: 'Incorrect. Gluons are force carriers and do not require additional quark types.' },
      { id: 'd', text: 'The proton was found to contain six quarks', feedback: 'Incorrect. A proton contains three quarks (uud).' }
    ],
    correctOptionId: 'b',
    explanation: 'New particles discovered in experiments could only be explained by introducing additional quark types beyond the original three, leading to the six-quark model.',
    difficulty: 'intermediate',
    tags: ['standard-model', 'quark-types', 'particle-discovery']
  },
  {
    questionText: "Which major difference distinguishes leptons from hadrons?",
    options: [
      { id: 'a', text: 'Leptons have mass, hadrons do not', feedback: 'Incorrect. Both leptons and hadrons can have mass.' },
      { id: 'b', text: 'Hadrons are involved in electromagnetic interactions, leptons are not', feedback: 'Incorrect. Both can participate in electromagnetic interactions if they are charged.' },
      { id: 'c', text: 'Leptons do not experience the strong nuclear force, but hadrons do', feedback: 'Correct! Leptons are not affected by the strong nuclear force, while hadrons are composed of quarks that experience the strong force.' },
      { id: 'd', text: 'Leptons are always charged, while hadrons are neutral', feedback: 'Incorrect. Some leptons (neutrinos) are neutral, and some hadrons (protons) are charged.' }
    ],
    correctOptionId: 'c',
    explanation: 'The key distinction is that leptons do not experience the strong nuclear force, while hadrons do because they are composed of quarks.',
    difficulty: 'intermediate',
    tags: ['leptons', 'hadrons', 'strong-force']
  },
  {
    questionText: "What differentiates mesons from baryons?",
    options: [
      { id: 'a', text: 'Mesons are composed of quark-antiquark pairs; baryons have three quarks', feedback: 'Correct! Mesons consist of a quark and an antiquark, while baryons are made of three quarks.' },
      { id: 'b', text: 'Mesons are heavier than baryons', feedback: 'Incorrect. Mass is not the distinguishing factor between mesons and baryons.' },
      { id: 'c', text: 'Baryons decay more quickly than mesons', feedback: 'Incorrect. Decay rates vary and are not the primary distinction.' },
      { id: 'd', text: 'Mesons are made of electrons and positrons', feedback: 'Incorrect. Mesons are made of quarks and antiquarks, not leptons.' }
    ],
    correctOptionId: 'a',
    explanation: 'Mesons are hadrons composed of one quark and one antiquark, while baryons are hadrons composed of three quarks.',
    difficulty: 'intermediate',
    tags: ['mesons', 'baryons', 'quark-composition']
  },
  {
    questionText: "How are fermions different from bosons?",
    options: [
      { id: 'a', text: 'Fermions are massless; bosons have mass', feedback: 'Incorrect. Both fermions and bosons can have mass.' },
      { id: 'b', text: 'Fermions obey the exclusion principle; bosons do not', feedback: 'Correct! Fermions obey the Pauli exclusion principle, while bosons do not and can occupy the same quantum state.' },
      { id: 'c', text: 'Fermions are all charged; bosons are neutral', feedback: 'Incorrect. Charge is not the distinguishing factor between fermions and bosons.' },
      { id: 'd', text: 'Fermions mediate forces; bosons make up matter', feedback: 'Incorrect. This is backwards - bosons typically mediate forces while fermions make up matter.' }
    ],
    correctOptionId: 'b',
    explanation: 'Fermions obey the Pauli exclusion principle (no two can occupy the same quantum state), while bosons do not have this restriction.',
    difficulty: 'intermediate',
    tags: ['fermions', 'bosons', 'exclusion-principle']
  },
  {
    questionText: "What experimental evidence suggests that protons contain smaller constituents?",
    options: [
      { id: 'a', text: 'Rutherford\'s gold foil experiment', feedback: 'Incorrect. This experiment revealed the nuclear structure of atoms, not the internal structure of protons.' },
      { id: 'b', text: 'Observations from cathode ray tubes', feedback: 'Incorrect. These experiments led to the discovery of electrons.' },
      { id: 'c', text: 'Deep inelastic scattering experiments with high-energy electrons', feedback: 'Correct! Deep inelastic scattering experiments at SLAC revealed that protons have internal structure, providing evidence for quarks.' },
      { id: 'd', text: 'Nuclear fission of uranium', feedback: 'Incorrect. Nuclear fission involves splitting atomic nuclei, not probing proton structure.' }
    ],
    correctOptionId: 'c',
    explanation: 'Deep inelastic scattering experiments with high-energy electrons at SLAC in the 1960s provided the first direct evidence that protons have internal structure.',
    difficulty: 'intermediate',
    tags: ['experimental-evidence', 'deep-inelastic-scattering', 'proton-structure']
  },
  {
    questionText: "Why are extremely high-energy particles needed to study nucleon structure?",
    options: [
      { id: 'a', text: 'They can overcome the gravitational attraction of nucleons', feedback: 'Incorrect. Gravity is negligible at the subatomic scale.' },
      { id: 'b', text: 'Only high-energy particles are charged', feedback: 'Incorrect. Particles of all energies can be charged or neutral.' },
      { id: 'c', text: 'The structure of nucleons is only visible under high pressure', feedback: 'Incorrect. Pressure is not the determining factor for resolving nucleon structure.' },
      { id: 'd', text: 'Shorter wavelengths are needed to resolve very small structures', feedback: 'Correct! Higher energy particles have shorter de Broglie wavelengths, allowing them to resolve smaller structures within nucleons.' }
    ],
    correctOptionId: 'd',
    explanation: 'According to de Broglie\'s relation, higher energy particles have shorter wavelengths, which are necessary to resolve the very small structures within nucleons.',
    difficulty: 'advanced',
    tags: ['de-broglie-wavelength', 'resolution', 'high-energy-physics']
  },
  {
    questionText: "Why is it likely impossible to observe an individual quark?",
    options: [
      { id: 'a', text: 'Quarks have no charge and are invisible to detectors', feedback: 'Incorrect. Quarks do have fractional electric charges.' },
      { id: 'b', text: 'Quarks always pair with leptons', feedback: 'Incorrect. Quarks do not pair with leptons.' },
      { id: 'c', text: 'The strong force increases with separation, confining quarks within particles', feedback: 'Correct! Color confinement means the strong force increases with distance, making it impossible to isolate individual quarks.' },
      { id: 'd', text: 'Quarks only exist in high-pressure plasmas', feedback: 'Incorrect. Quarks exist in normal hadrons under ordinary conditions.' }
    ],
    correctOptionId: 'c',
    explanation: 'Color confinement means that the strong force between quarks increases with distance, making it impossible to separate quarks and observe them individually.',
    difficulty: 'advanced',
    tags: ['color-confinement', 'strong-force', 'quark-isolation']
  },
  {
    questionText: "How does the quark composition of a neutron compare to that of a proton?",
    options: [
      { id: 'a', text: 'Neutron: uud; Proton: udd', feedback: 'Incorrect. You have the compositions reversed.' },
      { id: 'b', text: 'Neutron: udd; Proton: uud', feedback: 'Correct! A neutron is composed of one up and two down quarks (udd), while a proton has two up and one down quark (uud).' },
      { id: 'c', text: 'Neutron: sss; Proton: uus', feedback: 'Incorrect. Neither neutrons nor protons contain strange quarks in their basic composition.' },
      { id: 'd', text: 'Neutron: dds; Proton: ddu', feedback: 'Incorrect. This includes strange quarks which are not part of the basic nucleon composition.' }
    ],
    correctOptionId: 'b',
    explanation: 'A proton has two up quarks and one down quark (uud), while a neutron has one up quark and two down quarks (udd).',
    difficulty: 'intermediate',
    tags: ['nucleon-composition', 'up-quark', 'down-quark']
  },
  {
    questionText: "Which of the following correctly describes the quark composition of mesons?",
    options: [
      { id: 'a', text: 'Three quarks', feedback: 'Incorrect. Three quarks form baryons, not mesons.' },
      { id: 'b', text: 'Two quarks', feedback: 'Incorrect. While close, mesons specifically contain one quark and one antiquark.' },
      { id: 'c', text: 'One quark and one lepton', feedback: 'Incorrect. Mesons do not contain leptons.' },
      { id: 'd', text: 'One quark and one antiquark', feedback: 'Correct! Mesons are composed of one quark and one antiquark.' }
    ],
    correctOptionId: 'd',
    explanation: 'Mesons are hadrons composed of one quark and one antiquark, distinguishing them from baryons which have three quarks.',
    difficulty: 'intermediate',
    tags: ['meson-composition', 'quark-antiquark', 'hadrons']
  },
  {
    questionText: "Which of the following reactions best represents the beta decay of a neutron using quark theory?",
    options: [
      { id: 'a', text: 'u → d + W⁺', feedback: 'Incorrect. This would increase the positive charge, not decrease it.' },
      { id: 'b', text: 'd → u + W⁻', feedback: 'Correct! In beta decay, a down quark in the neutron converts to an up quark, emitting a W⁻ boson.' },
      { id: 'c', text: 's → u + W⁺', feedback: 'Incorrect. Strange quarks are not involved in neutron beta decay.' },
      { id: 'd', text: 'u → s + W⁻', feedback: 'Incorrect. This involves strange quarks which are not part of basic neutron decay.' }
    ],
    correctOptionId: 'b',
    explanation: 'In neutron beta decay, one of the down quarks converts to an up quark via the weak force, changing the neutron (udd) into a proton (uud).',
    difficulty: 'advanced',
    tags: ['beta-decay', 'weak-force', 'quark-transformation']
  },
  {
    questionText: "Is the following beta decay reaction possible: μ⁺ → e⁺ + νₑ + ν_μ̄ ?",
    options: [
      { id: 'a', text: 'Yes, charge and lepton numbers are conserved', feedback: 'Incorrect. While charge is conserved, lepton family number is violated.' },
      { id: 'b', text: 'No, total energy is not conserved', feedback: 'Incorrect. Energy conservation is not the issue here.' },
      { id: 'c', text: 'No, lepton family number is violated', feedback: 'Correct! This reaction violates lepton family number conservation - electron and muon lepton numbers must be conserved separately.' },
      { id: 'd', text: 'Yes, but only in vacuum', feedback: 'Incorrect. The environment does not affect lepton number conservation laws.' }
    ],
    correctOptionId: 'c',
    explanation: 'This reaction violates lepton family number conservation. Electron lepton number and muon lepton number must be conserved separately in particle interactions.',
    difficulty: 'advanced',
    tags: ['lepton-conservation', 'muon-decay', 'conservation-laws']
  },
  {
    questionText: "Why is it convenient to use units like MeV/c² for particle masses?",
    options: [
      { id: 'a', text: 'They simplify equations involving force', feedback: 'Incorrect. These units are primarily about mass-energy relationships, not force.' },
      { id: 'b', text: 'These are the base SI units for subatomic masses', feedback: 'Incorrect. MeV/c² is not a base SI unit.' },
      { id: 'c', text: 'Mass-energy equivalence makes it easier to calculate energy directly', feedback: 'Correct! Using MeV/c² allows direct calculation of rest energy (E = mc²) since the energy is simply the mass value in MeV.' },
      { id: 'd', text: 'Because the speed of light is different for each particle', feedback: 'Incorrect. The speed of light is a universal constant.' }
    ],
    correctOptionId: 'c',
    explanation: 'Using MeV/c² for mass allows direct calculation of rest energy using E = mc², since the energy in MeV equals the mass value when c = 1.',
    difficulty: 'intermediate',
    tags: ['mass-energy-equivalence', 'units', 'relativity']
  },
  {
    questionText: "Which experiment provided strong evidence for the existence of quarks?",
    options: [
      { id: 'a', text: 'Double-slit experiment', feedback: 'Incorrect. This experiment demonstrates wave-particle duality, not quark structure.' },
      { id: 'b', text: 'Millikan oil drop experiment', feedback: 'Incorrect. This experiment measured the charge of an electron.' },
      { id: 'c', text: 'Deep inelastic electron scattering at SLAC', feedback: 'Correct! These experiments in the late 1960s provided the first strong evidence for point-like constituents within protons and neutrons.' },
      { id: 'd', text: 'Rutherford alpha particle scattering', feedback: 'Incorrect. This experiment revealed nuclear structure but not quark structure.' }
    ],
    correctOptionId: 'c',
    explanation: 'Deep inelastic electron scattering experiments at SLAC provided the first compelling evidence for quarks by revealing point-like structures within nucleons.',
    difficulty: 'intermediate',
    tags: ['experimental-evidence', 'SLAC', 'quark-discovery']
  },
  {
    questionText: "Why was the sixth quark hypothesized before it was discovered?",
    options: [
      { id: 'a', text: 'To balance the atomic mass in heavy nuclei', feedback: 'Incorrect. The sixth quark is not needed to explain atomic masses.' },
      { id: 'b', text: 'To explain anomalies in cosmic ray scattering', feedback: 'Incorrect. Cosmic ray anomalies did not drive the prediction of the sixth quark.' },
      { id: 'c', text: 'To maintain symmetry in the Standard Model', feedback: 'Correct! The sixth quark (top) was predicted to complete the symmetry between quarks and leptons in the Standard Model.' },
      { id: 'd', text: 'To account for the size of the electron', feedback: 'Incorrect. Electron properties do not require additional quarks.' }
    ],
    correctOptionId: 'c',
    explanation: 'The top quark was predicted to maintain the symmetry between the number of quarks and leptons in the Standard Model, with six of each type.',
    difficulty: 'advanced',
    tags: ['standard-model-symmetry', 'top-quark', 'theoretical-prediction']
  },
  {
    questionText: "What is the name of the sixth quark, and why did its discovery require a large accelerator?",
    options: [
      { id: 'a', text: 'Top quark; it has a very large mass requiring high energy collisions', feedback: 'Correct! The top quark is extremely massive (about 173 GeV/c²), requiring very high-energy collisions to create it.' },
      { id: 'b', text: 'Strange quark; it is very unstable and needs vacuum conditions', feedback: 'Incorrect. The strange quark was the third quark discovered, not the sixth.' },
      { id: 'c', text: 'Charm quark; it decays too quickly to detect', feedback: 'Incorrect. The charm quark was the fourth quark discovered, not the sixth.' },
      { id: 'd', text: 'Bottom quark; it only forms in neutron stars', feedback: 'Incorrect. The bottom quark was the fifth quark discovered, and it does not require neutron star conditions.' }
    ],
    correctOptionId: 'a',
    explanation: 'The top quark is the sixth and most massive quark, requiring extremely high-energy collisions (like those at the Tevatron) to produce it.',
    difficulty: 'advanced',
    tags: ['top-quark', 'mass', 'high-energy-physics']
  },
  {
    questionText: "What is the electric charge of a particle made of two up quarks and one strange quark (uus)?",
    options: [
      { id: 'a', text: '+1', feedback: 'Correct! Two up quarks (+2/3 each) and one strange quark (-1/3) give: 2/3 + 2/3 - 1/3 = +1.' },
      { id: 'b', text: '0', feedback: 'Incorrect. Check your calculation of the quark charges.' },
      { id: 'c', text: '+2', feedback: 'Incorrect. Remember that strange quarks have -1/3 charge, not +1/3.' },
      { id: 'd', text: '–1', feedback: 'Incorrect. You may have confused the sign of the strange quark charge.' }
    ],
    correctOptionId: 'a',
    explanation: 'Up quarks have +2/3 charge and strange quarks have -1/3 charge. So: (+2/3) + (+2/3) + (-1/3) = +4/3 - 1/3 = +3/3 = +1.',
    difficulty: 'intermediate',
    tags: ['quark-charges', 'calculations', 'charge-conservation']
  }
];

// ========================================
// INDIVIDUAL CLOUD FUNCTION EXPORTS REMOVED
// ========================================
// All individual cloud function exports have been removed to prevent
// memory overhead in the master function. Only assessmentConfigs data 
// is exported below for use by the master course2_assessments function.

// Assessment configurations for master function (keeping for compatibility)
const assessmentConfigs = {
  'course2_71_question1': {
    type: 'multiple-choice',
    questions: [questionPool[0]],
    randomizeQuestions: false,
    randomizeOptions: true,
    allowSameQuestion: true,
    pointsValue: 1,
    maxAttempts: 9999,
    showFeedback: true,
    activityType: 'lesson',
    theme: 'indigo'
  },
  'course2_71_question2': {
    type: 'multiple-choice',
    questions: [questionPool[1]],
    randomizeQuestions: false,
    randomizeOptions: true,
    allowSameQuestion: true,
    pointsValue: 1,
    maxAttempts: 9999,
    showFeedback: true,
    activityType: 'lesson',
    theme: 'indigo'
  },
  'course2_71_question3': {
    type: 'multiple-choice',
    questions: [questionPool[2]],
    randomizeQuestions: false,
    randomizeOptions: true,
    allowSameQuestion: true,
    pointsValue: 1,
    maxAttempts: 9999,
    showFeedback: true,
    activityType: 'lesson',
    theme: 'indigo'
  },
  'course2_71_question4': {
    type: 'multiple-choice',
    questions: [questionPool[3]],
    randomizeQuestions: false,
    randomizeOptions: true,
    allowSameQuestion: true,
    pointsValue: 1,
    maxAttempts: 9999,
    showFeedback: true,
    activityType: 'lesson',
    theme: 'indigo'
  },
  'course2_71_question5': {
    type: 'multiple-choice',
    questions: [questionPool[4]],
    randomizeQuestions: false,
    randomizeOptions: true,
    allowSameQuestion: true,
    pointsValue: 1,
    maxAttempts: 9999,
    showFeedback: true,
    activityType: 'lesson',
    theme: 'indigo'
  },
  'course2_71_question6': {
    type: 'multiple-choice',
    questions: [questionPool[5]],
    randomizeQuestions: false,
    randomizeOptions: true,
    allowSameQuestion: true,
    pointsValue: 1,
    maxAttempts: 9999,
    showFeedback: true,
    activityType: 'lesson',
    theme: 'indigo'
  },
  'course2_71_question7': {
    type: 'multiple-choice',
    questions: [questionPool[6]],
    randomizeQuestions: false,
    randomizeOptions: true,
    allowSameQuestion: true,
    pointsValue: 1,
    maxAttempts: 9999,
    showFeedback: true,
    activityType: 'lesson',
    theme: 'indigo'
  },
  'course2_71_question8': {
    type: 'multiple-choice',
    questions: [questionPool[7]],
    randomizeQuestions: false,
    randomizeOptions: true,
    allowSameQuestion: true,
    pointsValue: 1,
    maxAttempts: 9999,
    showFeedback: true,
    activityType: 'lesson',
    theme: 'indigo'
  },
  'course2_71_question9': {
    type: 'multiple-choice',
    questions: [questionPool[8]],
    randomizeQuestions: false,
    randomizeOptions: true,
    allowSameQuestion: true,
    pointsValue: 1,
    maxAttempts: 9999,
    showFeedback: true,
    activityType: 'lesson',
    theme: 'indigo'
  },
  'course2_71_question10': {
    type: 'multiple-choice',
    questions: [questionPool[9]],
    randomizeQuestions: false,
    randomizeOptions: true,
    allowSameQuestion: true,
    pointsValue: 1,
    maxAttempts: 9999,
    showFeedback: true,
    activityType: 'lesson',
    theme: 'indigo'
  },
  'course2_71_question11': {
    type: 'multiple-choice',
    questions: [questionPool[10]],
    randomizeQuestions: false,
    randomizeOptions: true,
    allowSameQuestion: true,
    pointsValue: 1,
    maxAttempts: 9999,
    showFeedback: true,
    activityType: 'lesson',
    theme: 'indigo'
  },
  'course2_71_question12': {
    type: 'multiple-choice',
    questions: [questionPool[11]],
    randomizeQuestions: false,
    randomizeOptions: true,
    allowSameQuestion: true,
    pointsValue: 1,
    maxAttempts: 9999,
    showFeedback: true,
    activityType: 'lesson',
    theme: 'indigo'
  },
  'course2_71_question13': {
    type: 'multiple-choice',
    questions: [questionPool[12]],
    randomizeQuestions: false,
    randomizeOptions: true,
    allowSameQuestion: true,
    pointsValue: 1,
    maxAttempts: 9999,
    showFeedback: true,
    activityType: 'lesson',
    theme: 'indigo'
  },
  'course2_71_question14': {
    type: 'multiple-choice',
    questions: [questionPool[13]],
    randomizeQuestions: false,
    randomizeOptions: true,
    allowSameQuestion: true,
    pointsValue: 1,
    maxAttempts: 9999,
    showFeedback: true,
    activityType: 'lesson',
    theme: 'indigo'
  },
  'course2_71_question15': {
    type: 'multiple-choice',
    questions: [questionPool[14]],
    randomizeQuestions: false,
    randomizeOptions: true,
    allowSameQuestion: true,
    pointsValue: 1,
    maxAttempts: 9999,
    showFeedback: true,
    activityType: 'lesson',
    theme: 'indigo'
  },
  'course2_71_question16': {
    type: 'multiple-choice',
    questions: [questionPool[15]],
    randomizeQuestions: false,
    randomizeOptions: true,
    allowSameQuestion: true,
    pointsValue: 1,
    maxAttempts: 9999,
    showFeedback: true,
    activityType: 'lesson',
    theme: 'indigo'
  },
  'course2_71_question17': {
    type: 'multiple-choice',
    questions: [questionPool[16]],
    randomizeQuestions: false,
    randomizeOptions: true,
    allowSameQuestion: true,
    pointsValue: 1,
    maxAttempts: 9999,
    showFeedback: true,
    activityType: 'lesson',
    theme: 'indigo'
  },
  'course2_71_question18': {
    type: 'multiple-choice',
    questions: [questionPool[17]],
    randomizeQuestions: false,
    randomizeOptions: true,
    allowSameQuestion: true,
    pointsValue: 1,
    maxAttempts: 9999,
    showFeedback: true,
    activityType: 'lesson',
    theme: 'indigo'
  }
};

module.exports = { 
  assessmentConfigs
};
>>>>>>> 8e2f345e
<|MERGE_RESOLUTION|>--- conflicted
+++ resolved
@@ -1,504 +1,487 @@
-<<<<<<< HEAD
-const { createAIMultipleChoice } = require('../shared/assessment-types/ai-multiple-choice');
-const { extractParameters, initializeCourseIfNeeded, getServerTimestamp, getDatabaseRef } = require('../shared/utilities/database-utils');
-
-const assessments = {
-  assessment1: {
-    type: 'ai-multiple-choice',
-    handler: createAIMultipleChoice({
-      systemPrompt: `You are an assessment generator for Lesson 38 - Quarks in Nuclear Physics.`,
-      userPrompt: `Generate a multiple choice question about Lesson 38 - Quarks concepts.`,
-      temperature: 0.7,
-      courseId: 2
-    })
-  }
-};
-
-module.exports = { assessments };
-=======
-// Cloud function creation imports removed since we only export data configs now
-const { getActivityTypeSettings } = require('../shared/utilities/config-loader');
-
-// Load course configuration
-const courseConfig = require('../shared/courses-config/2/course-config.json');
-
-// ===== ACTIVITY TYPE CONFIGURATION =====
-const ACTIVITY_TYPE = 'lesson';
-const activityDefaults = getActivityTypeSettings(courseConfig, ACTIVITY_TYPE);
-
-// ========================================
-// HELPER FUNCTIONS FOR RANDOMIZATION
-// ========================================
-const randInt = (min, max) => Math.floor(Math.random() * (max - min + 1)) + min;
-const randFloat = (min, max, decimals = 1) => parseFloat((Math.random() * (max - min) + min).toFixed(decimals));
-const randChoice = (array) => array[Math.floor(Math.random() * array.length)];
-
-// Question pool with complete configuration
-const questionPool = [
-  {
-    questionText: "In the early 1900s, which three subatomic particles were believed to be the fundamental building blocks of matter, and which one is still considered fundamental today?",
-    options: [
-      { id: 'a', text: 'Proton, neutron, electron – only the electron is still fundamental', feedback: 'Correct! The electron is still considered a fundamental particle, while protons and neutrons are composed of quarks.' },
-      { id: 'b', text: 'Proton, neutron, meson – only the neutron is still fundamental', feedback: 'Incorrect. Neutrons are composed of quarks and are not fundamental particles.' },
-      { id: 'c', text: 'Electron, photon, proton – only the photon is still fundamental', feedback: 'Incorrect. While photons are fundamental, electrons are also fundamental particles.' },
-      { id: 'd', text: 'Quark, electron, neutrino – all are still considered fundamental', feedback: 'Incorrect. Quarks were not known in the early 1900s.' }
-    ],
-    correctOptionId: 'a',
-    explanation: 'In the early 1900s, protons, neutrons, and electrons were thought to be fundamental. Today, we know that only the electron remains fundamental, as protons and neutrons are composed of quarks.',
-    difficulty: 'intermediate',
-    tags: ['historical', 'fundamental-particles', 'quarks']
-  },
-  {
-    questionText: "Why was the quark theory originally proposed?",
-    options: [
-      { id: 'a', text: 'To explain atomic orbitals using electromagnetic forces', feedback: 'Incorrect. Atomic orbitals are explained by quantum mechanics and electromagnetic forces.' },
-      { id: 'b', text: 'To describe beta decay more accurately', feedback: 'Incorrect. Beta decay was explained by the weak nuclear force and neutrinos.' },
-      { id: 'c', text: 'To explain the large number of hadrons observed in particle accelerators', feedback: 'Correct! The discovery of many hadrons in particle accelerators led to the need for a simpler organizational scheme, leading to quark theory.' },
-      { id: 'd', text: 'To account for differences between electrons and neutrinos', feedback: 'Incorrect. These are both leptons and their differences were understood without quark theory.' }
-    ],
-    correctOptionId: 'c',
-    explanation: 'Quark theory was proposed to explain the "zoo" of hadrons discovered in particle accelerators. The large number of particles suggested they were not all fundamental but composed of simpler constituents.',
-    difficulty: 'intermediate',
-    tags: ['historical', 'hadrons', 'particle-accelerators']
-  },
-  {
-    questionText: "Which of the following is a key reason the Standard Model now includes six quarks instead of the three proposed by Gell-Mann and Zweig?",
-    options: [
-      { id: 'a', text: 'Each quark splits into two more quarks under high energy', feedback: 'Incorrect. Quarks do not split into more quarks under high energy.' },
-      { id: 'b', text: 'Observations of new particles that could only be explained with additional quarks', feedback: 'Correct! The discovery of new particles required additional quark types to explain their properties and composition.' },
-      { id: 'c', text: 'The discovery of gluons required more quark types', feedback: 'Incorrect. Gluons are force carriers and do not require additional quark types.' },
-      { id: 'd', text: 'The proton was found to contain six quarks', feedback: 'Incorrect. A proton contains three quarks (uud).' }
-    ],
-    correctOptionId: 'b',
-    explanation: 'New particles discovered in experiments could only be explained by introducing additional quark types beyond the original three, leading to the six-quark model.',
-    difficulty: 'intermediate',
-    tags: ['standard-model', 'quark-types', 'particle-discovery']
-  },
-  {
-    questionText: "Which major difference distinguishes leptons from hadrons?",
-    options: [
-      { id: 'a', text: 'Leptons have mass, hadrons do not', feedback: 'Incorrect. Both leptons and hadrons can have mass.' },
-      { id: 'b', text: 'Hadrons are involved in electromagnetic interactions, leptons are not', feedback: 'Incorrect. Both can participate in electromagnetic interactions if they are charged.' },
-      { id: 'c', text: 'Leptons do not experience the strong nuclear force, but hadrons do', feedback: 'Correct! Leptons are not affected by the strong nuclear force, while hadrons are composed of quarks that experience the strong force.' },
-      { id: 'd', text: 'Leptons are always charged, while hadrons are neutral', feedback: 'Incorrect. Some leptons (neutrinos) are neutral, and some hadrons (protons) are charged.' }
-    ],
-    correctOptionId: 'c',
-    explanation: 'The key distinction is that leptons do not experience the strong nuclear force, while hadrons do because they are composed of quarks.',
-    difficulty: 'intermediate',
-    tags: ['leptons', 'hadrons', 'strong-force']
-  },
-  {
-    questionText: "What differentiates mesons from baryons?",
-    options: [
-      { id: 'a', text: 'Mesons are composed of quark-antiquark pairs; baryons have three quarks', feedback: 'Correct! Mesons consist of a quark and an antiquark, while baryons are made of three quarks.' },
-      { id: 'b', text: 'Mesons are heavier than baryons', feedback: 'Incorrect. Mass is not the distinguishing factor between mesons and baryons.' },
-      { id: 'c', text: 'Baryons decay more quickly than mesons', feedback: 'Incorrect. Decay rates vary and are not the primary distinction.' },
-      { id: 'd', text: 'Mesons are made of electrons and positrons', feedback: 'Incorrect. Mesons are made of quarks and antiquarks, not leptons.' }
-    ],
-    correctOptionId: 'a',
-    explanation: 'Mesons are hadrons composed of one quark and one antiquark, while baryons are hadrons composed of three quarks.',
-    difficulty: 'intermediate',
-    tags: ['mesons', 'baryons', 'quark-composition']
-  },
-  {
-    questionText: "How are fermions different from bosons?",
-    options: [
-      { id: 'a', text: 'Fermions are massless; bosons have mass', feedback: 'Incorrect. Both fermions and bosons can have mass.' },
-      { id: 'b', text: 'Fermions obey the exclusion principle; bosons do not', feedback: 'Correct! Fermions obey the Pauli exclusion principle, while bosons do not and can occupy the same quantum state.' },
-      { id: 'c', text: 'Fermions are all charged; bosons are neutral', feedback: 'Incorrect. Charge is not the distinguishing factor between fermions and bosons.' },
-      { id: 'd', text: 'Fermions mediate forces; bosons make up matter', feedback: 'Incorrect. This is backwards - bosons typically mediate forces while fermions make up matter.' }
-    ],
-    correctOptionId: 'b',
-    explanation: 'Fermions obey the Pauli exclusion principle (no two can occupy the same quantum state), while bosons do not have this restriction.',
-    difficulty: 'intermediate',
-    tags: ['fermions', 'bosons', 'exclusion-principle']
-  },
-  {
-    questionText: "What experimental evidence suggests that protons contain smaller constituents?",
-    options: [
-      { id: 'a', text: 'Rutherford\'s gold foil experiment', feedback: 'Incorrect. This experiment revealed the nuclear structure of atoms, not the internal structure of protons.' },
-      { id: 'b', text: 'Observations from cathode ray tubes', feedback: 'Incorrect. These experiments led to the discovery of electrons.' },
-      { id: 'c', text: 'Deep inelastic scattering experiments with high-energy electrons', feedback: 'Correct! Deep inelastic scattering experiments at SLAC revealed that protons have internal structure, providing evidence for quarks.' },
-      { id: 'd', text: 'Nuclear fission of uranium', feedback: 'Incorrect. Nuclear fission involves splitting atomic nuclei, not probing proton structure.' }
-    ],
-    correctOptionId: 'c',
-    explanation: 'Deep inelastic scattering experiments with high-energy electrons at SLAC in the 1960s provided the first direct evidence that protons have internal structure.',
-    difficulty: 'intermediate',
-    tags: ['experimental-evidence', 'deep-inelastic-scattering', 'proton-structure']
-  },
-  {
-    questionText: "Why are extremely high-energy particles needed to study nucleon structure?",
-    options: [
-      { id: 'a', text: 'They can overcome the gravitational attraction of nucleons', feedback: 'Incorrect. Gravity is negligible at the subatomic scale.' },
-      { id: 'b', text: 'Only high-energy particles are charged', feedback: 'Incorrect. Particles of all energies can be charged or neutral.' },
-      { id: 'c', text: 'The structure of nucleons is only visible under high pressure', feedback: 'Incorrect. Pressure is not the determining factor for resolving nucleon structure.' },
-      { id: 'd', text: 'Shorter wavelengths are needed to resolve very small structures', feedback: 'Correct! Higher energy particles have shorter de Broglie wavelengths, allowing them to resolve smaller structures within nucleons.' }
-    ],
-    correctOptionId: 'd',
-    explanation: 'According to de Broglie\'s relation, higher energy particles have shorter wavelengths, which are necessary to resolve the very small structures within nucleons.',
-    difficulty: 'advanced',
-    tags: ['de-broglie-wavelength', 'resolution', 'high-energy-physics']
-  },
-  {
-    questionText: "Why is it likely impossible to observe an individual quark?",
-    options: [
-      { id: 'a', text: 'Quarks have no charge and are invisible to detectors', feedback: 'Incorrect. Quarks do have fractional electric charges.' },
-      { id: 'b', text: 'Quarks always pair with leptons', feedback: 'Incorrect. Quarks do not pair with leptons.' },
-      { id: 'c', text: 'The strong force increases with separation, confining quarks within particles', feedback: 'Correct! Color confinement means the strong force increases with distance, making it impossible to isolate individual quarks.' },
-      { id: 'd', text: 'Quarks only exist in high-pressure plasmas', feedback: 'Incorrect. Quarks exist in normal hadrons under ordinary conditions.' }
-    ],
-    correctOptionId: 'c',
-    explanation: 'Color confinement means that the strong force between quarks increases with distance, making it impossible to separate quarks and observe them individually.',
-    difficulty: 'advanced',
-    tags: ['color-confinement', 'strong-force', 'quark-isolation']
-  },
-  {
-    questionText: "How does the quark composition of a neutron compare to that of a proton?",
-    options: [
-      { id: 'a', text: 'Neutron: uud; Proton: udd', feedback: 'Incorrect. You have the compositions reversed.' },
-      { id: 'b', text: 'Neutron: udd; Proton: uud', feedback: 'Correct! A neutron is composed of one up and two down quarks (udd), while a proton has two up and one down quark (uud).' },
-      { id: 'c', text: 'Neutron: sss; Proton: uus', feedback: 'Incorrect. Neither neutrons nor protons contain strange quarks in their basic composition.' },
-      { id: 'd', text: 'Neutron: dds; Proton: ddu', feedback: 'Incorrect. This includes strange quarks which are not part of the basic nucleon composition.' }
-    ],
-    correctOptionId: 'b',
-    explanation: 'A proton has two up quarks and one down quark (uud), while a neutron has one up quark and two down quarks (udd).',
-    difficulty: 'intermediate',
-    tags: ['nucleon-composition', 'up-quark', 'down-quark']
-  },
-  {
-    questionText: "Which of the following correctly describes the quark composition of mesons?",
-    options: [
-      { id: 'a', text: 'Three quarks', feedback: 'Incorrect. Three quarks form baryons, not mesons.' },
-      { id: 'b', text: 'Two quarks', feedback: 'Incorrect. While close, mesons specifically contain one quark and one antiquark.' },
-      { id: 'c', text: 'One quark and one lepton', feedback: 'Incorrect. Mesons do not contain leptons.' },
-      { id: 'd', text: 'One quark and one antiquark', feedback: 'Correct! Mesons are composed of one quark and one antiquark.' }
-    ],
-    correctOptionId: 'd',
-    explanation: 'Mesons are hadrons composed of one quark and one antiquark, distinguishing them from baryons which have three quarks.',
-    difficulty: 'intermediate',
-    tags: ['meson-composition', 'quark-antiquark', 'hadrons']
-  },
-  {
-    questionText: "Which of the following reactions best represents the beta decay of a neutron using quark theory?",
-    options: [
-      { id: 'a', text: 'u → d + W⁺', feedback: 'Incorrect. This would increase the positive charge, not decrease it.' },
-      { id: 'b', text: 'd → u + W⁻', feedback: 'Correct! In beta decay, a down quark in the neutron converts to an up quark, emitting a W⁻ boson.' },
-      { id: 'c', text: 's → u + W⁺', feedback: 'Incorrect. Strange quarks are not involved in neutron beta decay.' },
-      { id: 'd', text: 'u → s + W⁻', feedback: 'Incorrect. This involves strange quarks which are not part of basic neutron decay.' }
-    ],
-    correctOptionId: 'b',
-    explanation: 'In neutron beta decay, one of the down quarks converts to an up quark via the weak force, changing the neutron (udd) into a proton (uud).',
-    difficulty: 'advanced',
-    tags: ['beta-decay', 'weak-force', 'quark-transformation']
-  },
-  {
-    questionText: "Is the following beta decay reaction possible: μ⁺ → e⁺ + νₑ + ν_μ̄ ?",
-    options: [
-      { id: 'a', text: 'Yes, charge and lepton numbers are conserved', feedback: 'Incorrect. While charge is conserved, lepton family number is violated.' },
-      { id: 'b', text: 'No, total energy is not conserved', feedback: 'Incorrect. Energy conservation is not the issue here.' },
-      { id: 'c', text: 'No, lepton family number is violated', feedback: 'Correct! This reaction violates lepton family number conservation - electron and muon lepton numbers must be conserved separately.' },
-      { id: 'd', text: 'Yes, but only in vacuum', feedback: 'Incorrect. The environment does not affect lepton number conservation laws.' }
-    ],
-    correctOptionId: 'c',
-    explanation: 'This reaction violates lepton family number conservation. Electron lepton number and muon lepton number must be conserved separately in particle interactions.',
-    difficulty: 'advanced',
-    tags: ['lepton-conservation', 'muon-decay', 'conservation-laws']
-  },
-  {
-    questionText: "Why is it convenient to use units like MeV/c² for particle masses?",
-    options: [
-      { id: 'a', text: 'They simplify equations involving force', feedback: 'Incorrect. These units are primarily about mass-energy relationships, not force.' },
-      { id: 'b', text: 'These are the base SI units for subatomic masses', feedback: 'Incorrect. MeV/c² is not a base SI unit.' },
-      { id: 'c', text: 'Mass-energy equivalence makes it easier to calculate energy directly', feedback: 'Correct! Using MeV/c² allows direct calculation of rest energy (E = mc²) since the energy is simply the mass value in MeV.' },
-      { id: 'd', text: 'Because the speed of light is different for each particle', feedback: 'Incorrect. The speed of light is a universal constant.' }
-    ],
-    correctOptionId: 'c',
-    explanation: 'Using MeV/c² for mass allows direct calculation of rest energy using E = mc², since the energy in MeV equals the mass value when c = 1.',
-    difficulty: 'intermediate',
-    tags: ['mass-energy-equivalence', 'units', 'relativity']
-  },
-  {
-    questionText: "Which experiment provided strong evidence for the existence of quarks?",
-    options: [
-      { id: 'a', text: 'Double-slit experiment', feedback: 'Incorrect. This experiment demonstrates wave-particle duality, not quark structure.' },
-      { id: 'b', text: 'Millikan oil drop experiment', feedback: 'Incorrect. This experiment measured the charge of an electron.' },
-      { id: 'c', text: 'Deep inelastic electron scattering at SLAC', feedback: 'Correct! These experiments in the late 1960s provided the first strong evidence for point-like constituents within protons and neutrons.' },
-      { id: 'd', text: 'Rutherford alpha particle scattering', feedback: 'Incorrect. This experiment revealed nuclear structure but not quark structure.' }
-    ],
-    correctOptionId: 'c',
-    explanation: 'Deep inelastic electron scattering experiments at SLAC provided the first compelling evidence for quarks by revealing point-like structures within nucleons.',
-    difficulty: 'intermediate',
-    tags: ['experimental-evidence', 'SLAC', 'quark-discovery']
-  },
-  {
-    questionText: "Why was the sixth quark hypothesized before it was discovered?",
-    options: [
-      { id: 'a', text: 'To balance the atomic mass in heavy nuclei', feedback: 'Incorrect. The sixth quark is not needed to explain atomic masses.' },
-      { id: 'b', text: 'To explain anomalies in cosmic ray scattering', feedback: 'Incorrect. Cosmic ray anomalies did not drive the prediction of the sixth quark.' },
-      { id: 'c', text: 'To maintain symmetry in the Standard Model', feedback: 'Correct! The sixth quark (top) was predicted to complete the symmetry between quarks and leptons in the Standard Model.' },
-      { id: 'd', text: 'To account for the size of the electron', feedback: 'Incorrect. Electron properties do not require additional quarks.' }
-    ],
-    correctOptionId: 'c',
-    explanation: 'The top quark was predicted to maintain the symmetry between the number of quarks and leptons in the Standard Model, with six of each type.',
-    difficulty: 'advanced',
-    tags: ['standard-model-symmetry', 'top-quark', 'theoretical-prediction']
-  },
-  {
-    questionText: "What is the name of the sixth quark, and why did its discovery require a large accelerator?",
-    options: [
-      { id: 'a', text: 'Top quark; it has a very large mass requiring high energy collisions', feedback: 'Correct! The top quark is extremely massive (about 173 GeV/c²), requiring very high-energy collisions to create it.' },
-      { id: 'b', text: 'Strange quark; it is very unstable and needs vacuum conditions', feedback: 'Incorrect. The strange quark was the third quark discovered, not the sixth.' },
-      { id: 'c', text: 'Charm quark; it decays too quickly to detect', feedback: 'Incorrect. The charm quark was the fourth quark discovered, not the sixth.' },
-      { id: 'd', text: 'Bottom quark; it only forms in neutron stars', feedback: 'Incorrect. The bottom quark was the fifth quark discovered, and it does not require neutron star conditions.' }
-    ],
-    correctOptionId: 'a',
-    explanation: 'The top quark is the sixth and most massive quark, requiring extremely high-energy collisions (like those at the Tevatron) to produce it.',
-    difficulty: 'advanced',
-    tags: ['top-quark', 'mass', 'high-energy-physics']
-  },
-  {
-    questionText: "What is the electric charge of a particle made of two up quarks and one strange quark (uus)?",
-    options: [
-      { id: 'a', text: '+1', feedback: 'Correct! Two up quarks (+2/3 each) and one strange quark (-1/3) give: 2/3 + 2/3 - 1/3 = +1.' },
-      { id: 'b', text: '0', feedback: 'Incorrect. Check your calculation of the quark charges.' },
-      { id: 'c', text: '+2', feedback: 'Incorrect. Remember that strange quarks have -1/3 charge, not +1/3.' },
-      { id: 'd', text: '–1', feedback: 'Incorrect. You may have confused the sign of the strange quark charge.' }
-    ],
-    correctOptionId: 'a',
-    explanation: 'Up quarks have +2/3 charge and strange quarks have -1/3 charge. So: (+2/3) + (+2/3) + (-1/3) = +4/3 - 1/3 = +3/3 = +1.',
-    difficulty: 'intermediate',
-    tags: ['quark-charges', 'calculations', 'charge-conservation']
-  }
-];
-
-// ========================================
-// INDIVIDUAL CLOUD FUNCTION EXPORTS REMOVED
-// ========================================
-// All individual cloud function exports have been removed to prevent
-// memory overhead in the master function. Only assessmentConfigs data 
-// is exported below for use by the master course2_assessments function.
-
-// Assessment configurations for master function (keeping for compatibility)
-const assessmentConfigs = {
-  'course2_71_question1': {
-    type: 'multiple-choice',
-    questions: [questionPool[0]],
-    randomizeQuestions: false,
-    randomizeOptions: true,
-    allowSameQuestion: true,
-    pointsValue: 1,
-    maxAttempts: 9999,
-    showFeedback: true,
-    activityType: 'lesson',
-    theme: 'indigo'
-  },
-  'course2_71_question2': {
-    type: 'multiple-choice',
-    questions: [questionPool[1]],
-    randomizeQuestions: false,
-    randomizeOptions: true,
-    allowSameQuestion: true,
-    pointsValue: 1,
-    maxAttempts: 9999,
-    showFeedback: true,
-    activityType: 'lesson',
-    theme: 'indigo'
-  },
-  'course2_71_question3': {
-    type: 'multiple-choice',
-    questions: [questionPool[2]],
-    randomizeQuestions: false,
-    randomizeOptions: true,
-    allowSameQuestion: true,
-    pointsValue: 1,
-    maxAttempts: 9999,
-    showFeedback: true,
-    activityType: 'lesson',
-    theme: 'indigo'
-  },
-  'course2_71_question4': {
-    type: 'multiple-choice',
-    questions: [questionPool[3]],
-    randomizeQuestions: false,
-    randomizeOptions: true,
-    allowSameQuestion: true,
-    pointsValue: 1,
-    maxAttempts: 9999,
-    showFeedback: true,
-    activityType: 'lesson',
-    theme: 'indigo'
-  },
-  'course2_71_question5': {
-    type: 'multiple-choice',
-    questions: [questionPool[4]],
-    randomizeQuestions: false,
-    randomizeOptions: true,
-    allowSameQuestion: true,
-    pointsValue: 1,
-    maxAttempts: 9999,
-    showFeedback: true,
-    activityType: 'lesson',
-    theme: 'indigo'
-  },
-  'course2_71_question6': {
-    type: 'multiple-choice',
-    questions: [questionPool[5]],
-    randomizeQuestions: false,
-    randomizeOptions: true,
-    allowSameQuestion: true,
-    pointsValue: 1,
-    maxAttempts: 9999,
-    showFeedback: true,
-    activityType: 'lesson',
-    theme: 'indigo'
-  },
-  'course2_71_question7': {
-    type: 'multiple-choice',
-    questions: [questionPool[6]],
-    randomizeQuestions: false,
-    randomizeOptions: true,
-    allowSameQuestion: true,
-    pointsValue: 1,
-    maxAttempts: 9999,
-    showFeedback: true,
-    activityType: 'lesson',
-    theme: 'indigo'
-  },
-  'course2_71_question8': {
-    type: 'multiple-choice',
-    questions: [questionPool[7]],
-    randomizeQuestions: false,
-    randomizeOptions: true,
-    allowSameQuestion: true,
-    pointsValue: 1,
-    maxAttempts: 9999,
-    showFeedback: true,
-    activityType: 'lesson',
-    theme: 'indigo'
-  },
-  'course2_71_question9': {
-    type: 'multiple-choice',
-    questions: [questionPool[8]],
-    randomizeQuestions: false,
-    randomizeOptions: true,
-    allowSameQuestion: true,
-    pointsValue: 1,
-    maxAttempts: 9999,
-    showFeedback: true,
-    activityType: 'lesson',
-    theme: 'indigo'
-  },
-  'course2_71_question10': {
-    type: 'multiple-choice',
-    questions: [questionPool[9]],
-    randomizeQuestions: false,
-    randomizeOptions: true,
-    allowSameQuestion: true,
-    pointsValue: 1,
-    maxAttempts: 9999,
-    showFeedback: true,
-    activityType: 'lesson',
-    theme: 'indigo'
-  },
-  'course2_71_question11': {
-    type: 'multiple-choice',
-    questions: [questionPool[10]],
-    randomizeQuestions: false,
-    randomizeOptions: true,
-    allowSameQuestion: true,
-    pointsValue: 1,
-    maxAttempts: 9999,
-    showFeedback: true,
-    activityType: 'lesson',
-    theme: 'indigo'
-  },
-  'course2_71_question12': {
-    type: 'multiple-choice',
-    questions: [questionPool[11]],
-    randomizeQuestions: false,
-    randomizeOptions: true,
-    allowSameQuestion: true,
-    pointsValue: 1,
-    maxAttempts: 9999,
-    showFeedback: true,
-    activityType: 'lesson',
-    theme: 'indigo'
-  },
-  'course2_71_question13': {
-    type: 'multiple-choice',
-    questions: [questionPool[12]],
-    randomizeQuestions: false,
-    randomizeOptions: true,
-    allowSameQuestion: true,
-    pointsValue: 1,
-    maxAttempts: 9999,
-    showFeedback: true,
-    activityType: 'lesson',
-    theme: 'indigo'
-  },
-  'course2_71_question14': {
-    type: 'multiple-choice',
-    questions: [questionPool[13]],
-    randomizeQuestions: false,
-    randomizeOptions: true,
-    allowSameQuestion: true,
-    pointsValue: 1,
-    maxAttempts: 9999,
-    showFeedback: true,
-    activityType: 'lesson',
-    theme: 'indigo'
-  },
-  'course2_71_question15': {
-    type: 'multiple-choice',
-    questions: [questionPool[14]],
-    randomizeQuestions: false,
-    randomizeOptions: true,
-    allowSameQuestion: true,
-    pointsValue: 1,
-    maxAttempts: 9999,
-    showFeedback: true,
-    activityType: 'lesson',
-    theme: 'indigo'
-  },
-  'course2_71_question16': {
-    type: 'multiple-choice',
-    questions: [questionPool[15]],
-    randomizeQuestions: false,
-    randomizeOptions: true,
-    allowSameQuestion: true,
-    pointsValue: 1,
-    maxAttempts: 9999,
-    showFeedback: true,
-    activityType: 'lesson',
-    theme: 'indigo'
-  },
-  'course2_71_question17': {
-    type: 'multiple-choice',
-    questions: [questionPool[16]],
-    randomizeQuestions: false,
-    randomizeOptions: true,
-    allowSameQuestion: true,
-    pointsValue: 1,
-    maxAttempts: 9999,
-    showFeedback: true,
-    activityType: 'lesson',
-    theme: 'indigo'
-  },
-  'course2_71_question18': {
-    type: 'multiple-choice',
-    questions: [questionPool[17]],
-    randomizeQuestions: false,
-    randomizeOptions: true,
-    allowSameQuestion: true,
-    pointsValue: 1,
-    maxAttempts: 9999,
-    showFeedback: true,
-    activityType: 'lesson',
-    theme: 'indigo'
-  }
-};
-
-module.exports = { 
-  assessmentConfigs
-};
->>>>>>> 8e2f345e
+
+// Cloud function creation imports removed since we only export data configs now
+const { getActivityTypeSettings } = require('../shared/utilities/config-loader');
+
+// Load course configuration
+const courseConfig = require('../shared/courses-config/2/course-config.json');
+
+// ===== ACTIVITY TYPE CONFIGURATION =====
+const ACTIVITY_TYPE = 'lesson';
+const activityDefaults = getActivityTypeSettings(courseConfig, ACTIVITY_TYPE);
+
+// ========================================
+// HELPER FUNCTIONS FOR RANDOMIZATION
+// ========================================
+const randInt = (min, max) => Math.floor(Math.random() * (max - min + 1)) + min;
+const randFloat = (min, max, decimals = 1) => parseFloat((Math.random() * (max - min) + min).toFixed(decimals));
+const randChoice = (array) => array[Math.floor(Math.random() * array.length)];
+
+// Question pool with complete configuration
+const questionPool = [
+  {
+    questionText: "In the early 1900s, which three subatomic particles were believed to be the fundamental building blocks of matter, and which one is still considered fundamental today?",
+    options: [
+      { id: 'a', text: 'Proton, neutron, electron – only the electron is still fundamental', feedback: 'Correct! The electron is still considered a fundamental particle, while protons and neutrons are composed of quarks.' },
+      { id: 'b', text: 'Proton, neutron, meson – only the neutron is still fundamental', feedback: 'Incorrect. Neutrons are composed of quarks and are not fundamental particles.' },
+      { id: 'c', text: 'Electron, photon, proton – only the photon is still fundamental', feedback: 'Incorrect. While photons are fundamental, electrons are also fundamental particles.' },
+      { id: 'd', text: 'Quark, electron, neutrino – all are still considered fundamental', feedback: 'Incorrect. Quarks were not known in the early 1900s.' }
+    ],
+    correctOptionId: 'a',
+    explanation: 'In the early 1900s, protons, neutrons, and electrons were thought to be fundamental. Today, we know that only the electron remains fundamental, as protons and neutrons are composed of quarks.',
+    difficulty: 'intermediate',
+    tags: ['historical', 'fundamental-particles', 'quarks']
+  },
+  {
+    questionText: "Why was the quark theory originally proposed?",
+    options: [
+      { id: 'a', text: 'To explain atomic orbitals using electromagnetic forces', feedback: 'Incorrect. Atomic orbitals are explained by quantum mechanics and electromagnetic forces.' },
+      { id: 'b', text: 'To describe beta decay more accurately', feedback: 'Incorrect. Beta decay was explained by the weak nuclear force and neutrinos.' },
+      { id: 'c', text: 'To explain the large number of hadrons observed in particle accelerators', feedback: 'Correct! The discovery of many hadrons in particle accelerators led to the need for a simpler organizational scheme, leading to quark theory.' },
+      { id: 'd', text: 'To account for differences between electrons and neutrinos', feedback: 'Incorrect. These are both leptons and their differences were understood without quark theory.' }
+    ],
+    correctOptionId: 'c',
+    explanation: 'Quark theory was proposed to explain the "zoo" of hadrons discovered in particle accelerators. The large number of particles suggested they were not all fundamental but composed of simpler constituents.',
+    difficulty: 'intermediate',
+    tags: ['historical', 'hadrons', 'particle-accelerators']
+  },
+  {
+    questionText: "Which of the following is a key reason the Standard Model now includes six quarks instead of the three proposed by Gell-Mann and Zweig?",
+    options: [
+      { id: 'a', text: 'Each quark splits into two more quarks under high energy', feedback: 'Incorrect. Quarks do not split into more quarks under high energy.' },
+      { id: 'b', text: 'Observations of new particles that could only be explained with additional quarks', feedback: 'Correct! The discovery of new particles required additional quark types to explain their properties and composition.' },
+      { id: 'c', text: 'The discovery of gluons required more quark types', feedback: 'Incorrect. Gluons are force carriers and do not require additional quark types.' },
+      { id: 'd', text: 'The proton was found to contain six quarks', feedback: 'Incorrect. A proton contains three quarks (uud).' }
+    ],
+    correctOptionId: 'b',
+    explanation: 'New particles discovered in experiments could only be explained by introducing additional quark types beyond the original three, leading to the six-quark model.',
+    difficulty: 'intermediate',
+    tags: ['standard-model', 'quark-types', 'particle-discovery']
+  },
+  {
+    questionText: "Which major difference distinguishes leptons from hadrons?",
+    options: [
+      { id: 'a', text: 'Leptons have mass, hadrons do not', feedback: 'Incorrect. Both leptons and hadrons can have mass.' },
+      { id: 'b', text: 'Hadrons are involved in electromagnetic interactions, leptons are not', feedback: 'Incorrect. Both can participate in electromagnetic interactions if they are charged.' },
+      { id: 'c', text: 'Leptons do not experience the strong nuclear force, but hadrons do', feedback: 'Correct! Leptons are not affected by the strong nuclear force, while hadrons are composed of quarks that experience the strong force.' },
+      { id: 'd', text: 'Leptons are always charged, while hadrons are neutral', feedback: 'Incorrect. Some leptons (neutrinos) are neutral, and some hadrons (protons) are charged.' }
+    ],
+    correctOptionId: 'c',
+    explanation: 'The key distinction is that leptons do not experience the strong nuclear force, while hadrons do because they are composed of quarks.',
+    difficulty: 'intermediate',
+    tags: ['leptons', 'hadrons', 'strong-force']
+  },
+  {
+    questionText: "What differentiates mesons from baryons?",
+    options: [
+      { id: 'a', text: 'Mesons are composed of quark-antiquark pairs; baryons have three quarks', feedback: 'Correct! Mesons consist of a quark and an antiquark, while baryons are made of three quarks.' },
+      { id: 'b', text: 'Mesons are heavier than baryons', feedback: 'Incorrect. Mass is not the distinguishing factor between mesons and baryons.' },
+      { id: 'c', text: 'Baryons decay more quickly than mesons', feedback: 'Incorrect. Decay rates vary and are not the primary distinction.' },
+      { id: 'd', text: 'Mesons are made of electrons and positrons', feedback: 'Incorrect. Mesons are made of quarks and antiquarks, not leptons.' }
+    ],
+    correctOptionId: 'a',
+    explanation: 'Mesons are hadrons composed of one quark and one antiquark, while baryons are hadrons composed of three quarks.',
+    difficulty: 'intermediate',
+    tags: ['mesons', 'baryons', 'quark-composition']
+  },
+  {
+    questionText: "How are fermions different from bosons?",
+    options: [
+      { id: 'a', text: 'Fermions are massless; bosons have mass', feedback: 'Incorrect. Both fermions and bosons can have mass.' },
+      { id: 'b', text: 'Fermions obey the exclusion principle; bosons do not', feedback: 'Correct! Fermions obey the Pauli exclusion principle, while bosons do not and can occupy the same quantum state.' },
+      { id: 'c', text: 'Fermions are all charged; bosons are neutral', feedback: 'Incorrect. Charge is not the distinguishing factor between fermions and bosons.' },
+      { id: 'd', text: 'Fermions mediate forces; bosons make up matter', feedback: 'Incorrect. This is backwards - bosons typically mediate forces while fermions make up matter.' }
+    ],
+    correctOptionId: 'b',
+    explanation: 'Fermions obey the Pauli exclusion principle (no two can occupy the same quantum state), while bosons do not have this restriction.',
+    difficulty: 'intermediate',
+    tags: ['fermions', 'bosons', 'exclusion-principle']
+  },
+  {
+    questionText: "What experimental evidence suggests that protons contain smaller constituents?",
+    options: [
+      { id: 'a', text: 'Rutherford\'s gold foil experiment', feedback: 'Incorrect. This experiment revealed the nuclear structure of atoms, not the internal structure of protons.' },
+      { id: 'b', text: 'Observations from cathode ray tubes', feedback: 'Incorrect. These experiments led to the discovery of electrons.' },
+      { id: 'c', text: 'Deep inelastic scattering experiments with high-energy electrons', feedback: 'Correct! Deep inelastic scattering experiments at SLAC revealed that protons have internal structure, providing evidence for quarks.' },
+      { id: 'd', text: 'Nuclear fission of uranium', feedback: 'Incorrect. Nuclear fission involves splitting atomic nuclei, not probing proton structure.' }
+    ],
+    correctOptionId: 'c',
+    explanation: 'Deep inelastic scattering experiments with high-energy electrons at SLAC in the 1960s provided the first direct evidence that protons have internal structure.',
+    difficulty: 'intermediate',
+    tags: ['experimental-evidence', 'deep-inelastic-scattering', 'proton-structure']
+  },
+  {
+    questionText: "Why are extremely high-energy particles needed to study nucleon structure?",
+    options: [
+      { id: 'a', text: 'They can overcome the gravitational attraction of nucleons', feedback: 'Incorrect. Gravity is negligible at the subatomic scale.' },
+      { id: 'b', text: 'Only high-energy particles are charged', feedback: 'Incorrect. Particles of all energies can be charged or neutral.' },
+      { id: 'c', text: 'The structure of nucleons is only visible under high pressure', feedback: 'Incorrect. Pressure is not the determining factor for resolving nucleon structure.' },
+      { id: 'd', text: 'Shorter wavelengths are needed to resolve very small structures', feedback: 'Correct! Higher energy particles have shorter de Broglie wavelengths, allowing them to resolve smaller structures within nucleons.' }
+    ],
+    correctOptionId: 'd',
+    explanation: 'According to de Broglie\'s relation, higher energy particles have shorter wavelengths, which are necessary to resolve the very small structures within nucleons.',
+    difficulty: 'advanced',
+    tags: ['de-broglie-wavelength', 'resolution', 'high-energy-physics']
+  },
+  {
+    questionText: "Why is it likely impossible to observe an individual quark?",
+    options: [
+      { id: 'a', text: 'Quarks have no charge and are invisible to detectors', feedback: 'Incorrect. Quarks do have fractional electric charges.' },
+      { id: 'b', text: 'Quarks always pair with leptons', feedback: 'Incorrect. Quarks do not pair with leptons.' },
+      { id: 'c', text: 'The strong force increases with separation, confining quarks within particles', feedback: 'Correct! Color confinement means the strong force increases with distance, making it impossible to isolate individual quarks.' },
+      { id: 'd', text: 'Quarks only exist in high-pressure plasmas', feedback: 'Incorrect. Quarks exist in normal hadrons under ordinary conditions.' }
+    ],
+    correctOptionId: 'c',
+    explanation: 'Color confinement means that the strong force between quarks increases with distance, making it impossible to separate quarks and observe them individually.',
+    difficulty: 'advanced',
+    tags: ['color-confinement', 'strong-force', 'quark-isolation']
+  },
+  {
+    questionText: "How does the quark composition of a neutron compare to that of a proton?",
+    options: [
+      { id: 'a', text: 'Neutron: uud; Proton: udd', feedback: 'Incorrect. You have the compositions reversed.' },
+      { id: 'b', text: 'Neutron: udd; Proton: uud', feedback: 'Correct! A neutron is composed of one up and two down quarks (udd), while a proton has two up and one down quark (uud).' },
+      { id: 'c', text: 'Neutron: sss; Proton: uus', feedback: 'Incorrect. Neither neutrons nor protons contain strange quarks in their basic composition.' },
+      { id: 'd', text: 'Neutron: dds; Proton: ddu', feedback: 'Incorrect. This includes strange quarks which are not part of the basic nucleon composition.' }
+    ],
+    correctOptionId: 'b',
+    explanation: 'A proton has two up quarks and one down quark (uud), while a neutron has one up quark and two down quarks (udd).',
+    difficulty: 'intermediate',
+    tags: ['nucleon-composition', 'up-quark', 'down-quark']
+  },
+  {
+    questionText: "Which of the following correctly describes the quark composition of mesons?",
+    options: [
+      { id: 'a', text: 'Three quarks', feedback: 'Incorrect. Three quarks form baryons, not mesons.' },
+      { id: 'b', text: 'Two quarks', feedback: 'Incorrect. While close, mesons specifically contain one quark and one antiquark.' },
+      { id: 'c', text: 'One quark and one lepton', feedback: 'Incorrect. Mesons do not contain leptons.' },
+      { id: 'd', text: 'One quark and one antiquark', feedback: 'Correct! Mesons are composed of one quark and one antiquark.' }
+    ],
+    correctOptionId: 'd',
+    explanation: 'Mesons are hadrons composed of one quark and one antiquark, distinguishing them from baryons which have three quarks.',
+    difficulty: 'intermediate',
+    tags: ['meson-composition', 'quark-antiquark', 'hadrons']
+  },
+  {
+    questionText: "Which of the following reactions best represents the beta decay of a neutron using quark theory?",
+    options: [
+      { id: 'a', text: 'u → d + W⁺', feedback: 'Incorrect. This would increase the positive charge, not decrease it.' },
+      { id: 'b', text: 'd → u + W⁻', feedback: 'Correct! In beta decay, a down quark in the neutron converts to an up quark, emitting a W⁻ boson.' },
+      { id: 'c', text: 's → u + W⁺', feedback: 'Incorrect. Strange quarks are not involved in neutron beta decay.' },
+      { id: 'd', text: 'u → s + W⁻', feedback: 'Incorrect. This involves strange quarks which are not part of basic neutron decay.' }
+    ],
+    correctOptionId: 'b',
+    explanation: 'In neutron beta decay, one of the down quarks converts to an up quark via the weak force, changing the neutron (udd) into a proton (uud).',
+    difficulty: 'advanced',
+    tags: ['beta-decay', 'weak-force', 'quark-transformation']
+  },
+  {
+    questionText: "Is the following beta decay reaction possible: μ⁺ → e⁺ + νₑ + ν_μ̄ ?",
+    options: [
+      { id: 'a', text: 'Yes, charge and lepton numbers are conserved', feedback: 'Incorrect. While charge is conserved, lepton family number is violated.' },
+      { id: 'b', text: 'No, total energy is not conserved', feedback: 'Incorrect. Energy conservation is not the issue here.' },
+      { id: 'c', text: 'No, lepton family number is violated', feedback: 'Correct! This reaction violates lepton family number conservation - electron and muon lepton numbers must be conserved separately.' },
+      { id: 'd', text: 'Yes, but only in vacuum', feedback: 'Incorrect. The environment does not affect lepton number conservation laws.' }
+    ],
+    correctOptionId: 'c',
+    explanation: 'This reaction violates lepton family number conservation. Electron lepton number and muon lepton number must be conserved separately in particle interactions.',
+    difficulty: 'advanced',
+    tags: ['lepton-conservation', 'muon-decay', 'conservation-laws']
+  },
+  {
+    questionText: "Why is it convenient to use units like MeV/c² for particle masses?",
+    options: [
+      { id: 'a', text: 'They simplify equations involving force', feedback: 'Incorrect. These units are primarily about mass-energy relationships, not force.' },
+      { id: 'b', text: 'These are the base SI units for subatomic masses', feedback: 'Incorrect. MeV/c² is not a base SI unit.' },
+      { id: 'c', text: 'Mass-energy equivalence makes it easier to calculate energy directly', feedback: 'Correct! Using MeV/c² allows direct calculation of rest energy (E = mc²) since the energy is simply the mass value in MeV.' },
+      { id: 'd', text: 'Because the speed of light is different for each particle', feedback: 'Incorrect. The speed of light is a universal constant.' }
+    ],
+    correctOptionId: 'c',
+    explanation: 'Using MeV/c² for mass allows direct calculation of rest energy using E = mc², since the energy in MeV equals the mass value when c = 1.',
+    difficulty: 'intermediate',
+    tags: ['mass-energy-equivalence', 'units', 'relativity']
+  },
+  {
+    questionText: "Which experiment provided strong evidence for the existence of quarks?",
+    options: [
+      { id: 'a', text: 'Double-slit experiment', feedback: 'Incorrect. This experiment demonstrates wave-particle duality, not quark structure.' },
+      { id: 'b', text: 'Millikan oil drop experiment', feedback: 'Incorrect. This experiment measured the charge of an electron.' },
+      { id: 'c', text: 'Deep inelastic electron scattering at SLAC', feedback: 'Correct! These experiments in the late 1960s provided the first strong evidence for point-like constituents within protons and neutrons.' },
+      { id: 'd', text: 'Rutherford alpha particle scattering', feedback: 'Incorrect. This experiment revealed nuclear structure but not quark structure.' }
+    ],
+    correctOptionId: 'c',
+    explanation: 'Deep inelastic electron scattering experiments at SLAC provided the first compelling evidence for quarks by revealing point-like structures within nucleons.',
+    difficulty: 'intermediate',
+    tags: ['experimental-evidence', 'SLAC', 'quark-discovery']
+  },
+  {
+    questionText: "Why was the sixth quark hypothesized before it was discovered?",
+    options: [
+      { id: 'a', text: 'To balance the atomic mass in heavy nuclei', feedback: 'Incorrect. The sixth quark is not needed to explain atomic masses.' },
+      { id: 'b', text: 'To explain anomalies in cosmic ray scattering', feedback: 'Incorrect. Cosmic ray anomalies did not drive the prediction of the sixth quark.' },
+      { id: 'c', text: 'To maintain symmetry in the Standard Model', feedback: 'Correct! The sixth quark (top) was predicted to complete the symmetry between quarks and leptons in the Standard Model.' },
+      { id: 'd', text: 'To account for the size of the electron', feedback: 'Incorrect. Electron properties do not require additional quarks.' }
+    ],
+    correctOptionId: 'c',
+    explanation: 'The top quark was predicted to maintain the symmetry between the number of quarks and leptons in the Standard Model, with six of each type.',
+    difficulty: 'advanced',
+    tags: ['standard-model-symmetry', 'top-quark', 'theoretical-prediction']
+  },
+  {
+    questionText: "What is the name of the sixth quark, and why did its discovery require a large accelerator?",
+    options: [
+      { id: 'a', text: 'Top quark; it has a very large mass requiring high energy collisions', feedback: 'Correct! The top quark is extremely massive (about 173 GeV/c²), requiring very high-energy collisions to create it.' },
+      { id: 'b', text: 'Strange quark; it is very unstable and needs vacuum conditions', feedback: 'Incorrect. The strange quark was the third quark discovered, not the sixth.' },
+      { id: 'c', text: 'Charm quark; it decays too quickly to detect', feedback: 'Incorrect. The charm quark was the fourth quark discovered, not the sixth.' },
+      { id: 'd', text: 'Bottom quark; it only forms in neutron stars', feedback: 'Incorrect. The bottom quark was the fifth quark discovered, and it does not require neutron star conditions.' }
+    ],
+    correctOptionId: 'a',
+    explanation: 'The top quark is the sixth and most massive quark, requiring extremely high-energy collisions (like those at the Tevatron) to produce it.',
+    difficulty: 'advanced',
+    tags: ['top-quark', 'mass', 'high-energy-physics']
+  },
+  {
+    questionText: "What is the electric charge of a particle made of two up quarks and one strange quark (uus)?",
+    options: [
+      { id: 'a', text: '+1', feedback: 'Correct! Two up quarks (+2/3 each) and one strange quark (-1/3) give: 2/3 + 2/3 - 1/3 = +1.' },
+      { id: 'b', text: '0', feedback: 'Incorrect. Check your calculation of the quark charges.' },
+      { id: 'c', text: '+2', feedback: 'Incorrect. Remember that strange quarks have -1/3 charge, not +1/3.' },
+      { id: 'd', text: '–1', feedback: 'Incorrect. You may have confused the sign of the strange quark charge.' }
+    ],
+    correctOptionId: 'a',
+    explanation: 'Up quarks have +2/3 charge and strange quarks have -1/3 charge. So: (+2/3) + (+2/3) + (-1/3) = +4/3 - 1/3 = +3/3 = +1.',
+    difficulty: 'intermediate',
+    tags: ['quark-charges', 'calculations', 'charge-conservation']
+  }
+];
+
+// ========================================
+// INDIVIDUAL CLOUD FUNCTION EXPORTS REMOVED
+// ========================================
+// All individual cloud function exports have been removed to prevent
+// memory overhead in the master function. Only assessmentConfigs data 
+// is exported below for use by the master course2_assessments function.
+
+// Assessment configurations for master function (keeping for compatibility)
+const assessmentConfigs = {
+  'course2_71_question1': {
+    type: 'multiple-choice',
+    questions: [questionPool[0]],
+    randomizeQuestions: false,
+    randomizeOptions: true,
+    allowSameQuestion: true,
+    pointsValue: 1,
+    maxAttempts: 9999,
+    showFeedback: true,
+    activityType: 'lesson',
+    theme: 'indigo'
+  },
+  'course2_71_question2': {
+    type: 'multiple-choice',
+    questions: [questionPool[1]],
+    randomizeQuestions: false,
+    randomizeOptions: true,
+    allowSameQuestion: true,
+    pointsValue: 1,
+    maxAttempts: 9999,
+    showFeedback: true,
+    activityType: 'lesson',
+    theme: 'indigo'
+  },
+  'course2_71_question3': {
+    type: 'multiple-choice',
+    questions: [questionPool[2]],
+    randomizeQuestions: false,
+    randomizeOptions: true,
+    allowSameQuestion: true,
+    pointsValue: 1,
+    maxAttempts: 9999,
+    showFeedback: true,
+    activityType: 'lesson',
+    theme: 'indigo'
+  },
+  'course2_71_question4': {
+    type: 'multiple-choice',
+    questions: [questionPool[3]],
+    randomizeQuestions: false,
+    randomizeOptions: true,
+    allowSameQuestion: true,
+    pointsValue: 1,
+    maxAttempts: 9999,
+    showFeedback: true,
+    activityType: 'lesson',
+    theme: 'indigo'
+  },
+  'course2_71_question5': {
+    type: 'multiple-choice',
+    questions: [questionPool[4]],
+    randomizeQuestions: false,
+    randomizeOptions: true,
+    allowSameQuestion: true,
+    pointsValue: 1,
+    maxAttempts: 9999,
+    showFeedback: true,
+    activityType: 'lesson',
+    theme: 'indigo'
+  },
+  'course2_71_question6': {
+    type: 'multiple-choice',
+    questions: [questionPool[5]],
+    randomizeQuestions: false,
+    randomizeOptions: true,
+    allowSameQuestion: true,
+    pointsValue: 1,
+    maxAttempts: 9999,
+    showFeedback: true,
+    activityType: 'lesson',
+    theme: 'indigo'
+  },
+  'course2_71_question7': {
+    type: 'multiple-choice',
+    questions: [questionPool[6]],
+    randomizeQuestions: false,
+    randomizeOptions: true,
+    allowSameQuestion: true,
+    pointsValue: 1,
+    maxAttempts: 9999,
+    showFeedback: true,
+    activityType: 'lesson',
+    theme: 'indigo'
+  },
+  'course2_71_question8': {
+    type: 'multiple-choice',
+    questions: [questionPool[7]],
+    randomizeQuestions: false,
+    randomizeOptions: true,
+    allowSameQuestion: true,
+    pointsValue: 1,
+    maxAttempts: 9999,
+    showFeedback: true,
+    activityType: 'lesson',
+    theme: 'indigo'
+  },
+  'course2_71_question9': {
+    type: 'multiple-choice',
+    questions: [questionPool[8]],
+    randomizeQuestions: false,
+    randomizeOptions: true,
+    allowSameQuestion: true,
+    pointsValue: 1,
+    maxAttempts: 9999,
+    showFeedback: true,
+    activityType: 'lesson',
+    theme: 'indigo'
+  },
+  'course2_71_question10': {
+    type: 'multiple-choice',
+    questions: [questionPool[9]],
+    randomizeQuestions: false,
+    randomizeOptions: true,
+    allowSameQuestion: true,
+    pointsValue: 1,
+    maxAttempts: 9999,
+    showFeedback: true,
+    activityType: 'lesson',
+    theme: 'indigo'
+  },
+  'course2_71_question11': {
+    type: 'multiple-choice',
+    questions: [questionPool[10]],
+    randomizeQuestions: false,
+    randomizeOptions: true,
+    allowSameQuestion: true,
+    pointsValue: 1,
+    maxAttempts: 9999,
+    showFeedback: true,
+    activityType: 'lesson',
+    theme: 'indigo'
+  },
+  'course2_71_question12': {
+    type: 'multiple-choice',
+    questions: [questionPool[11]],
+    randomizeQuestions: false,
+    randomizeOptions: true,
+    allowSameQuestion: true,
+    pointsValue: 1,
+    maxAttempts: 9999,
+    showFeedback: true,
+    activityType: 'lesson',
+    theme: 'indigo'
+  },
+  'course2_71_question13': {
+    type: 'multiple-choice',
+    questions: [questionPool[12]],
+    randomizeQuestions: false,
+    randomizeOptions: true,
+    allowSameQuestion: true,
+    pointsValue: 1,
+    maxAttempts: 9999,
+    showFeedback: true,
+    activityType: 'lesson',
+    theme: 'indigo'
+  },
+  'course2_71_question14': {
+    type: 'multiple-choice',
+    questions: [questionPool[13]],
+    randomizeQuestions: false,
+    randomizeOptions: true,
+    allowSameQuestion: true,
+    pointsValue: 1,
+    maxAttempts: 9999,
+    showFeedback: true,
+    activityType: 'lesson',
+    theme: 'indigo'
+  },
+  'course2_71_question15': {
+    type: 'multiple-choice',
+    questions: [questionPool[14]],
+    randomizeQuestions: false,
+    randomizeOptions: true,
+    allowSameQuestion: true,
+    pointsValue: 1,
+    maxAttempts: 9999,
+    showFeedback: true,
+    activityType: 'lesson',
+    theme: 'indigo'
+  },
+  'course2_71_question16': {
+    type: 'multiple-choice',
+    questions: [questionPool[15]],
+    randomizeQuestions: false,
+    randomizeOptions: true,
+    allowSameQuestion: true,
+    pointsValue: 1,
+    maxAttempts: 9999,
+    showFeedback: true,
+    activityType: 'lesson',
+    theme: 'indigo'
+  },
+  'course2_71_question17': {
+    type: 'multiple-choice',
+    questions: [questionPool[16]],
+    randomizeQuestions: false,
+    randomizeOptions: true,
+    allowSameQuestion: true,
+    pointsValue: 1,
+    maxAttempts: 9999,
+    showFeedback: true,
+    activityType: 'lesson',
+    theme: 'indigo'
+  },
+  'course2_71_question18': {
+    type: 'multiple-choice',
+    questions: [questionPool[17]],
+    randomizeQuestions: false,
+    randomizeOptions: true,
+    allowSameQuestion: true,
+    pointsValue: 1,
+    maxAttempts: 9999,
+    showFeedback: true,
+    activityType: 'lesson',
+    theme: 'indigo'
+  }
+};
+
+module.exports = { 
+  assessmentConfigs
+};
+