<<<<<<< HEAD
const { createAIMultipleChoice } = require('../shared/assessment-types/ai-multiple-choice');
const { extractParameters, initializeCourseIfNeeded, getServerTimestamp, getDatabaseRef } = require('../shared/utilities/database-utils');

const assessments = {
  assessment1: {
    type: 'ai-multiple-choice',
    handler: createAIMultipleChoice({
      systemPrompt: `You are an assessment generator for L1-38 Cumulative Assignment in Nuclear Physics.`,
      userPrompt: `Generate a multiple choice question about L1-38 Cumulative Assignment concepts.`,
      temperature: 0.7,
      courseId: 2
    })
  }
};

module.exports = { assessments };
=======
// L1-38 Cumulative Assignment - Comprehensive Physics 30 Review
// 120-minute assessment covering all major topics from the course

const questions = [
  // Part A: Non-Nature of the Atom (Questions 1-8)
  
  // Question 1: Momentum Conservation
  {
    questionText: "A 1200 kg car moving at 20 m/s collides and sticks with a 900 kg car at rest. What is their final velocity after the collision?",
    options: [
      { id: 'a', text: '8.0 m/s', feedback: 'Incorrect. Check your momentum conservation calculation: m₁v₁ + m₂v₂ = (m₁ + m₂)vf' },
      { id: 'b', text: '11.4 m/s', feedback: 'Correct! Using momentum conservation: (1200)(20) + (900)(0) = (2100)vf, so vf = 24000/2100 = 11.4 m/s' },
      { id: 'c', text: '13.3 m/s', feedback: 'Incorrect. Remember that the second car is initially at rest (v₂ = 0).' },
      { id: 'd', text: '16.2 m/s', feedback: 'Incorrect. Make sure to add both masses in the final momentum calculation.' }
    ],
    correctOptionId: 'b',
    explanation: 'In a perfectly inelastic collision, momentum is conserved: m₁v₁ + m₂v₂ = (m₁ + m₂)vf. Here: (1200 kg)(20 m/s) + (900 kg)(0) = (2100 kg)vf, giving vf = 11.4 m/s.',
    difficulty: 'intermediate',
    tags: ['momentum', 'conservation', 'inelastic-collision', 'mechanics']
  },

  // Question 2: Units of Impulse
  {
    questionText: "Which of the following is not a valid unit for impulse?",
    options: [
      { id: 'a', text: 'N·s', feedback: 'Incorrect. N·s is a valid unit for impulse (force × time).' },
      { id: 'b', text: 'kg·m/s', feedback: 'Incorrect. kg·m/s is momentum, which equals impulse by the impulse-momentum theorem.' },
      { id: 'c', text: 'J', feedback: 'Correct! Joule (J) is a unit of energy (N·m), not impulse. Impulse is force × time, not force × distance.' },
      { id: 'd', text: '(kg·m)/s', feedback: 'Incorrect. This is equivalent to kg·m/s, which is a valid unit for impulse.' }
    ],
    correctOptionId: 'c',
    explanation: 'Impulse = Force × Time = N·s = kg·m/s² × s = kg·m/s. Joule (J) = N·m is energy, not impulse.',
    difficulty: 'beginner',
    tags: ['impulse', 'units', 'dimensional-analysis']
  },

  // Question 3: Refraction
  {
    questionText: "A light ray traveling in air strikes a glass surface (n = 1.5) at 60°. What is the angle of refraction?",
    options: [
      { id: 'a', text: '35.3°', feedback: 'Correct! Using Snell\'s Law: n₁sin(θ₁) = n₂sin(θ₂), so sin(θ₂) = sin(60°)/1.5 = 0.577, θ₂ = 35.3°' },
      { id: 'b', text: '22.0°', feedback: 'Incorrect. Check your Snell\'s Law calculation: (1)sin(60°) = (1.5)sin(θ₂).' },
      { id: 'c', text: '40.5°', feedback: 'Incorrect. Remember that light bends toward the normal when entering a denser medium.' },
      { id: 'd', text: '25.4°', feedback: 'Incorrect. Make sure you\'re using the correct values in Snell\'s Law.' }
    ],
    correctOptionId: 'a',
    explanation: 'Using Snell\'s Law: n₁sin(θ₁) = n₂sin(θ₂). With n₁ = 1 (air), θ₁ = 60°, n₂ = 1.5: sin(θ₂) = sin(60°)/1.5 = 0.866/1.5 = 0.577, so θ₂ = 35.3°.',
    difficulty: 'intermediate',
    tags: ['refraction', 'snells-law', 'optics']
  },

  // Question 4: Dispersion
  {
    questionText: "Which wave phenomenon causes the splitting of white light into a spectrum when passing through a prism?",
    options: [
      { id: 'a', text: 'Reflection', feedback: 'Incorrect. Reflection bounces light back; it doesn\'t separate colors.' },
      { id: 'b', text: 'Interference', feedback: 'Incorrect. Interference creates patterns but doesn\'t separate white light into colors.' },
      { id: 'c', text: 'Refraction', feedback: 'Correct! Different wavelengths refract at different angles due to dispersion, separating white light into its spectrum.' },
      { id: 'd', text: 'Polarization', feedback: 'Incorrect. Polarization filters light waves by orientation, not wavelength.' }
    ],
    correctOptionId: 'c',
    explanation: 'Dispersion occurs during refraction because the refractive index varies with wavelength. Different colors bend by different amounts, separating white light into its spectrum.',
    difficulty: 'beginner',
    tags: ['dispersion', 'refraction', 'prism', 'spectrum']
  },

  // Question 5: Magnetic Force on Current
  {
    questionText: "A force of 0.75 N acts on a wire of 0.5 m in a 0.60 T magnetic field. What is the current in the wire?",
    options: [
      { id: 'a', text: '2.5 A', feedback: 'Correct! Using F = BIL: I = F/(BL) = 0.75 N/(0.60 T × 0.5 m) = 2.5 A' },
      { id: 'b', text: '3.0 A', feedback: 'Incorrect. Check your calculation of F = BIL.' },
      { id: 'c', text: '5.0 A', feedback: 'Incorrect. Use F = BIL: I = F/(BL) = 0.75/(0.60 × 0.5).' },
      { id: 'd', text: '6.25 A', feedback: 'Incorrect. Make sure you\'re dividing F by the product of B and L.' }
    ],
    correctOptionId: 'a',
    explanation: 'For a current-carrying wire in a magnetic field: F = BIL sin(θ). Assuming perpendicular (θ = 90°): I = F/(BL) = 0.75 N/(0.60 T × 0.5 m) = 2.5 A.',
    difficulty: 'intermediate',
    tags: ['magnetic-force', 'current', 'motor-effect']
  },

  // Question 6: Electric Field
  {
    questionText: "What is the electric field strength 2.0 m from a 6.0 μC point charge?",
    options: [
      { id: 'a', text: '2.7 × 10³ N/C', feedback: 'Incorrect. E = kq/r² = (9×10⁹)(6×10⁻⁶)/(2²).' },
      { id: 'b', text: '1.35 × 10⁴ N/C', feedback: 'Incorrect. This is half the correct value - check your calculation.' },
      { id: 'c', text: '1.35 × 10⁴ N/C', feedback: 'Correct! E = kq/r² = (9×10⁹ N·m²/C²)(6×10⁻⁶ C)/(4 m²) = 1.35×10⁴ N/C' },
      { id: 'd', text: '5.4 × 10⁴ N/C', feedback: 'Incorrect. Make sure to square the distance in the denominator.' }
    ],
    correctOptionId: 'c',
    explanation: 'Electric field from a point charge: E = kq/r² = (9.0×10⁹ N·m²/C²)(6.0×10⁻⁶ C)/(2.0 m)² = 54×10³/4 = 1.35×10⁴ N/C.',
    difficulty: 'intermediate',
    tags: ['electric-field', 'point-charge', 'coulombs-law']
  },

  // Question 7: Convex Mirror
  {
    questionText: "A convex mirror has a focal length of -12 cm. If an object is placed 24 cm in front of it, what is the image distance?",
    options: [
      { id: 'a', text: '-8.0 cm', feedback: 'Correct! Using 1/f = 1/do + 1/di: 1/(-12) = 1/24 + 1/di, so di = -8.0 cm' },
      { id: 'b', text: '-6.0 cm', feedback: 'Incorrect. Check your mirror equation calculation: 1/f = 1/do + 1/di.' },
      { id: 'c', text: '6.0 cm', feedback: 'Incorrect. Convex mirrors always produce virtual images (negative di).' },
      { id: 'd', text: '8.0 cm', feedback: 'Incorrect. The image distance should be negative for a convex mirror.' }
    ],
    correctOptionId: 'a',
    explanation: 'Using the mirror equation: 1/f = 1/do + 1/di. With f = -12 cm, do = 24 cm: 1/(-12) = 1/24 + 1/di. Solving: 1/di = -1/12 - 1/24 = -3/24 = -1/8, so di = -8.0 cm.',
    difficulty: 'intermediate',
    tags: ['convex-mirror', 'optics', 'mirror-equation']
  },

  // Question 8: Diffraction Grating
  {
    questionText: "A diffraction grating has 6.00 × 10⁵ lines/m. What is the angle of the first order maximum for light of 500 nm?",
    options: [
      { id: 'a', text: '17.5°', feedback: 'Correct! d = 1/(6×10⁵) = 1.67×10⁻⁶ m. Using d sin θ = mλ: sin θ = (1)(500×10⁻⁹)/(1.67×10⁻⁶) = 0.30, θ = 17.5°' },
      { id: 'b', text: '14.5°', feedback: 'Incorrect. Check your calculation of the grating spacing d = 1/N.' },
      { id: 'c', text: '20.8°', feedback: 'Incorrect. Make sure you\'re using m = 1 for first order.' },
      { id: 'd', text: '30.0°', feedback: 'Incorrect. This would give sin θ = 0.5, which is too large for this grating.' }
    ],
    correctOptionId: 'a',
    explanation: 'Grating spacing: d = 1/(6.00×10⁵) = 1.67×10⁻⁶ m. For first order (m = 1): d sin θ = mλ, so sin θ = (1)(500×10⁻⁹ m)/(1.67×10⁻⁶ m) = 0.30, θ = 17.5°.',
    difficulty: 'advanced',
    tags: ['diffraction-grating', 'interference', 'optics']
  },

  // Part B: Nature of the Atom (Questions 9-20)

  // Question 9: Quantum Model
  {
    questionText: "Which scientist first proposed the quantum model of the atom?",
    options: [
      { id: 'a', text: 'Rutherford', feedback: 'Incorrect. Rutherford proposed the nuclear model with electrons orbiting the nucleus.' },
      { id: 'b', text: 'Schrödinger', feedback: 'Incorrect. Schrödinger developed the wave equation for quantum mechanics, building on Bohr\'s work.' },
      { id: 'c', text: 'Bohr', feedback: 'Correct! Niels Bohr first proposed quantized energy levels in atoms in 1913.' },
      { id: 'd', text: 'Heisenberg', feedback: 'Incorrect. Heisenberg formulated the uncertainty principle, not the first quantum model.' }
    ],
    correctOptionId: 'c',
    explanation: 'Niels Bohr proposed the first quantum model of the atom in 1913, introducing the concept of quantized electron orbits and energy levels.',
    difficulty: 'beginner',
    tags: ['bohr-model', 'quantum-theory', 'atomic-models']
  },

  // Question 10: de Broglie Wavelength
  {
    questionText: "The de Broglie wavelength of a particle is inversely proportional to its:",
    options: [
      { id: 'a', text: 'Speed', feedback: 'Incorrect. λ = h/p, and p = mv, so wavelength depends on momentum, not just speed.' },
      { id: 'b', text: 'Momentum', feedback: 'Correct! The de Broglie wavelength λ = h/p, where p is momentum.' },
      { id: 'c', text: 'Energy', feedback: 'Incorrect. While related to energy, the direct relationship is with momentum.' },
      { id: 'd', text: 'Charge', feedback: 'Incorrect. de Broglie wavelength doesn\'t depend on charge.' }
    ],
    correctOptionId: 'b',
    explanation: 'The de Broglie wavelength is given by λ = h/p, where h is Planck\'s constant and p is momentum. This shows inverse proportionality to momentum.',
    difficulty: 'intermediate',
    tags: ['de-broglie', 'wave-particle-duality', 'quantum-mechanics']
  },

  // Question 11: Photon Energy
  {
    questionText: "A photon with a wavelength of 550 nm has what approximate energy?",
    options: [
      { id: 'a', text: '3.6 × 10⁻¹⁹ J', feedback: 'Correct! E = hc/λ = (6.63×10⁻³⁴)(3×10⁸)/(550×10⁻⁹) = 3.6×10⁻¹⁹ J' },
      { id: 'b', text: '4.5 × 10⁻¹⁹ J', feedback: 'Incorrect. Check your calculation: E = hc/λ.' },
      { id: 'c', text: '5.4 × 10⁻¹⁹ J', feedback: 'Incorrect. This is too high for 550 nm visible light.' },
      { id: 'd', text: '6.6 × 10⁻¹⁹ J', feedback: 'Incorrect. This would be for shorter wavelength (higher energy) light.' }
    ],
    correctOptionId: 'a',
    explanation: 'Photon energy: E = hf = hc/λ = (6.63×10⁻³⁴ J·s)(3.00×10⁸ m/s)/(550×10⁻⁹ m) = 3.6×10⁻¹⁹ J.',
    difficulty: 'intermediate',
    tags: ['photon-energy', 'planck-equation', 'electromagnetic-radiation']
  },

  // Question 12: Pauli Exclusion Principle
  {
    questionText: "What does the Pauli Exclusion Principle state?",
    options: [
      { id: 'a', text: 'Electrons cannot move in quantized orbits', feedback: 'Incorrect. This contradicts Bohr\'s model; Pauli\'s principle is about quantum numbers.' },
      { id: 'b', text: 'No two electrons can have the same four quantum numbers', feedback: 'Correct! Each electron in an atom must have a unique set of quantum numbers.' },
      { id: 'c', text: 'All orbitals must be filled before pairing electrons', feedback: 'Incorrect. This describes Hund\'s rule, not Pauli exclusion.' },
      { id: 'd', text: 'Electrons behave both as particles and waves', feedback: 'Incorrect. This is wave-particle duality, not Pauli exclusion.' }
    ],
    correctOptionId: 'b',
    explanation: 'The Pauli Exclusion Principle states that no two electrons in an atom can have identical sets of all four quantum numbers (n, l, ml, ms).',
    difficulty: 'intermediate',
    tags: ['pauli-exclusion', 'quantum-numbers', 'atomic-structure']
  },

  // Question 13: Photoelectric Effect
  {
    questionText: "The photoelectric effect shows that:",
    options: [
      { id: 'a', text: 'Light cannot travel in a vacuum', feedback: 'Incorrect. Light does travel in vacuum; this isn\'t related to the photoelectric effect.' },
      { id: 'b', text: 'Light intensity affects photoelectron energy', feedback: 'Incorrect. Intensity affects the number of electrons, not their energy.' },
      { id: 'c', text: 'Light behaves only as a wave', feedback: 'Incorrect. The photoelectric effect actually demonstrates particle behavior.' },
      { id: 'd', text: 'Photon energy depends on light frequency', feedback: 'Correct! The photoelectric effect proved E = hf, showing light\'s particle nature.' }
    ],
    correctOptionId: 'd',
    explanation: 'The photoelectric effect demonstrated that light energy comes in discrete packets (photons) with energy E = hf, dependent only on frequency, not intensity.',
    difficulty: 'intermediate',
    tags: ['photoelectric-effect', 'photons', 'quantum-theory']
  },

  // Question 14: Photoelectric Energy
  {
    questionText: "A photon with energy 3.1 eV hits a surface with a work function of 2.2 eV. What is the kinetic energy of the ejected electron?",
    options: [
      { id: 'a', text: '0.9 eV', feedback: 'Correct! KEmax = Ephoton - Φ = 3.1 eV - 2.2 eV = 0.9 eV' },
      { id: 'b', text: '1.3 eV', feedback: 'Incorrect. Subtract the work function from the photon energy.' },
      { id: 'c', text: '2.2 eV', feedback: 'Incorrect. This is the work function, not the kinetic energy.' },
      { id: 'd', text: '3.1 eV', feedback: 'Incorrect. Some energy is used to overcome the work function.' }
    ],
    correctOptionId: 'a',
    explanation: 'Einstein\'s photoelectric equation: KEmax = hf - Φ = Ephoton - Φ = 3.1 eV - 2.2 eV = 0.9 eV.',
    difficulty: 'intermediate',
    tags: ['photoelectric-effect', 'work-function', 'energy-conservation']
  },

  // Question 15: Photon Recoil
  {
    questionText: "A stationary hydrogen atom emits a 486 nm photon. What is its recoil speed?",
    options: [
      { id: 'a', text: '0.43 m/s', feedback: 'Incorrect. Use conservation of momentum: p_photon = p_atom.' },
      { id: 'b', text: '0.68 m/s', feedback: 'Incorrect. Check your calculation of photon momentum p = h/λ.' },
      { id: 'c', text: '0.82 m/s', feedback: 'Correct! p = h/λ = 6.63×10⁻³⁴/(486×10⁻⁹) = 1.36×10⁻²⁷ kg·m/s. v = p/m = 1.36×10⁻²⁷/(1.67×10⁻²⁷) = 0.82 m/s' },
      { id: 'd', text: '1.12 m/s', feedback: 'Incorrect. Make sure to use the mass of a hydrogen atom.' }
    ],
    correctOptionId: 'c',
    explanation: 'Photon momentum: p = h/λ = 6.63×10⁻³⁴/(486×10⁻⁹) = 1.36×10⁻²⁷ kg·m/s. By conservation of momentum: v = p/m_H = 1.36×10⁻²⁷/(1.67×10⁻²⁷) = 0.82 m/s.',
    difficulty: 'advanced',
    tags: ['photon-momentum', 'conservation-laws', 'recoil']
  },

  // Question 16: Quantum Numbers
  {
    questionText: "The quantum number l represents:",
    options: [
      { id: 'a', text: 'Energy level', feedback: 'Incorrect. The principal quantum number n represents energy level.' },
      { id: 'b', text: 'Electron spin', feedback: 'Incorrect. The spin quantum number ms represents electron spin.' },
      { id: 'c', text: 'Orbital shape', feedback: 'Correct! The azimuthal quantum number l determines orbital shape (s, p, d, f).' },
      { id: 'd', text: 'Orbital orientation', feedback: 'Incorrect. The magnetic quantum number ml represents orbital orientation.' }
    ],
    correctOptionId: 'c',
    explanation: 'The azimuthal (angular momentum) quantum number l determines the shape of the orbital: l = 0 (s), l = 1 (p), l = 2 (d), l = 3 (f).',
    difficulty: 'intermediate',
    tags: ['quantum-numbers', 'atomic-orbitals', 'electron-configuration']
  },

  // Question 17: Nuclear Reaction
  {
    questionText: "When a neutron strikes a boron-11 nucleus, a daughter nucleus and an alpha particle are produced. What is the daughter nucleus?",
    options: [
      { id: 'a', text: 'Lithium-7', feedback: 'Incorrect. Check conservation: ¹₀n + ¹¹₅B → ? + ⁴₂He. Mass: 1 + 11 = A + 4, so A = 8' },
      { id: 'b', text: 'Nitrogen-14', feedback: 'Incorrect. This would violate conservation of charge and mass number.' },
      { id: 'c', text: 'Lithium-8', feedback: 'Correct! ¹₀n + ¹¹₅B → ⁸₃Li + ⁴₂He. Mass: 12 = 8 + 4 ✓, Charge: 5 = 3 + 2 ✓' },
      { id: 'd', text: 'Helium-3', feedback: 'Incorrect. The problem states an alpha particle (He-4) is produced.' }
    ],
    correctOptionId: 'c',
    explanation: 'Nuclear reaction: ¹₀n + ¹¹₅B → X + ⁴₂He. Conservation of mass number: 1 + 11 = A + 4, so A = 8. Conservation of charge: 0 + 5 = Z + 2, so Z = 3. Therefore X = ⁸₃Li.',
    difficulty: 'intermediate',
    tags: ['nuclear-reactions', 'conservation-laws', 'boron-neutron-capture']
  },

  // Question 18: Half-Life
  {
    questionText: "Iodine-131 has a half-life of 8.0 days. How long will it take for a 128 g sample to decay to 16 g?",
    options: [
      { id: 'a', text: '8.0 days', feedback: 'Incorrect. This is only one half-life: 128 g → 64 g.' },
      { id: 'b', text: '16.0 days', feedback: 'Incorrect. This is two half-lives: 128 g → 64 g → 32 g.' },
      { id: 'c', text: '24.0 days', feedback: 'Correct! 128 g → 64 g → 32 g → 16 g is 3 half-lives = 3 × 8.0 = 24.0 days' },
      { id: 'd', text: '32.0 days', feedback: 'Incorrect. Count the half-lives: 128/16 = 8 = 2³, so 3 half-lives.' }
    ],
    correctOptionId: 'c',
    explanation: 'Number of half-lives: 128 g → 64 g → 32 g → 16 g = 3 half-lives. Time = 3 × 8.0 days = 24.0 days. Or: 16 = 128(1/2)ⁿ, so n = 3.',
    difficulty: 'intermediate',
    tags: ['radioactive-decay', 'half-life', 'iodine-131']
  },

  // Question 19: Mass-Energy Conversion
  {
    questionText: "The omega-minus particle has a mass of 1.672 GeV/c². What is this mass in kilograms?",
    options: [
      { id: 'a', text: '2.98 × 10⁻²⁷ kg', feedback: 'Correct! Using 1 GeV/c² = 1.783 × 10⁻²⁷ kg: 1.672 × 1.783 × 10⁻²⁷ = 2.98 × 10⁻²⁷ kg' },
      { id: 'b', text: '4.53 × 10⁻³⁰ kg', feedback: 'Incorrect. This is too small by a factor of ~1000.' },
      { id: 'c', text: '2.98 × 10⁻³⁰ kg', feedback: 'Incorrect. Check your conversion factor for GeV/c² to kg.' },
      { id: 'd', text: '5.72 × 10⁻²⁷ kg', feedback: 'Incorrect. This is about twice the correct value.' }
    ],
    correctOptionId: 'a',
    explanation: 'Using the conversion factor 1 GeV/c² = 1.783 × 10⁻²⁷ kg: mass = 1.672 GeV/c² × 1.783 × 10⁻²⁷ kg/(GeV/c²) = 2.98 × 10⁻²⁷ kg.',
    difficulty: 'advanced',
    tags: ['mass-energy', 'particle-physics', 'unit-conversion', 'omega-particle']
  },

  // Question 20: Quark Composition
  {
    questionText: "What is the electric charge of a particle composed of one up quark, one down quark, and one strange quark (uds)?",
    options: [
      { id: 'a', text: '–1', feedback: 'Incorrect. Add the quark charges: (+2/3) + (-1/3) + (-1/3).' },
      { id: 'b', text: '0', feedback: 'Correct! Charges: up (+2/3) + down (-1/3) + strange (-1/3) = +2/3 - 2/3 = 0' },
      { id: 'c', text: '+1', feedback: 'Incorrect. This would be uud (two ups, one down) = proton.' },
      { id: 'd', text: '+2', feedback: 'Incorrect. No combination of three quarks can give charge +2.' }
    ],
    correctOptionId: 'b',
    explanation: 'Quark charges: up = +2/3, down = -1/3, strange = -1/3. Total charge = (+2/3) + (-1/3) + (-1/3) = 0. This is a neutral baryon (Λ⁰).',
    difficulty: 'advanced',
    tags: ['quarks', 'particle-physics', 'electric-charge', 'baryons']
  }
];

// Export assessment configurations for master function
const assessmentConfigs = {
  // Part A: Non-Nature of the Atom
  'course2_73_l138_question1': {
    questions: [questions[0]],
    randomizeOptions: true,
    activityType: 'assignment',
    maxAttempts: 3,
    pointsValue: 1
  },
  'course2_73_l138_question2': {
    questions: [questions[1]],
    randomizeOptions: true,
    activityType: 'assignment',
    maxAttempts: 3,
    pointsValue: 1
  },
  'course2_73_l138_question3': {
    questions: [questions[2]],
    randomizeOptions: true,
    activityType: 'assignment',
    maxAttempts: 3,
    pointsValue: 1
  },
  'course2_73_l138_question4': {
    questions: [questions[3]],
    randomizeOptions: true,
    activityType: 'assignment',
    maxAttempts: 3,
    pointsValue: 1
  },
  'course2_73_l138_question5': {
    questions: [questions[4]],
    randomizeOptions: true,
    activityType: 'assignment',
    maxAttempts: 3,
    pointsValue: 1
  },
  'course2_73_l138_question6': {
    questions: [questions[5]],
    randomizeOptions: true,
    activityType: 'assignment',
    maxAttempts: 3,
    pointsValue: 1
  },
  'course2_73_l138_question7': {
    questions: [questions[6]],
    randomizeOptions: true,
    activityType: 'assignment',
    maxAttempts: 3,
    pointsValue: 1
  },
  'course2_73_l138_question8': {
    questions: [questions[7]],
    randomizeOptions: true,
    activityType: 'assignment',
    maxAttempts: 3,
    pointsValue: 1
  },
  
  // Part B: Nature of the Atom
  'course2_73_l138_question9': {
    questions: [questions[8]],
    randomizeOptions: true,
    activityType: 'assignment',
    maxAttempts: 3,
    pointsValue: 1
  },
  'course2_73_l138_question10': {
    questions: [questions[9]],
    randomizeOptions: true,
    activityType: 'assignment',
    maxAttempts: 3,
    pointsValue: 1
  },
  'course2_73_l138_question11': {
    questions: [questions[10]],
    randomizeOptions: true,
    activityType: 'assignment',
    maxAttempts: 3,
    pointsValue: 1
  },
  'course2_73_l138_question12': {
    questions: [questions[11]],
    randomizeOptions: true,
    activityType: 'assignment',
    maxAttempts: 3,
    pointsValue: 1
  },
  'course2_73_l138_question13': {
    questions: [questions[12]],
    randomizeOptions: true,
    activityType: 'assignment',
    maxAttempts: 3,
    pointsValue: 1
  },
  'course2_73_l138_question14': {
    questions: [questions[13]],
    randomizeOptions: true,
    activityType: 'assignment',
    maxAttempts: 3,
    pointsValue: 1
  },
  'course2_73_l138_question15': {
    questions: [questions[14]],
    randomizeOptions: true,
    activityType: 'assignment',
    maxAttempts: 3,
    pointsValue: 1
  },
  'course2_73_l138_question16': {
    questions: [questions[15]],
    randomizeOptions: true,
    activityType: 'assignment',
    maxAttempts: 3,
    pointsValue: 1
  },
  'course2_73_l138_question17': {
    questions: [questions[16]],
    randomizeOptions: true,
    activityType: 'assignment',
    maxAttempts: 3,
    pointsValue: 1
  },
  'course2_73_l138_question18': {
    questions: [questions[17]],
    randomizeOptions: true,
    activityType: 'assignment',
    maxAttempts: 3,
    pointsValue: 1
  },
  'course2_73_l138_question19': {
    questions: [questions[18]],
    randomizeOptions: true,
    activityType: 'assignment',
    maxAttempts: 3,
    pointsValue: 1
  },
  'course2_73_l138_question20': {
    questions: [questions[19]],
    randomizeOptions: true,
    activityType: 'assignment',
    maxAttempts: 3,
    pointsValue: 1
  }
};

exports.assessmentConfigs = assessmentConfigs;
>>>>>>> 8e2f345e
<|MERGE_RESOLUTION|>--- conflicted
+++ resolved
@@ -1,476 +1,459 @@
-<<<<<<< HEAD
-const { createAIMultipleChoice } = require('../shared/assessment-types/ai-multiple-choice');
-const { extractParameters, initializeCourseIfNeeded, getServerTimestamp, getDatabaseRef } = require('../shared/utilities/database-utils');
-
-const assessments = {
-  assessment1: {
-    type: 'ai-multiple-choice',
-    handler: createAIMultipleChoice({
-      systemPrompt: `You are an assessment generator for L1-38 Cumulative Assignment in Nuclear Physics.`,
-      userPrompt: `Generate a multiple choice question about L1-38 Cumulative Assignment concepts.`,
-      temperature: 0.7,
-      courseId: 2
-    })
-  }
-};
-
-module.exports = { assessments };
-=======
-// L1-38 Cumulative Assignment - Comprehensive Physics 30 Review
-// 120-minute assessment covering all major topics from the course
-
-const questions = [
-  // Part A: Non-Nature of the Atom (Questions 1-8)
-  
-  // Question 1: Momentum Conservation
-  {
-    questionText: "A 1200 kg car moving at 20 m/s collides and sticks with a 900 kg car at rest. What is their final velocity after the collision?",
-    options: [
-      { id: 'a', text: '8.0 m/s', feedback: 'Incorrect. Check your momentum conservation calculation: m₁v₁ + m₂v₂ = (m₁ + m₂)vf' },
-      { id: 'b', text: '11.4 m/s', feedback: 'Correct! Using momentum conservation: (1200)(20) + (900)(0) = (2100)vf, so vf = 24000/2100 = 11.4 m/s' },
-      { id: 'c', text: '13.3 m/s', feedback: 'Incorrect. Remember that the second car is initially at rest (v₂ = 0).' },
-      { id: 'd', text: '16.2 m/s', feedback: 'Incorrect. Make sure to add both masses in the final momentum calculation.' }
-    ],
-    correctOptionId: 'b',
-    explanation: 'In a perfectly inelastic collision, momentum is conserved: m₁v₁ + m₂v₂ = (m₁ + m₂)vf. Here: (1200 kg)(20 m/s) + (900 kg)(0) = (2100 kg)vf, giving vf = 11.4 m/s.',
-    difficulty: 'intermediate',
-    tags: ['momentum', 'conservation', 'inelastic-collision', 'mechanics']
-  },
-
-  // Question 2: Units of Impulse
-  {
-    questionText: "Which of the following is not a valid unit for impulse?",
-    options: [
-      { id: 'a', text: 'N·s', feedback: 'Incorrect. N·s is a valid unit for impulse (force × time).' },
-      { id: 'b', text: 'kg·m/s', feedback: 'Incorrect. kg·m/s is momentum, which equals impulse by the impulse-momentum theorem.' },
-      { id: 'c', text: 'J', feedback: 'Correct! Joule (J) is a unit of energy (N·m), not impulse. Impulse is force × time, not force × distance.' },
-      { id: 'd', text: '(kg·m)/s', feedback: 'Incorrect. This is equivalent to kg·m/s, which is a valid unit for impulse.' }
-    ],
-    correctOptionId: 'c',
-    explanation: 'Impulse = Force × Time = N·s = kg·m/s² × s = kg·m/s. Joule (J) = N·m is energy, not impulse.',
-    difficulty: 'beginner',
-    tags: ['impulse', 'units', 'dimensional-analysis']
-  },
-
-  // Question 3: Refraction
-  {
-    questionText: "A light ray traveling in air strikes a glass surface (n = 1.5) at 60°. What is the angle of refraction?",
-    options: [
-      { id: 'a', text: '35.3°', feedback: 'Correct! Using Snell\'s Law: n₁sin(θ₁) = n₂sin(θ₂), so sin(θ₂) = sin(60°)/1.5 = 0.577, θ₂ = 35.3°' },
-      { id: 'b', text: '22.0°', feedback: 'Incorrect. Check your Snell\'s Law calculation: (1)sin(60°) = (1.5)sin(θ₂).' },
-      { id: 'c', text: '40.5°', feedback: 'Incorrect. Remember that light bends toward the normal when entering a denser medium.' },
-      { id: 'd', text: '25.4°', feedback: 'Incorrect. Make sure you\'re using the correct values in Snell\'s Law.' }
-    ],
-    correctOptionId: 'a',
-    explanation: 'Using Snell\'s Law: n₁sin(θ₁) = n₂sin(θ₂). With n₁ = 1 (air), θ₁ = 60°, n₂ = 1.5: sin(θ₂) = sin(60°)/1.5 = 0.866/1.5 = 0.577, so θ₂ = 35.3°.',
-    difficulty: 'intermediate',
-    tags: ['refraction', 'snells-law', 'optics']
-  },
-
-  // Question 4: Dispersion
-  {
-    questionText: "Which wave phenomenon causes the splitting of white light into a spectrum when passing through a prism?",
-    options: [
-      { id: 'a', text: 'Reflection', feedback: 'Incorrect. Reflection bounces light back; it doesn\'t separate colors.' },
-      { id: 'b', text: 'Interference', feedback: 'Incorrect. Interference creates patterns but doesn\'t separate white light into colors.' },
-      { id: 'c', text: 'Refraction', feedback: 'Correct! Different wavelengths refract at different angles due to dispersion, separating white light into its spectrum.' },
-      { id: 'd', text: 'Polarization', feedback: 'Incorrect. Polarization filters light waves by orientation, not wavelength.' }
-    ],
-    correctOptionId: 'c',
-    explanation: 'Dispersion occurs during refraction because the refractive index varies with wavelength. Different colors bend by different amounts, separating white light into its spectrum.',
-    difficulty: 'beginner',
-    tags: ['dispersion', 'refraction', 'prism', 'spectrum']
-  },
-
-  // Question 5: Magnetic Force on Current
-  {
-    questionText: "A force of 0.75 N acts on a wire of 0.5 m in a 0.60 T magnetic field. What is the current in the wire?",
-    options: [
-      { id: 'a', text: '2.5 A', feedback: 'Correct! Using F = BIL: I = F/(BL) = 0.75 N/(0.60 T × 0.5 m) = 2.5 A' },
-      { id: 'b', text: '3.0 A', feedback: 'Incorrect. Check your calculation of F = BIL.' },
-      { id: 'c', text: '5.0 A', feedback: 'Incorrect. Use F = BIL: I = F/(BL) = 0.75/(0.60 × 0.5).' },
-      { id: 'd', text: '6.25 A', feedback: 'Incorrect. Make sure you\'re dividing F by the product of B and L.' }
-    ],
-    correctOptionId: 'a',
-    explanation: 'For a current-carrying wire in a magnetic field: F = BIL sin(θ). Assuming perpendicular (θ = 90°): I = F/(BL) = 0.75 N/(0.60 T × 0.5 m) = 2.5 A.',
-    difficulty: 'intermediate',
-    tags: ['magnetic-force', 'current', 'motor-effect']
-  },
-
-  // Question 6: Electric Field
-  {
-    questionText: "What is the electric field strength 2.0 m from a 6.0 μC point charge?",
-    options: [
-      { id: 'a', text: '2.7 × 10³ N/C', feedback: 'Incorrect. E = kq/r² = (9×10⁹)(6×10⁻⁶)/(2²).' },
-      { id: 'b', text: '1.35 × 10⁴ N/C', feedback: 'Incorrect. This is half the correct value - check your calculation.' },
-      { id: 'c', text: '1.35 × 10⁴ N/C', feedback: 'Correct! E = kq/r² = (9×10⁹ N·m²/C²)(6×10⁻⁶ C)/(4 m²) = 1.35×10⁴ N/C' },
-      { id: 'd', text: '5.4 × 10⁴ N/C', feedback: 'Incorrect. Make sure to square the distance in the denominator.' }
-    ],
-    correctOptionId: 'c',
-    explanation: 'Electric field from a point charge: E = kq/r² = (9.0×10⁹ N·m²/C²)(6.0×10⁻⁶ C)/(2.0 m)² = 54×10³/4 = 1.35×10⁴ N/C.',
-    difficulty: 'intermediate',
-    tags: ['electric-field', 'point-charge', 'coulombs-law']
-  },
-
-  // Question 7: Convex Mirror
-  {
-    questionText: "A convex mirror has a focal length of -12 cm. If an object is placed 24 cm in front of it, what is the image distance?",
-    options: [
-      { id: 'a', text: '-8.0 cm', feedback: 'Correct! Using 1/f = 1/do + 1/di: 1/(-12) = 1/24 + 1/di, so di = -8.0 cm' },
-      { id: 'b', text: '-6.0 cm', feedback: 'Incorrect. Check your mirror equation calculation: 1/f = 1/do + 1/di.' },
-      { id: 'c', text: '6.0 cm', feedback: 'Incorrect. Convex mirrors always produce virtual images (negative di).' },
-      { id: 'd', text: '8.0 cm', feedback: 'Incorrect. The image distance should be negative for a convex mirror.' }
-    ],
-    correctOptionId: 'a',
-    explanation: 'Using the mirror equation: 1/f = 1/do + 1/di. With f = -12 cm, do = 24 cm: 1/(-12) = 1/24 + 1/di. Solving: 1/di = -1/12 - 1/24 = -3/24 = -1/8, so di = -8.0 cm.',
-    difficulty: 'intermediate',
-    tags: ['convex-mirror', 'optics', 'mirror-equation']
-  },
-
-  // Question 8: Diffraction Grating
-  {
-    questionText: "A diffraction grating has 6.00 × 10⁵ lines/m. What is the angle of the first order maximum for light of 500 nm?",
-    options: [
-      { id: 'a', text: '17.5°', feedback: 'Correct! d = 1/(6×10⁵) = 1.67×10⁻⁶ m. Using d sin θ = mλ: sin θ = (1)(500×10⁻⁹)/(1.67×10⁻⁶) = 0.30, θ = 17.5°' },
-      { id: 'b', text: '14.5°', feedback: 'Incorrect. Check your calculation of the grating spacing d = 1/N.' },
-      { id: 'c', text: '20.8°', feedback: 'Incorrect. Make sure you\'re using m = 1 for first order.' },
-      { id: 'd', text: '30.0°', feedback: 'Incorrect. This would give sin θ = 0.5, which is too large for this grating.' }
-    ],
-    correctOptionId: 'a',
-    explanation: 'Grating spacing: d = 1/(6.00×10⁵) = 1.67×10⁻⁶ m. For first order (m = 1): d sin θ = mλ, so sin θ = (1)(500×10⁻⁹ m)/(1.67×10⁻⁶ m) = 0.30, θ = 17.5°.',
-    difficulty: 'advanced',
-    tags: ['diffraction-grating', 'interference', 'optics']
-  },
-
-  // Part B: Nature of the Atom (Questions 9-20)
-
-  // Question 9: Quantum Model
-  {
-    questionText: "Which scientist first proposed the quantum model of the atom?",
-    options: [
-      { id: 'a', text: 'Rutherford', feedback: 'Incorrect. Rutherford proposed the nuclear model with electrons orbiting the nucleus.' },
-      { id: 'b', text: 'Schrödinger', feedback: 'Incorrect. Schrödinger developed the wave equation for quantum mechanics, building on Bohr\'s work.' },
-      { id: 'c', text: 'Bohr', feedback: 'Correct! Niels Bohr first proposed quantized energy levels in atoms in 1913.' },
-      { id: 'd', text: 'Heisenberg', feedback: 'Incorrect. Heisenberg formulated the uncertainty principle, not the first quantum model.' }
-    ],
-    correctOptionId: 'c',
-    explanation: 'Niels Bohr proposed the first quantum model of the atom in 1913, introducing the concept of quantized electron orbits and energy levels.',
-    difficulty: 'beginner',
-    tags: ['bohr-model', 'quantum-theory', 'atomic-models']
-  },
-
-  // Question 10: de Broglie Wavelength
-  {
-    questionText: "The de Broglie wavelength of a particle is inversely proportional to its:",
-    options: [
-      { id: 'a', text: 'Speed', feedback: 'Incorrect. λ = h/p, and p = mv, so wavelength depends on momentum, not just speed.' },
-      { id: 'b', text: 'Momentum', feedback: 'Correct! The de Broglie wavelength λ = h/p, where p is momentum.' },
-      { id: 'c', text: 'Energy', feedback: 'Incorrect. While related to energy, the direct relationship is with momentum.' },
-      { id: 'd', text: 'Charge', feedback: 'Incorrect. de Broglie wavelength doesn\'t depend on charge.' }
-    ],
-    correctOptionId: 'b',
-    explanation: 'The de Broglie wavelength is given by λ = h/p, where h is Planck\'s constant and p is momentum. This shows inverse proportionality to momentum.',
-    difficulty: 'intermediate',
-    tags: ['de-broglie', 'wave-particle-duality', 'quantum-mechanics']
-  },
-
-  // Question 11: Photon Energy
-  {
-    questionText: "A photon with a wavelength of 550 nm has what approximate energy?",
-    options: [
-      { id: 'a', text: '3.6 × 10⁻¹⁹ J', feedback: 'Correct! E = hc/λ = (6.63×10⁻³⁴)(3×10⁸)/(550×10⁻⁹) = 3.6×10⁻¹⁹ J' },
-      { id: 'b', text: '4.5 × 10⁻¹⁹ J', feedback: 'Incorrect. Check your calculation: E = hc/λ.' },
-      { id: 'c', text: '5.4 × 10⁻¹⁹ J', feedback: 'Incorrect. This is too high for 550 nm visible light.' },
-      { id: 'd', text: '6.6 × 10⁻¹⁹ J', feedback: 'Incorrect. This would be for shorter wavelength (higher energy) light.' }
-    ],
-    correctOptionId: 'a',
-    explanation: 'Photon energy: E = hf = hc/λ = (6.63×10⁻³⁴ J·s)(3.00×10⁸ m/s)/(550×10⁻⁹ m) = 3.6×10⁻¹⁹ J.',
-    difficulty: 'intermediate',
-    tags: ['photon-energy', 'planck-equation', 'electromagnetic-radiation']
-  },
-
-  // Question 12: Pauli Exclusion Principle
-  {
-    questionText: "What does the Pauli Exclusion Principle state?",
-    options: [
-      { id: 'a', text: 'Electrons cannot move in quantized orbits', feedback: 'Incorrect. This contradicts Bohr\'s model; Pauli\'s principle is about quantum numbers.' },
-      { id: 'b', text: 'No two electrons can have the same four quantum numbers', feedback: 'Correct! Each electron in an atom must have a unique set of quantum numbers.' },
-      { id: 'c', text: 'All orbitals must be filled before pairing electrons', feedback: 'Incorrect. This describes Hund\'s rule, not Pauli exclusion.' },
-      { id: 'd', text: 'Electrons behave both as particles and waves', feedback: 'Incorrect. This is wave-particle duality, not Pauli exclusion.' }
-    ],
-    correctOptionId: 'b',
-    explanation: 'The Pauli Exclusion Principle states that no two electrons in an atom can have identical sets of all four quantum numbers (n, l, ml, ms).',
-    difficulty: 'intermediate',
-    tags: ['pauli-exclusion', 'quantum-numbers', 'atomic-structure']
-  },
-
-  // Question 13: Photoelectric Effect
-  {
-    questionText: "The photoelectric effect shows that:",
-    options: [
-      { id: 'a', text: 'Light cannot travel in a vacuum', feedback: 'Incorrect. Light does travel in vacuum; this isn\'t related to the photoelectric effect.' },
-      { id: 'b', text: 'Light intensity affects photoelectron energy', feedback: 'Incorrect. Intensity affects the number of electrons, not their energy.' },
-      { id: 'c', text: 'Light behaves only as a wave', feedback: 'Incorrect. The photoelectric effect actually demonstrates particle behavior.' },
-      { id: 'd', text: 'Photon energy depends on light frequency', feedback: 'Correct! The photoelectric effect proved E = hf, showing light\'s particle nature.' }
-    ],
-    correctOptionId: 'd',
-    explanation: 'The photoelectric effect demonstrated that light energy comes in discrete packets (photons) with energy E = hf, dependent only on frequency, not intensity.',
-    difficulty: 'intermediate',
-    tags: ['photoelectric-effect', 'photons', 'quantum-theory']
-  },
-
-  // Question 14: Photoelectric Energy
-  {
-    questionText: "A photon with energy 3.1 eV hits a surface with a work function of 2.2 eV. What is the kinetic energy of the ejected electron?",
-    options: [
-      { id: 'a', text: '0.9 eV', feedback: 'Correct! KEmax = Ephoton - Φ = 3.1 eV - 2.2 eV = 0.9 eV' },
-      { id: 'b', text: '1.3 eV', feedback: 'Incorrect. Subtract the work function from the photon energy.' },
-      { id: 'c', text: '2.2 eV', feedback: 'Incorrect. This is the work function, not the kinetic energy.' },
-      { id: 'd', text: '3.1 eV', feedback: 'Incorrect. Some energy is used to overcome the work function.' }
-    ],
-    correctOptionId: 'a',
-    explanation: 'Einstein\'s photoelectric equation: KEmax = hf - Φ = Ephoton - Φ = 3.1 eV - 2.2 eV = 0.9 eV.',
-    difficulty: 'intermediate',
-    tags: ['photoelectric-effect', 'work-function', 'energy-conservation']
-  },
-
-  // Question 15: Photon Recoil
-  {
-    questionText: "A stationary hydrogen atom emits a 486 nm photon. What is its recoil speed?",
-    options: [
-      { id: 'a', text: '0.43 m/s', feedback: 'Incorrect. Use conservation of momentum: p_photon = p_atom.' },
-      { id: 'b', text: '0.68 m/s', feedback: 'Incorrect. Check your calculation of photon momentum p = h/λ.' },
-      { id: 'c', text: '0.82 m/s', feedback: 'Correct! p = h/λ = 6.63×10⁻³⁴/(486×10⁻⁹) = 1.36×10⁻²⁷ kg·m/s. v = p/m = 1.36×10⁻²⁷/(1.67×10⁻²⁷) = 0.82 m/s' },
-      { id: 'd', text: '1.12 m/s', feedback: 'Incorrect. Make sure to use the mass of a hydrogen atom.' }
-    ],
-    correctOptionId: 'c',
-    explanation: 'Photon momentum: p = h/λ = 6.63×10⁻³⁴/(486×10⁻⁹) = 1.36×10⁻²⁷ kg·m/s. By conservation of momentum: v = p/m_H = 1.36×10⁻²⁷/(1.67×10⁻²⁷) = 0.82 m/s.',
-    difficulty: 'advanced',
-    tags: ['photon-momentum', 'conservation-laws', 'recoil']
-  },
-
-  // Question 16: Quantum Numbers
-  {
-    questionText: "The quantum number l represents:",
-    options: [
-      { id: 'a', text: 'Energy level', feedback: 'Incorrect. The principal quantum number n represents energy level.' },
-      { id: 'b', text: 'Electron spin', feedback: 'Incorrect. The spin quantum number ms represents electron spin.' },
-      { id: 'c', text: 'Orbital shape', feedback: 'Correct! The azimuthal quantum number l determines orbital shape (s, p, d, f).' },
-      { id: 'd', text: 'Orbital orientation', feedback: 'Incorrect. The magnetic quantum number ml represents orbital orientation.' }
-    ],
-    correctOptionId: 'c',
-    explanation: 'The azimuthal (angular momentum) quantum number l determines the shape of the orbital: l = 0 (s), l = 1 (p), l = 2 (d), l = 3 (f).',
-    difficulty: 'intermediate',
-    tags: ['quantum-numbers', 'atomic-orbitals', 'electron-configuration']
-  },
-
-  // Question 17: Nuclear Reaction
-  {
-    questionText: "When a neutron strikes a boron-11 nucleus, a daughter nucleus and an alpha particle are produced. What is the daughter nucleus?",
-    options: [
-      { id: 'a', text: 'Lithium-7', feedback: 'Incorrect. Check conservation: ¹₀n + ¹¹₅B → ? + ⁴₂He. Mass: 1 + 11 = A + 4, so A = 8' },
-      { id: 'b', text: 'Nitrogen-14', feedback: 'Incorrect. This would violate conservation of charge and mass number.' },
-      { id: 'c', text: 'Lithium-8', feedback: 'Correct! ¹₀n + ¹¹₅B → ⁸₃Li + ⁴₂He. Mass: 12 = 8 + 4 ✓, Charge: 5 = 3 + 2 ✓' },
-      { id: 'd', text: 'Helium-3', feedback: 'Incorrect. The problem states an alpha particle (He-4) is produced.' }
-    ],
-    correctOptionId: 'c',
-    explanation: 'Nuclear reaction: ¹₀n + ¹¹₅B → X + ⁴₂He. Conservation of mass number: 1 + 11 = A + 4, so A = 8. Conservation of charge: 0 + 5 = Z + 2, so Z = 3. Therefore X = ⁸₃Li.',
-    difficulty: 'intermediate',
-    tags: ['nuclear-reactions', 'conservation-laws', 'boron-neutron-capture']
-  },
-
-  // Question 18: Half-Life
-  {
-    questionText: "Iodine-131 has a half-life of 8.0 days. How long will it take for a 128 g sample to decay to 16 g?",
-    options: [
-      { id: 'a', text: '8.0 days', feedback: 'Incorrect. This is only one half-life: 128 g → 64 g.' },
-      { id: 'b', text: '16.0 days', feedback: 'Incorrect. This is two half-lives: 128 g → 64 g → 32 g.' },
-      { id: 'c', text: '24.0 days', feedback: 'Correct! 128 g → 64 g → 32 g → 16 g is 3 half-lives = 3 × 8.0 = 24.0 days' },
-      { id: 'd', text: '32.0 days', feedback: 'Incorrect. Count the half-lives: 128/16 = 8 = 2³, so 3 half-lives.' }
-    ],
-    correctOptionId: 'c',
-    explanation: 'Number of half-lives: 128 g → 64 g → 32 g → 16 g = 3 half-lives. Time = 3 × 8.0 days = 24.0 days. Or: 16 = 128(1/2)ⁿ, so n = 3.',
-    difficulty: 'intermediate',
-    tags: ['radioactive-decay', 'half-life', 'iodine-131']
-  },
-
-  // Question 19: Mass-Energy Conversion
-  {
-    questionText: "The omega-minus particle has a mass of 1.672 GeV/c². What is this mass in kilograms?",
-    options: [
-      { id: 'a', text: '2.98 × 10⁻²⁷ kg', feedback: 'Correct! Using 1 GeV/c² = 1.783 × 10⁻²⁷ kg: 1.672 × 1.783 × 10⁻²⁷ = 2.98 × 10⁻²⁷ kg' },
-      { id: 'b', text: '4.53 × 10⁻³⁰ kg', feedback: 'Incorrect. This is too small by a factor of ~1000.' },
-      { id: 'c', text: '2.98 × 10⁻³⁰ kg', feedback: 'Incorrect. Check your conversion factor for GeV/c² to kg.' },
-      { id: 'd', text: '5.72 × 10⁻²⁷ kg', feedback: 'Incorrect. This is about twice the correct value.' }
-    ],
-    correctOptionId: 'a',
-    explanation: 'Using the conversion factor 1 GeV/c² = 1.783 × 10⁻²⁷ kg: mass = 1.672 GeV/c² × 1.783 × 10⁻²⁷ kg/(GeV/c²) = 2.98 × 10⁻²⁷ kg.',
-    difficulty: 'advanced',
-    tags: ['mass-energy', 'particle-physics', 'unit-conversion', 'omega-particle']
-  },
-
-  // Question 20: Quark Composition
-  {
-    questionText: "What is the electric charge of a particle composed of one up quark, one down quark, and one strange quark (uds)?",
-    options: [
-      { id: 'a', text: '–1', feedback: 'Incorrect. Add the quark charges: (+2/3) + (-1/3) + (-1/3).' },
-      { id: 'b', text: '0', feedback: 'Correct! Charges: up (+2/3) + down (-1/3) + strange (-1/3) = +2/3 - 2/3 = 0' },
-      { id: 'c', text: '+1', feedback: 'Incorrect. This would be uud (two ups, one down) = proton.' },
-      { id: 'd', text: '+2', feedback: 'Incorrect. No combination of three quarks can give charge +2.' }
-    ],
-    correctOptionId: 'b',
-    explanation: 'Quark charges: up = +2/3, down = -1/3, strange = -1/3. Total charge = (+2/3) + (-1/3) + (-1/3) = 0. This is a neutral baryon (Λ⁰).',
-    difficulty: 'advanced',
-    tags: ['quarks', 'particle-physics', 'electric-charge', 'baryons']
-  }
-];
-
-// Export assessment configurations for master function
-const assessmentConfigs = {
-  // Part A: Non-Nature of the Atom
-  'course2_73_l138_question1': {
-    questions: [questions[0]],
-    randomizeOptions: true,
-    activityType: 'assignment',
-    maxAttempts: 3,
-    pointsValue: 1
-  },
-  'course2_73_l138_question2': {
-    questions: [questions[1]],
-    randomizeOptions: true,
-    activityType: 'assignment',
-    maxAttempts: 3,
-    pointsValue: 1
-  },
-  'course2_73_l138_question3': {
-    questions: [questions[2]],
-    randomizeOptions: true,
-    activityType: 'assignment',
-    maxAttempts: 3,
-    pointsValue: 1
-  },
-  'course2_73_l138_question4': {
-    questions: [questions[3]],
-    randomizeOptions: true,
-    activityType: 'assignment',
-    maxAttempts: 3,
-    pointsValue: 1
-  },
-  'course2_73_l138_question5': {
-    questions: [questions[4]],
-    randomizeOptions: true,
-    activityType: 'assignment',
-    maxAttempts: 3,
-    pointsValue: 1
-  },
-  'course2_73_l138_question6': {
-    questions: [questions[5]],
-    randomizeOptions: true,
-    activityType: 'assignment',
-    maxAttempts: 3,
-    pointsValue: 1
-  },
-  'course2_73_l138_question7': {
-    questions: [questions[6]],
-    randomizeOptions: true,
-    activityType: 'assignment',
-    maxAttempts: 3,
-    pointsValue: 1
-  },
-  'course2_73_l138_question8': {
-    questions: [questions[7]],
-    randomizeOptions: true,
-    activityType: 'assignment',
-    maxAttempts: 3,
-    pointsValue: 1
-  },
-  
-  // Part B: Nature of the Atom
-  'course2_73_l138_question9': {
-    questions: [questions[8]],
-    randomizeOptions: true,
-    activityType: 'assignment',
-    maxAttempts: 3,
-    pointsValue: 1
-  },
-  'course2_73_l138_question10': {
-    questions: [questions[9]],
-    randomizeOptions: true,
-    activityType: 'assignment',
-    maxAttempts: 3,
-    pointsValue: 1
-  },
-  'course2_73_l138_question11': {
-    questions: [questions[10]],
-    randomizeOptions: true,
-    activityType: 'assignment',
-    maxAttempts: 3,
-    pointsValue: 1
-  },
-  'course2_73_l138_question12': {
-    questions: [questions[11]],
-    randomizeOptions: true,
-    activityType: 'assignment',
-    maxAttempts: 3,
-    pointsValue: 1
-  },
-  'course2_73_l138_question13': {
-    questions: [questions[12]],
-    randomizeOptions: true,
-    activityType: 'assignment',
-    maxAttempts: 3,
-    pointsValue: 1
-  },
-  'course2_73_l138_question14': {
-    questions: [questions[13]],
-    randomizeOptions: true,
-    activityType: 'assignment',
-    maxAttempts: 3,
-    pointsValue: 1
-  },
-  'course2_73_l138_question15': {
-    questions: [questions[14]],
-    randomizeOptions: true,
-    activityType: 'assignment',
-    maxAttempts: 3,
-    pointsValue: 1
-  },
-  'course2_73_l138_question16': {
-    questions: [questions[15]],
-    randomizeOptions: true,
-    activityType: 'assignment',
-    maxAttempts: 3,
-    pointsValue: 1
-  },
-  'course2_73_l138_question17': {
-    questions: [questions[16]],
-    randomizeOptions: true,
-    activityType: 'assignment',
-    maxAttempts: 3,
-    pointsValue: 1
-  },
-  'course2_73_l138_question18': {
-    questions: [questions[17]],
-    randomizeOptions: true,
-    activityType: 'assignment',
-    maxAttempts: 3,
-    pointsValue: 1
-  },
-  'course2_73_l138_question19': {
-    questions: [questions[18]],
-    randomizeOptions: true,
-    activityType: 'assignment',
-    maxAttempts: 3,
-    pointsValue: 1
-  },
-  'course2_73_l138_question20': {
-    questions: [questions[19]],
-    randomizeOptions: true,
-    activityType: 'assignment',
-    maxAttempts: 3,
-    pointsValue: 1
-  }
-};
-
-exports.assessmentConfigs = assessmentConfigs;
->>>>>>> 8e2f345e
+
+// L1-38 Cumulative Assignment - Comprehensive Physics 30 Review
+// 120-minute assessment covering all major topics from the course
+
+const questions = [
+  // Part A: Non-Nature of the Atom (Questions 1-8)
+  
+  // Question 1: Momentum Conservation
+  {
+    questionText: "A 1200 kg car moving at 20 m/s collides and sticks with a 900 kg car at rest. What is their final velocity after the collision?",
+    options: [
+      { id: 'a', text: '8.0 m/s', feedback: 'Incorrect. Check your momentum conservation calculation: m₁v₁ + m₂v₂ = (m₁ + m₂)vf' },
+      { id: 'b', text: '11.4 m/s', feedback: 'Correct! Using momentum conservation: (1200)(20) + (900)(0) = (2100)vf, so vf = 24000/2100 = 11.4 m/s' },
+      { id: 'c', text: '13.3 m/s', feedback: 'Incorrect. Remember that the second car is initially at rest (v₂ = 0).' },
+      { id: 'd', text: '16.2 m/s', feedback: 'Incorrect. Make sure to add both masses in the final momentum calculation.' }
+    ],
+    correctOptionId: 'b',
+    explanation: 'In a perfectly inelastic collision, momentum is conserved: m₁v₁ + m₂v₂ = (m₁ + m₂)vf. Here: (1200 kg)(20 m/s) + (900 kg)(0) = (2100 kg)vf, giving vf = 11.4 m/s.',
+    difficulty: 'intermediate',
+    tags: ['momentum', 'conservation', 'inelastic-collision', 'mechanics']
+  },
+
+  // Question 2: Units of Impulse
+  {
+    questionText: "Which of the following is not a valid unit for impulse?",
+    options: [
+      { id: 'a', text: 'N·s', feedback: 'Incorrect. N·s is a valid unit for impulse (force × time).' },
+      { id: 'b', text: 'kg·m/s', feedback: 'Incorrect. kg·m/s is momentum, which equals impulse by the impulse-momentum theorem.' },
+      { id: 'c', text: 'J', feedback: 'Correct! Joule (J) is a unit of energy (N·m), not impulse. Impulse is force × time, not force × distance.' },
+      { id: 'd', text: '(kg·m)/s', feedback: 'Incorrect. This is equivalent to kg·m/s, which is a valid unit for impulse.' }
+    ],
+    correctOptionId: 'c',
+    explanation: 'Impulse = Force × Time = N·s = kg·m/s² × s = kg·m/s. Joule (J) = N·m is energy, not impulse.',
+    difficulty: 'beginner',
+    tags: ['impulse', 'units', 'dimensional-analysis']
+  },
+
+  // Question 3: Refraction
+  {
+    questionText: "A light ray traveling in air strikes a glass surface (n = 1.5) at 60°. What is the angle of refraction?",
+    options: [
+      { id: 'a', text: '35.3°', feedback: 'Correct! Using Snell\'s Law: n₁sin(θ₁) = n₂sin(θ₂), so sin(θ₂) = sin(60°)/1.5 = 0.577, θ₂ = 35.3°' },
+      { id: 'b', text: '22.0°', feedback: 'Incorrect. Check your Snell\'s Law calculation: (1)sin(60°) = (1.5)sin(θ₂).' },
+      { id: 'c', text: '40.5°', feedback: 'Incorrect. Remember that light bends toward the normal when entering a denser medium.' },
+      { id: 'd', text: '25.4°', feedback: 'Incorrect. Make sure you\'re using the correct values in Snell\'s Law.' }
+    ],
+    correctOptionId: 'a',
+    explanation: 'Using Snell\'s Law: n₁sin(θ₁) = n₂sin(θ₂). With n₁ = 1 (air), θ₁ = 60°, n₂ = 1.5: sin(θ₂) = sin(60°)/1.5 = 0.866/1.5 = 0.577, so θ₂ = 35.3°.',
+    difficulty: 'intermediate',
+    tags: ['refraction', 'snells-law', 'optics']
+  },
+
+  // Question 4: Dispersion
+  {
+    questionText: "Which wave phenomenon causes the splitting of white light into a spectrum when passing through a prism?",
+    options: [
+      { id: 'a', text: 'Reflection', feedback: 'Incorrect. Reflection bounces light back; it doesn\'t separate colors.' },
+      { id: 'b', text: 'Interference', feedback: 'Incorrect. Interference creates patterns but doesn\'t separate white light into colors.' },
+      { id: 'c', text: 'Refraction', feedback: 'Correct! Different wavelengths refract at different angles due to dispersion, separating white light into its spectrum.' },
+      { id: 'd', text: 'Polarization', feedback: 'Incorrect. Polarization filters light waves by orientation, not wavelength.' }
+    ],
+    correctOptionId: 'c',
+    explanation: 'Dispersion occurs during refraction because the refractive index varies with wavelength. Different colors bend by different amounts, separating white light into its spectrum.',
+    difficulty: 'beginner',
+    tags: ['dispersion', 'refraction', 'prism', 'spectrum']
+  },
+
+  // Question 5: Magnetic Force on Current
+  {
+    questionText: "A force of 0.75 N acts on a wire of 0.5 m in a 0.60 T magnetic field. What is the current in the wire?",
+    options: [
+      { id: 'a', text: '2.5 A', feedback: 'Correct! Using F = BIL: I = F/(BL) = 0.75 N/(0.60 T × 0.5 m) = 2.5 A' },
+      { id: 'b', text: '3.0 A', feedback: 'Incorrect. Check your calculation of F = BIL.' },
+      { id: 'c', text: '5.0 A', feedback: 'Incorrect. Use F = BIL: I = F/(BL) = 0.75/(0.60 × 0.5).' },
+      { id: 'd', text: '6.25 A', feedback: 'Incorrect. Make sure you\'re dividing F by the product of B and L.' }
+    ],
+    correctOptionId: 'a',
+    explanation: 'For a current-carrying wire in a magnetic field: F = BIL sin(θ). Assuming perpendicular (θ = 90°): I = F/(BL) = 0.75 N/(0.60 T × 0.5 m) = 2.5 A.',
+    difficulty: 'intermediate',
+    tags: ['magnetic-force', 'current', 'motor-effect']
+  },
+
+  // Question 6: Electric Field
+  {
+    questionText: "What is the electric field strength 2.0 m from a 6.0 μC point charge?",
+    options: [
+      { id: 'a', text: '2.7 × 10³ N/C', feedback: 'Incorrect. E = kq/r² = (9×10⁹)(6×10⁻⁶)/(2²).' },
+      { id: 'b', text: '1.35 × 10⁴ N/C', feedback: 'Incorrect. This is half the correct value - check your calculation.' },
+      { id: 'c', text: '1.35 × 10⁴ N/C', feedback: 'Correct! E = kq/r² = (9×10⁹ N·m²/C²)(6×10⁻⁶ C)/(4 m²) = 1.35×10⁴ N/C' },
+      { id: 'd', text: '5.4 × 10⁴ N/C', feedback: 'Incorrect. Make sure to square the distance in the denominator.' }
+    ],
+    correctOptionId: 'c',
+    explanation: 'Electric field from a point charge: E = kq/r² = (9.0×10⁹ N·m²/C²)(6.0×10⁻⁶ C)/(2.0 m)² = 54×10³/4 = 1.35×10⁴ N/C.',
+    difficulty: 'intermediate',
+    tags: ['electric-field', 'point-charge', 'coulombs-law']
+  },
+
+  // Question 7: Convex Mirror
+  {
+    questionText: "A convex mirror has a focal length of -12 cm. If an object is placed 24 cm in front of it, what is the image distance?",
+    options: [
+      { id: 'a', text: '-8.0 cm', feedback: 'Correct! Using 1/f = 1/do + 1/di: 1/(-12) = 1/24 + 1/di, so di = -8.0 cm' },
+      { id: 'b', text: '-6.0 cm', feedback: 'Incorrect. Check your mirror equation calculation: 1/f = 1/do + 1/di.' },
+      { id: 'c', text: '6.0 cm', feedback: 'Incorrect. Convex mirrors always produce virtual images (negative di).' },
+      { id: 'd', text: '8.0 cm', feedback: 'Incorrect. The image distance should be negative for a convex mirror.' }
+    ],
+    correctOptionId: 'a',
+    explanation: 'Using the mirror equation: 1/f = 1/do + 1/di. With f = -12 cm, do = 24 cm: 1/(-12) = 1/24 + 1/di. Solving: 1/di = -1/12 - 1/24 = -3/24 = -1/8, so di = -8.0 cm.',
+    difficulty: 'intermediate',
+    tags: ['convex-mirror', 'optics', 'mirror-equation']
+  },
+
+  // Question 8: Diffraction Grating
+  {
+    questionText: "A diffraction grating has 6.00 × 10⁵ lines/m. What is the angle of the first order maximum for light of 500 nm?",
+    options: [
+      { id: 'a', text: '17.5°', feedback: 'Correct! d = 1/(6×10⁵) = 1.67×10⁻⁶ m. Using d sin θ = mλ: sin θ = (1)(500×10⁻⁹)/(1.67×10⁻⁶) = 0.30, θ = 17.5°' },
+      { id: 'b', text: '14.5°', feedback: 'Incorrect. Check your calculation of the grating spacing d = 1/N.' },
+      { id: 'c', text: '20.8°', feedback: 'Incorrect. Make sure you\'re using m = 1 for first order.' },
+      { id: 'd', text: '30.0°', feedback: 'Incorrect. This would give sin θ = 0.5, which is too large for this grating.' }
+    ],
+    correctOptionId: 'a',
+    explanation: 'Grating spacing: d = 1/(6.00×10⁵) = 1.67×10⁻⁶ m. For first order (m = 1): d sin θ = mλ, so sin θ = (1)(500×10⁻⁹ m)/(1.67×10⁻⁶ m) = 0.30, θ = 17.5°.',
+    difficulty: 'advanced',
+    tags: ['diffraction-grating', 'interference', 'optics']
+  },
+
+  // Part B: Nature of the Atom (Questions 9-20)
+
+  // Question 9: Quantum Model
+  {
+    questionText: "Which scientist first proposed the quantum model of the atom?",
+    options: [
+      { id: 'a', text: 'Rutherford', feedback: 'Incorrect. Rutherford proposed the nuclear model with electrons orbiting the nucleus.' },
+      { id: 'b', text: 'Schrödinger', feedback: 'Incorrect. Schrödinger developed the wave equation for quantum mechanics, building on Bohr\'s work.' },
+      { id: 'c', text: 'Bohr', feedback: 'Correct! Niels Bohr first proposed quantized energy levels in atoms in 1913.' },
+      { id: 'd', text: 'Heisenberg', feedback: 'Incorrect. Heisenberg formulated the uncertainty principle, not the first quantum model.' }
+    ],
+    correctOptionId: 'c',
+    explanation: 'Niels Bohr proposed the first quantum model of the atom in 1913, introducing the concept of quantized electron orbits and energy levels.',
+    difficulty: 'beginner',
+    tags: ['bohr-model', 'quantum-theory', 'atomic-models']
+  },
+
+  // Question 10: de Broglie Wavelength
+  {
+    questionText: "The de Broglie wavelength of a particle is inversely proportional to its:",
+    options: [
+      { id: 'a', text: 'Speed', feedback: 'Incorrect. λ = h/p, and p = mv, so wavelength depends on momentum, not just speed.' },
+      { id: 'b', text: 'Momentum', feedback: 'Correct! The de Broglie wavelength λ = h/p, where p is momentum.' },
+      { id: 'c', text: 'Energy', feedback: 'Incorrect. While related to energy, the direct relationship is with momentum.' },
+      { id: 'd', text: 'Charge', feedback: 'Incorrect. de Broglie wavelength doesn\'t depend on charge.' }
+    ],
+    correctOptionId: 'b',
+    explanation: 'The de Broglie wavelength is given by λ = h/p, where h is Planck\'s constant and p is momentum. This shows inverse proportionality to momentum.',
+    difficulty: 'intermediate',
+    tags: ['de-broglie', 'wave-particle-duality', 'quantum-mechanics']
+  },
+
+  // Question 11: Photon Energy
+  {
+    questionText: "A photon with a wavelength of 550 nm has what approximate energy?",
+    options: [
+      { id: 'a', text: '3.6 × 10⁻¹⁹ J', feedback: 'Correct! E = hc/λ = (6.63×10⁻³⁴)(3×10⁸)/(550×10⁻⁹) = 3.6×10⁻¹⁹ J' },
+      { id: 'b', text: '4.5 × 10⁻¹⁹ J', feedback: 'Incorrect. Check your calculation: E = hc/λ.' },
+      { id: 'c', text: '5.4 × 10⁻¹⁹ J', feedback: 'Incorrect. This is too high for 550 nm visible light.' },
+      { id: 'd', text: '6.6 × 10⁻¹⁹ J', feedback: 'Incorrect. This would be for shorter wavelength (higher energy) light.' }
+    ],
+    correctOptionId: 'a',
+    explanation: 'Photon energy: E = hf = hc/λ = (6.63×10⁻³⁴ J·s)(3.00×10⁸ m/s)/(550×10⁻⁹ m) = 3.6×10⁻¹⁹ J.',
+    difficulty: 'intermediate',
+    tags: ['photon-energy', 'planck-equation', 'electromagnetic-radiation']
+  },
+
+  // Question 12: Pauli Exclusion Principle
+  {
+    questionText: "What does the Pauli Exclusion Principle state?",
+    options: [
+      { id: 'a', text: 'Electrons cannot move in quantized orbits', feedback: 'Incorrect. This contradicts Bohr\'s model; Pauli\'s principle is about quantum numbers.' },
+      { id: 'b', text: 'No two electrons can have the same four quantum numbers', feedback: 'Correct! Each electron in an atom must have a unique set of quantum numbers.' },
+      { id: 'c', text: 'All orbitals must be filled before pairing electrons', feedback: 'Incorrect. This describes Hund\'s rule, not Pauli exclusion.' },
+      { id: 'd', text: 'Electrons behave both as particles and waves', feedback: 'Incorrect. This is wave-particle duality, not Pauli exclusion.' }
+    ],
+    correctOptionId: 'b',
+    explanation: 'The Pauli Exclusion Principle states that no two electrons in an atom can have identical sets of all four quantum numbers (n, l, ml, ms).',
+    difficulty: 'intermediate',
+    tags: ['pauli-exclusion', 'quantum-numbers', 'atomic-structure']
+  },
+
+  // Question 13: Photoelectric Effect
+  {
+    questionText: "The photoelectric effect shows that:",
+    options: [
+      { id: 'a', text: 'Light cannot travel in a vacuum', feedback: 'Incorrect. Light does travel in vacuum; this isn\'t related to the photoelectric effect.' },
+      { id: 'b', text: 'Light intensity affects photoelectron energy', feedback: 'Incorrect. Intensity affects the number of electrons, not their energy.' },
+      { id: 'c', text: 'Light behaves only as a wave', feedback: 'Incorrect. The photoelectric effect actually demonstrates particle behavior.' },
+      { id: 'd', text: 'Photon energy depends on light frequency', feedback: 'Correct! The photoelectric effect proved E = hf, showing light\'s particle nature.' }
+    ],
+    correctOptionId: 'd',
+    explanation: 'The photoelectric effect demonstrated that light energy comes in discrete packets (photons) with energy E = hf, dependent only on frequency, not intensity.',
+    difficulty: 'intermediate',
+    tags: ['photoelectric-effect', 'photons', 'quantum-theory']
+  },
+
+  // Question 14: Photoelectric Energy
+  {
+    questionText: "A photon with energy 3.1 eV hits a surface with a work function of 2.2 eV. What is the kinetic energy of the ejected electron?",
+    options: [
+      { id: 'a', text: '0.9 eV', feedback: 'Correct! KEmax = Ephoton - Φ = 3.1 eV - 2.2 eV = 0.9 eV' },
+      { id: 'b', text: '1.3 eV', feedback: 'Incorrect. Subtract the work function from the photon energy.' },
+      { id: 'c', text: '2.2 eV', feedback: 'Incorrect. This is the work function, not the kinetic energy.' },
+      { id: 'd', text: '3.1 eV', feedback: 'Incorrect. Some energy is used to overcome the work function.' }
+    ],
+    correctOptionId: 'a',
+    explanation: 'Einstein\'s photoelectric equation: KEmax = hf - Φ = Ephoton - Φ = 3.1 eV - 2.2 eV = 0.9 eV.',
+    difficulty: 'intermediate',
+    tags: ['photoelectric-effect', 'work-function', 'energy-conservation']
+  },
+
+  // Question 15: Photon Recoil
+  {
+    questionText: "A stationary hydrogen atom emits a 486 nm photon. What is its recoil speed?",
+    options: [
+      { id: 'a', text: '0.43 m/s', feedback: 'Incorrect. Use conservation of momentum: p_photon = p_atom.' },
+      { id: 'b', text: '0.68 m/s', feedback: 'Incorrect. Check your calculation of photon momentum p = h/λ.' },
+      { id: 'c', text: '0.82 m/s', feedback: 'Correct! p = h/λ = 6.63×10⁻³⁴/(486×10⁻⁹) = 1.36×10⁻²⁷ kg·m/s. v = p/m = 1.36×10⁻²⁷/(1.67×10⁻²⁷) = 0.82 m/s' },
+      { id: 'd', text: '1.12 m/s', feedback: 'Incorrect. Make sure to use the mass of a hydrogen atom.' }
+    ],
+    correctOptionId: 'c',
+    explanation: 'Photon momentum: p = h/λ = 6.63×10⁻³⁴/(486×10⁻⁹) = 1.36×10⁻²⁷ kg·m/s. By conservation of momentum: v = p/m_H = 1.36×10⁻²⁷/(1.67×10⁻²⁷) = 0.82 m/s.',
+    difficulty: 'advanced',
+    tags: ['photon-momentum', 'conservation-laws', 'recoil']
+  },
+
+  // Question 16: Quantum Numbers
+  {
+    questionText: "The quantum number l represents:",
+    options: [
+      { id: 'a', text: 'Energy level', feedback: 'Incorrect. The principal quantum number n represents energy level.' },
+      { id: 'b', text: 'Electron spin', feedback: 'Incorrect. The spin quantum number ms represents electron spin.' },
+      { id: 'c', text: 'Orbital shape', feedback: 'Correct! The azimuthal quantum number l determines orbital shape (s, p, d, f).' },
+      { id: 'd', text: 'Orbital orientation', feedback: 'Incorrect. The magnetic quantum number ml represents orbital orientation.' }
+    ],
+    correctOptionId: 'c',
+    explanation: 'The azimuthal (angular momentum) quantum number l determines the shape of the orbital: l = 0 (s), l = 1 (p), l = 2 (d), l = 3 (f).',
+    difficulty: 'intermediate',
+    tags: ['quantum-numbers', 'atomic-orbitals', 'electron-configuration']
+  },
+
+  // Question 17: Nuclear Reaction
+  {
+    questionText: "When a neutron strikes a boron-11 nucleus, a daughter nucleus and an alpha particle are produced. What is the daughter nucleus?",
+    options: [
+      { id: 'a', text: 'Lithium-7', feedback: 'Incorrect. Check conservation: ¹₀n + ¹¹₅B → ? + ⁴₂He. Mass: 1 + 11 = A + 4, so A = 8' },
+      { id: 'b', text: 'Nitrogen-14', feedback: 'Incorrect. This would violate conservation of charge and mass number.' },
+      { id: 'c', text: 'Lithium-8', feedback: 'Correct! ¹₀n + ¹¹₅B → ⁸₃Li + ⁴₂He. Mass: 12 = 8 + 4 ✓, Charge: 5 = 3 + 2 ✓' },
+      { id: 'd', text: 'Helium-3', feedback: 'Incorrect. The problem states an alpha particle (He-4) is produced.' }
+    ],
+    correctOptionId: 'c',
+    explanation: 'Nuclear reaction: ¹₀n + ¹¹₅B → X + ⁴₂He. Conservation of mass number: 1 + 11 = A + 4, so A = 8. Conservation of charge: 0 + 5 = Z + 2, so Z = 3. Therefore X = ⁸₃Li.',
+    difficulty: 'intermediate',
+    tags: ['nuclear-reactions', 'conservation-laws', 'boron-neutron-capture']
+  },
+
+  // Question 18: Half-Life
+  {
+    questionText: "Iodine-131 has a half-life of 8.0 days. How long will it take for a 128 g sample to decay to 16 g?",
+    options: [
+      { id: 'a', text: '8.0 days', feedback: 'Incorrect. This is only one half-life: 128 g → 64 g.' },
+      { id: 'b', text: '16.0 days', feedback: 'Incorrect. This is two half-lives: 128 g → 64 g → 32 g.' },
+      { id: 'c', text: '24.0 days', feedback: 'Correct! 128 g → 64 g → 32 g → 16 g is 3 half-lives = 3 × 8.0 = 24.0 days' },
+      { id: 'd', text: '32.0 days', feedback: 'Incorrect. Count the half-lives: 128/16 = 8 = 2³, so 3 half-lives.' }
+    ],
+    correctOptionId: 'c',
+    explanation: 'Number of half-lives: 128 g → 64 g → 32 g → 16 g = 3 half-lives. Time = 3 × 8.0 days = 24.0 days. Or: 16 = 128(1/2)ⁿ, so n = 3.',
+    difficulty: 'intermediate',
+    tags: ['radioactive-decay', 'half-life', 'iodine-131']
+  },
+
+  // Question 19: Mass-Energy Conversion
+  {
+    questionText: "The omega-minus particle has a mass of 1.672 GeV/c². What is this mass in kilograms?",
+    options: [
+      { id: 'a', text: '2.98 × 10⁻²⁷ kg', feedback: 'Correct! Using 1 GeV/c² = 1.783 × 10⁻²⁷ kg: 1.672 × 1.783 × 10⁻²⁷ = 2.98 × 10⁻²⁷ kg' },
+      { id: 'b', text: '4.53 × 10⁻³⁰ kg', feedback: 'Incorrect. This is too small by a factor of ~1000.' },
+      { id: 'c', text: '2.98 × 10⁻³⁰ kg', feedback: 'Incorrect. Check your conversion factor for GeV/c² to kg.' },
+      { id: 'd', text: '5.72 × 10⁻²⁷ kg', feedback: 'Incorrect. This is about twice the correct value.' }
+    ],
+    correctOptionId: 'a',
+    explanation: 'Using the conversion factor 1 GeV/c² = 1.783 × 10⁻²⁷ kg: mass = 1.672 GeV/c² × 1.783 × 10⁻²⁷ kg/(GeV/c²) = 2.98 × 10⁻²⁷ kg.',
+    difficulty: 'advanced',
+    tags: ['mass-energy', 'particle-physics', 'unit-conversion', 'omega-particle']
+  },
+
+  // Question 20: Quark Composition
+  {
+    questionText: "What is the electric charge of a particle composed of one up quark, one down quark, and one strange quark (uds)?",
+    options: [
+      { id: 'a', text: '–1', feedback: 'Incorrect. Add the quark charges: (+2/3) + (-1/3) + (-1/3).' },
+      { id: 'b', text: '0', feedback: 'Correct! Charges: up (+2/3) + down (-1/3) + strange (-1/3) = +2/3 - 2/3 = 0' },
+      { id: 'c', text: '+1', feedback: 'Incorrect. This would be uud (two ups, one down) = proton.' },
+      { id: 'd', text: '+2', feedback: 'Incorrect. No combination of three quarks can give charge +2.' }
+    ],
+    correctOptionId: 'b',
+    explanation: 'Quark charges: up = +2/3, down = -1/3, strange = -1/3. Total charge = (+2/3) + (-1/3) + (-1/3) = 0. This is a neutral baryon (Λ⁰).',
+    difficulty: 'advanced',
+    tags: ['quarks', 'particle-physics', 'electric-charge', 'baryons']
+  }
+];
+
+// Export assessment configurations for master function
+const assessmentConfigs = {
+  // Part A: Non-Nature of the Atom
+  'course2_73_l138_question1': {
+    questions: [questions[0]],
+    randomizeOptions: true,
+    activityType: 'assignment',
+    maxAttempts: 3,
+    pointsValue: 1
+  },
+  'course2_73_l138_question2': {
+    questions: [questions[1]],
+    randomizeOptions: true,
+    activityType: 'assignment',
+    maxAttempts: 3,
+    pointsValue: 1
+  },
+  'course2_73_l138_question3': {
+    questions: [questions[2]],
+    randomizeOptions: true,
+    activityType: 'assignment',
+    maxAttempts: 3,
+    pointsValue: 1
+  },
+  'course2_73_l138_question4': {
+    questions: [questions[3]],
+    randomizeOptions: true,
+    activityType: 'assignment',
+    maxAttempts: 3,
+    pointsValue: 1
+  },
+  'course2_73_l138_question5': {
+    questions: [questions[4]],
+    randomizeOptions: true,
+    activityType: 'assignment',
+    maxAttempts: 3,
+    pointsValue: 1
+  },
+  'course2_73_l138_question6': {
+    questions: [questions[5]],
+    randomizeOptions: true,
+    activityType: 'assignment',
+    maxAttempts: 3,
+    pointsValue: 1
+  },
+  'course2_73_l138_question7': {
+    questions: [questions[6]],
+    randomizeOptions: true,
+    activityType: 'assignment',
+    maxAttempts: 3,
+    pointsValue: 1
+  },
+  'course2_73_l138_question8': {
+    questions: [questions[7]],
+    randomizeOptions: true,
+    activityType: 'assignment',
+    maxAttempts: 3,
+    pointsValue: 1
+  },
+  
+  // Part B: Nature of the Atom
+  'course2_73_l138_question9': {
+    questions: [questions[8]],
+    randomizeOptions: true,
+    activityType: 'assignment',
+    maxAttempts: 3,
+    pointsValue: 1
+  },
+  'course2_73_l138_question10': {
+    questions: [questions[9]],
+    randomizeOptions: true,
+    activityType: 'assignment',
+    maxAttempts: 3,
+    pointsValue: 1
+  },
+  'course2_73_l138_question11': {
+    questions: [questions[10]],
+    randomizeOptions: true,
+    activityType: 'assignment',
+    maxAttempts: 3,
+    pointsValue: 1
+  },
+  'course2_73_l138_question12': {
+    questions: [questions[11]],
+    randomizeOptions: true,
+    activityType: 'assignment',
+    maxAttempts: 3,
+    pointsValue: 1
+  },
+  'course2_73_l138_question13': {
+    questions: [questions[12]],
+    randomizeOptions: true,
+    activityType: 'assignment',
+    maxAttempts: 3,
+    pointsValue: 1
+  },
+  'course2_73_l138_question14': {
+    questions: [questions[13]],
+    randomizeOptions: true,
+    activityType: 'assignment',
+    maxAttempts: 3,
+    pointsValue: 1
+  },
+  'course2_73_l138_question15': {
+    questions: [questions[14]],
+    randomizeOptions: true,
+    activityType: 'assignment',
+    maxAttempts: 3,
+    pointsValue: 1
+  },
+  'course2_73_l138_question16': {
+    questions: [questions[15]],
+    randomizeOptions: true,
+    activityType: 'assignment',
+    maxAttempts: 3,
+    pointsValue: 1
+  },
+  'course2_73_l138_question17': {
+    questions: [questions[16]],
+    randomizeOptions: true,
+    activityType: 'assignment',
+    maxAttempts: 3,
+    pointsValue: 1
+  },
+  'course2_73_l138_question18': {
+    questions: [questions[17]],
+    randomizeOptions: true,
+    activityType: 'assignment',
+    maxAttempts: 3,
+    pointsValue: 1
+  },
+  'course2_73_l138_question19': {
+    questions: [questions[18]],
+    randomizeOptions: true,
+    activityType: 'assignment',
+    maxAttempts: 3,
+    pointsValue: 1
+  },
+  'course2_73_l138_question20': {
+    questions: [questions[19]],
+    randomizeOptions: true,
+    activityType: 'assignment',
+    maxAttempts: 3,
+    pointsValue: 1
+  }
+};
+
+exports.assessmentConfigs = assessmentConfigs;
+