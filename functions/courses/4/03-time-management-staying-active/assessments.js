--- conflicted
+++ resolved
@@ -1,4 +1,3 @@
-<<<<<<< HEAD
 /**
  * Assessment Functions for Time Management & Staying Active
  * Course: 4 (RTD Academy Orientation)
@@ -134,110 +133,4 @@
   timeout: 120,
   memory: '512MiB',
   region: 'us-central1'
-});
-=======
-const functions = require('firebase-functions');
-const { defineSecret } = require('firebase-functions/params');
-const { getFirestore } = require('firebase-admin/firestore');
-const { GoogleGenerativeAI } = require('@google/generative-ai');
-
-const geminiApiKey = defineSecret('GEMINI_API_KEY');
-const db = getFirestore();
-
-exports.course4_03_time_management_staying_active_aiQuestion = functions
-  .runWith({
-    secrets: [geminiApiKey],
-    timeoutSeconds: 60,
-    memory: '1GB'
-  })
-  .https.onCall(async (data, context) => {
-    try {
-      const genAI = new GoogleGenerativeAI(geminiApiKey.value());
-      const model = genAI.getGenerativeModel({ model: 'gemini-1.5-flash' });
-
-      const prompt = `Generate a multiple choice question for RTD Academy's COM1255 course lesson on Time Management & Staying Active in Your Course.
-
-Focus on realistic scenarios students might encounter, such as:
-- Managing time effectively in asynchronous learning environments
-- Understanding RTD Academy's weekly login requirements
-- Staying within two lessons of target dates
-- Summer student check-in and reflection requirements
-- Inactivity lockout procedures and administrative meetings
-- Creating effective weekly study plans and schedules
-- Progress monitoring and strategy development
-- Balancing online learning with other commitments
-
-Create scenarios that test practical application of time management strategies and RTD policies.
-
-Question Types to Choose From:
-1. Time management scenario questions (student struggling with consistency, planning conflicts)
-2. RTD requirement clarification questions (login frequency, check-in procedures, target date rules)
-3. Inactivity policy application questions (lockout timelines, administrative meeting process)
-4. Planning and strategy questions (weekly planning, progress tracking, study templates)
-5. Problem-solving questions (falling behind, communication strategies, recovery plans)
-
-Requirements:
-- Create ONE multiple choice question with 4 options
-- Make it realistic and practical for adult online learners
-- Focus on RTD Academy-specific requirements and procedures
-- Include clear, actionable scenarios that students commonly face
-- Avoid trick questions - test genuine understanding of policies and strategies
-- Make incorrect options plausible but clearly wrong when you understand the material
-
-Format your response as a JSON object with:
-{
-  "question": "Your question text here",
-  "options": ["Option A", "Option B", "Option C", "Option D"],
-  "correctAnswer": 0,
-  "explanation": "Brief explanation of why this is correct and what students should remember about time management and activity requirements"
-}`;
-
-      const result = await model.generateContent(prompt);
-      const response = result.response;
-      const text = response.text();
-      
-      // Parse the JSON response
-      const jsonMatch = text.match(/\{[\s\S]*\}/);
-      if (!jsonMatch) {
-        throw new Error('Could not parse JSON from response');
-      }
-      
-      const questionData = JSON.parse(jsonMatch[0]);
-      
-      // Store the question in Firestore for future reference
-      await db.collection('course_questions').add({
-        courseId: '4',
-        lessonId: '03-time-management-staying-active',
-        question: questionData,
-        createdAt: new Date(),
-        generatedBy: 'ai'
-      });
-
-      return {
-        success: true,
-        question: questionData
-      };
-
-    } catch (error) {
-      console.error('Error generating question:', error);
-      
-      // Fallback question if AI generation fails
-      const fallbackQuestion = {
-        question: "Sarah is a summer student at RTD Academy taking Math 30-1. She's been very busy with work and hasn't logged into her course for 10 days. Today she received an email saying her course access has been locked. What should Sarah do to regain access and stay enrolled?",
-        options: [
-          "Wait until her work schedule calms down, then log in and continue where she left off",
-          "Immediately contact RTD Administration to schedule a meeting within one week and create a plan for resuming progress",
-          "Just start logging in daily again - the system will automatically unlock after a few days",
-          "Withdraw from the course now to avoid getting a failing grade on her transcript"
-        ],
-        correctAnswer: 1,
-        explanation: "When locked out due to inactivity, students have exactly one week to schedule and attend a meeting with RTD Administration. This meeting is required to create a plan for resuming progress and regaining course access. Waiting or hoping for automatic unlock will result in withdrawal from the course."
-      };
-
-      return {
-        success: true,
-        question: fallbackQuestion
-      };
-    }
-  });
->>>>>>> f9a9e1fc
+});