{
  "courseId": "2",
  "title": "Physics 30",
  "weights": {
    "lesson": 0,
    "assignment": 0.2,
    "lab": 0.2,
    "exam": 0.6
  },
  "globalSettings": {
    "allowLateSubmissions": false,
    "showProgressBar": true,
    "showGrades": true,
    "enableAIQuestions": true,
    "enableTextToSpeech": true,
    "enableCollaboration": false,
    "requireSequentialProgress": true
  },
  "progressionRequirements": {
    "enabled": true,
    "defaultCriteria": {
      "minimumPercentage": 50,
      "questionCompletionPercentage": null,
      "requireAllQuestions": true
    },
    "lessonOverrides": {
      "exam_section_1": {
        "minimumPercentage": 0,
        "requireAllQuestions": false
      },
      "exam_section_2": {
        "minimumPercentage": 0,
        "requireAllQuestions": true
      },
      "exam_section_3": {
        "minimumPercentage": 0,
        "requireAllQuestions": true
      },
      "assignment_l1_3": {
        "minimumPercentage": 0,
        "requireAllQuestions": true
      },
      "assignment_l1_4": {
        "minimumPercentage": 0,
        "requireAllQuestions": true
      },
      "assignment_l5_7": {
        "minimumPercentage": 0,
        "requireAllQuestions": true
      },
      "assignment_l8_9": {
        "minimumPercentage": 0,
        "requireAllQuestions": true
      },
      "assignment_l1_12": {
        "minimumPercentage": 0,
        "requireAllQuestions": false
      },
      "assignment_l13_14": {
        "minimumPercentage": 0,
        "requireAllQuestions": true
      },
      "assignment_l15_18": {
        "minimumPercentage": 0,
        "requireAllQuestions": true
      },
      "assignment_l1_18": {
        "minimumPercentage": 0,
        "requireAllQuestions": true
      },
      "assignment_l19_21": {
        "minimumPercentage": 0,
        "requireAllQuestions": true
      },
      "assignment_l22_24": {
        "minimumPercentage": 0,
        "requireAllQuestions": true
      },
      "assignment_l1_24": {
        "minimumPercentage": 0,
        "requireAllQuestions": true
      },
      "assignment_l25_27": {
        "minimumPercentage": 0,
        "requireAllQuestions": true
      },
      "assignment_l28_30": {
        "minimumPercentage": 0,
        "requireAllQuestions": true
      },
      "assignment_l31_33": {
        "minimumPercentage": 0,
        "requireAllQuestions": true
      },
      "assignment_l1_34": {
        "minimumPercentage": 0,
        "requireAllQuestions": true
      },
      "assignment_l35_36": {
        "minimumPercentage": 0,
        "requireAllQuestions": true
      },
      "assignment_l37_38": {
        "minimumPercentage": 0,
        "requireAllQuestions": true
      },
      "assignment_l1_38": {
        "minimumPercentage": 0,
        "requireAllQuestions": true
      },
      "lab_momentum_conservation": {
        "minimumPercentage": 0,
        "requireAllQuestions": true
      },
      "lab_mirrors_lenses": {
        "minimumPercentage": 0,
        "requireAllQuestions": true
      },
      "lab_laser_wavelength": {
        "minimumPercentage": 0,
        "requireAllQuestions": true
      },
      "lab_electrostatic": {
        "minimumPercentage": 0,
        "requireAllQuestions": true
      },
      "lab_electric_fields": {
        "minimumPercentage": 0,
        "requireAllQuestions": true
      },
<<<<<<< HEAD
=======
      "lab_electromagnet": {
        "minimumPercentage": 0,
        "requireAllQuestions": true
      },
      "lab_plancks_constant": {
        "minimumPercentage": 0,
        "requireAllQuestions": true
      },
      "lab_millikans_oil_drop": {
        "minimumPercentage": 0,
        "requireAllQuestions": true
      },
      "lab_marshmallow_speed_light": {
        "minimumPercentage": 0,
        "requireAllQuestions": true
      },
      "lab_half_life": {
        "minimumPercentage": 0,
        "requireAllQuestions": true
      },
>>>>>>> 0beef6fc
      "09_introduction_to_light": {
        "minimumPercentage": 0,
        "requireAllQuestions": true
      },
      "10_reflection_of_light": {
        "minimumPercentage": 0,
        "requireAllQuestions": true
      },
      "11_curved_mirrors": {
        "minimumPercentage": 0,
        "requireAllQuestions": true
      },
      "12_l5_7_assignment": {
        "minimumPercentage": 0,
        "requireAllQuestions": true
      },
      "13_refraction_of_light": {
        "minimumPercentage": 0,
        "requireAllQuestions": true
      },
      "14_optics_lenses": {
        "minimumPercentage": 0,
        "requireAllQuestions": true
      },
      "16_l8_9_assignment": {
        "minimumPercentage": 0,
        "requireAllQuestions": true
      },
      "17_dispersion_scattering": {
        "minimumPercentage": 0,
        "requireAllQuestions": true
      },
      "18_interference_of_light": {
        "minimumPercentage": 0,
        "requireAllQuestions": true
      },
      "19_diffraction_gratings": {
        "minimumPercentage": 0,
<<<<<<< HEAD
        "requireAllQuestions": false
      }
      ,
      "22_unit_1_review": {
        "minimumPercentage": 0,
        "requireAllQuestions": false
      }
      ,
      "23_unit_2_review": {
=======
        "requireAllQuestions": true
      },
      "21_l1_12_cumulative_assignment": {
>>>>>>> 0beef6fc
        "minimumPercentage": 0,
        "requireAllQuestions": true
      }
    }
  },
  "activityTypes": {
    "lesson": {
      "displayName": "Lesson",
      "maxAttempts": 999,
      "attemptPenalty": 0,
      "pointValue": 5,
      "theme": "purple",
      "showDetailedFeedback": true,
      "enableHints": true,
      "allowDifficultySelection": false,
      "defaultDifficulty": "intermediate",
      "aiSettings": {
        "temperature": 0.7,
        "maxTokens": 1000,
        "topP": 0.9
      },
      "longAnswer": {
        "totalPoints": 5,
        "rubricCriteria": 3,
        "wordLimits": {
          "min": 50,
          "max": 200
        },
        "showRubric": true,
        "showWordCount": true
      }
    },
    "assignment": {
      "displayName": "Assignment",
      "maxAttempts": 3,
      "attemptPenalty": 0.2,
      "pointValue": 10,
      "theme": "blue",
      "showDetailedFeedback": true,
      "enableHints": true,
      "allowDifficultySelection": true,
      "defaultDifficulty": "beginner",
      "freeRegenerationOnDifficultyChange": true,
      "aiSettings": {
        "temperature": 0.7,
        "maxTokens": 1200,
        "topP": 0.9
      },
      "longAnswer": {
        "totalPoints": 10,
        "rubricCriteria": 4,
        "wordLimits": {
          "min": 50,
          "max": 300
        },
        "showRubric": true,
        "showWordCount": true
      }
    },
    "lab": {
      "displayName": "Lab",
      "maxAttempts": 3,
      "attemptPenalty": 0.2,
      "pointValue": 15,
      "theme": "green",
      "showDetailedFeedback": true,
      "enableHints": true,
      "allowDifficultySelection": false,
      "defaultDifficulty": "intermediate",
      "aiSettings": {
        "temperature": 0.6,
        "maxTokens": 1200,
        "topP": 0.8
      },
      "longAnswer": {
        "totalPoints": 15,
        "rubricCriteria": 5,
        "wordLimits": {
          "min": 50,
          "max": 400
        },
        "showRubric": true,
        "showWordCount": true
      }
    },
    "exam": {
      "displayName": "Exam",
      "maxAttempts": 1,
      "attemptPenalty": 0,
      "pointValue": 25,
      "theme": "red",
      "showDetailedFeedback": false,
      "enableHints": false,
      "allowDifficultySelection": false,
      "defaultDifficulty": "advanced",
      "aiSettings": {
        "temperature": 0.5,
        "maxTokens": 1500,
        "topP": 0.8
      },
      "longAnswer": {
        "totalPoints": 5,
        "rubricCriteria": 5,
        "wordLimits": {
          "min": 50,
          "max": 300
        },
        "showRubric": false,
        "showWordCount": true
      }
    }
  },
  "themes": {
    "lesson": {
      "primaryColor": "purple",
      "secondaryColor": "indigo",
      "accent": "#8b5cf6",
      "background": "#f5f3ff",
      "border": "#ddd6fe"
    },
    "assignment": {
      "primaryColor": "blue",
      "secondaryColor": "sky",
      "accent": "#3b82f6",
      "background": "#f0f9ff",
      "border": "#bfdbfe"
    },
    "lab": {
      "primaryColor": "green",
      "secondaryColor": "emerald",
      "accent": "#10b981",
      "background": "#ecfdf5",
      "border": "#a7f3d0"
    },
    "exam": {
      "primaryColor": "red",
      "secondaryColor": "rose",
      "accent": "#ef4444",
      "background": "#fef2f2",
      "border": "#fecaca"
    },
    "default": {
      "primaryColor": "purple",
      "secondaryColor": "blue",
      "accent": "#8b5cf6",
      "background": "#f5f3ff",
      "border": "#ddd6fe"
    },
    "customCSS": ""
  },
  "notifications": {
    "enableEmailNotifications": true,
    "enableInAppNotifications": true,
    "notifyOnGrade": true,
    "notifyOnFeedback": true,
    "notifyOnAnnouncement": true
  },
  "gradebook": {
    "itemStructure": {
      "exam_section_1": {
        "title": "Section 1 Exam - Momentum and Optics",
        "type": "exam",
        "contentPath": "24-section-1-exam",
        "assessmentSettings": {
          "activityType": "exam",
          "timeLimit": 180,
          "maxAttempts": 1,
          "allowEasyExit": false,
          "showExitButton": false,
          "useSession": true,
          "allowImmediateFeedback": false,
          "secureModeIntensity": "high",
          "title": "Exam in Progress",
          "badge": { "text": "EXAM MODE", "color": "bg-red-100 text-red-800 border-red-300" },
          "theme": {
            "gradient": "from-red-600 to-rose-600",
            "gradientHover": "from-red-700 to-rose-700",
            "accent": "red-600",
            "light": "red-100",
            "border": "red-200",
            "ring": "ring-red-200"
          }
        },
        "questions": [
          {
            "questionId": "course2_24_section1_exam_q1",
            "title": "Section1 Exam Q1",
            "points": 1
          },
          {
            "questionId": "course2_24_section1_exam_q2",
            "title": "Section1 Exam Q2",
            "points": 1
          },
          {
            "questionId": "course2_24_section1_exam_q3",
            "title": "Section1 Exam Q3",
            "points": 1
          },
          {
            "questionId": "course2_24_section1_exam_q4",
            "title": "Section1 Exam Q4",
            "points": 1
          },
          {
            "questionId": "course2_24_section1_exam_q5",
            "title": "Section1 Exam Q5",
            "points": 1
          },
          {
            "questionId": "course2_24_section1_exam_q6",
            "title": "Section1 Exam Q6",
            "points": 1
          },
          {
            "questionId": "course2_24_section1_exam_q7",
            "title": "Section1 Exam Q7",
            "points": 1
          },
          {
            "questionId": "course2_24_section1_exam_q8",
            "title": "Section1 Exam Q8",
            "points": 1
          },
          {
            "questionId": "course2_24_section1_exam_q9",
            "title": "Section1 Exam Q9",
            "points": 1
          },
          {
            "questionId": "course2_24_section1_exam_q10",
            "title": "Section1 Exam Q10",
            "points": 1
          },
          {
            "questionId": "course2_24_section1_exam_q11",
            "title": "Section1 Exam Q11",
            "points": 1
          },
          {
            "questionId": "course2_24_section1_exam_q12",
            "title": "Section1 Exam Q12",
            "points": 1
          },
          {
            "questionId": "course2_24_section1_exam_q13",
            "title": "Section1 Exam Q13",
            "points": 1
          },
          {
            "questionId": "course2_24_section1_exam_q14",
            "title": "Section1 Exam Q14",
            "points": 1
          },
          {
            "questionId": "course2_24_section1_exam_q15",
            "title": "Section1 Exam Q15",
            "points": 1
          },
          {
            "questionId": "course2_24_section1_exam_q16",
            "title": "Section1 Exam Q16",
            "points": 1
          },
          {
            "questionId": "course2_24_section1_exam_q17",
            "title": "Section1 Exam Q17",
            "points": 1
          },
          {
            "questionId": "course2_24_section1_exam_q18",
            "title": "Section1 Exam Q18",
            "points": 1
          },
          {
            "questionId": "course2_24_section1_exam_q19",
            "title": "Section1 Exam Q19",
            "points": 1
          },
          {
            "questionId": "course2_24_section1_exam_q20",
            "title": "Section1 Exam Q20",
            "points": 1
          },
          {
            "questionId": "course2_24_section1_exam_q21",
            "title": "Section1 Exam Q21",
            "points": 1
          },
          {
            "questionId": "course2_24_section1_exam_q22",
            "title": "Section1 Exam Q22",
            "points": 4
          },
          {
            "questionId": "course2_24_section1_exam_q23",
            "title": "Section1 Exam Q23",
            "points": 5
          }
        ]
      },
      "exam_section_2": {
        "title": "Section 2 Exam - Electricity and Magnetism",
        "type": "exam",
        "contentPath": "48-section-2-exam",
        "assessmentSettings": {
          "activityType": "exam",
          "timeLimit": 180,
          "maxAttempts": 1,
          "allowEasyExit": false,
          "showExitButton": false,
          "useSession": true,
          "allowImmediateFeedback": false,
          "secureModeIntensity": "high",
          "title": "Exam in Progress",
          "badge": { "text": "EXAM MODE", "color": "bg-red-100 text-red-800 border-red-300" },
          "theme": {
            "gradient": "from-red-600 to-rose-600",
            "gradientHover": "from-red-700 to-rose-700",
            "accent": "red-600",
            "light": "red-100",
            "border": "red-200",
            "ring": "ring-red-200"
          }
        },
        "questions": []
      },
      "exam_section_3": {
        "title": "Section 3 Exam - Atomic Physics and Nuclear",
        "type": "exam",
        "contentPath": "76-section-3-exam",
        "assessmentSettings": {
          "activityType": "exam",
          "timeLimit": 180,
          "maxAttempts": 1,
          "allowEasyExit": false,
          "showExitButton": false,
          "useSession": true,
          "allowImmediateFeedback": false,
          "secureModeIntensity": "high",
          "title": "Exam in Progress",
          "badge": { "text": "EXAM MODE", "color": "bg-red-100 text-red-800 border-red-300" },
          "theme": {
            "gradient": "from-red-600 to-rose-600",
            "gradientHover": "from-red-700 to-rose-700",
            "accent": "red-600",
            "light": "red-100",
            "border": "red-200",
            "ring": "ring-red-200"
          }
        },
        "questions": []
      },
      "assignment_l1_3": {
        "title": "Assignment L1-3 - Momentum Fundamentals",
        "type": "assignment",
        "contentPath": "05-l1-3-assignment",
        "assessmentSettings": {
          "activityType": "assignment",
          "timeLimit": 80,
          "maxAttempts": 3,
          "allowEasyExit": true,
          "showExitButton": true,
          "useSession": true,
          "allowImmediateFeedback": true,
          "secureModeIntensity": "low",
          "sessionScoring":"takeHighest",
          "title": "Assignment in Progress",
          "badge": { "text": "ASSIGNMENT MODE", "color": "bg-green-100 text-green-800 border-green-300" },
          "theme": {
            "gradient": "from-green-600 to-emerald-600",
            "gradientHover": "from-green-700 to-emerald-700",
            "accent": "green-600",
            "light": "green-100",
            "border": "green-200",
            "ring": "ring-green-200"
          }
        },
        "questions": [
          {


            "questionId": "course2_05_l13_question1",
            "title": "L13 Question1",
            "points": 1
          },
          {
            "questionId": "course2_05_l13_question2",
            "title": "L13 Question2",
            "points": 1
          },
          {
            "questionId": "course2_05_l13_question3",
            "title": "L13 Question3",
            "points": 1
          },
          {
            "questionId": "course2_05_l13_question4",
            "title": "L13 Question4",
            "points": 1
          },
          {
            "questionId": "course2_05_l13_question5",
            "title": "L13 Question5",
            "points": 1
          },
          {
            "questionId": "course2_05_l13_question6",
            "title": "L13 Question6",
            "points": 1
          },
          {
            "questionId": "course2_05_l13_question7",
            "title": "L13 Question7",
            "points": 1
          },
          {
            "questionId": "course2_05_l13_question8",
            "title": "L13 Question8",
            "points": 1
          },
          {
            "questionId": "course2_05_l13_question9",
            "title": "L13 Question9",
            "points": 1
          },
          {
            "questionId": "course2_05_l13_question10",
            "title": "L13 Question10",
            "points": 1
          },
          {
            "questionId": "course2_05_l13_question11",
            "title": "L13 Question11",
            "points": 1
          },
          {
            "questionId": "course2_05_l13_question12",
            "title": "L13 Question12",
            "points": 1

          }
        ]
      },
      "assignment_l1_4": {
        "title": "Assignment L1-4 - Momentum Cumulative",
        "type": "assignment",
        "contentPath": "08-l1-4-cumulative-assignment",
        "assessmentSettings": {
          "activityType": "assignment",
          "timeLimit": 60,
          "maxAttempts": 3,
          "allowEasyExit": true,
          "showExitButton": true,
          "useSession": true,
          "allowImmediateFeedback": true,
          "secureModeIntensity": "low",
          "title": "Assignment in Progress",
          "badge": { "text": "ASSIGNMENT MODE", "color": "bg-green-100 text-green-800 border-green-300" },
          "theme": {
            "gradient": "from-green-600 to-emerald-600",
            "gradientHover": "from-green-700 to-emerald-700",
            "accent": "green-600",
            "light": "green-100",
            "border": "green-200",
            "ring": "ring-green-200"
          }
        },
        "questions": [
          {
            "questionId": "course2_08_l14_question1",
            "title": "L14 Question1",
            "points": 1
          },
          {
            "questionId": "course2_08_l14_question2",
            "title": "L14 Question2",
            "points": 1
          },
          {
            "questionId": "course2_08_l14_question3",
            "title": "L14 Question3",
            "points": 1
          },
          {
            "questionId": "course2_08_l14_question4",
            "title": "L14 Question4",
            "points": 1
          },
          {
            "questionId": "course2_08_l14_question5",
            "title": "L14 Question5",
            "points": 1
          },
          {
            "questionId": "course2_08_l14_question6",
            "title": "L14 Question6",
            "points": 1
          },
          {
            "questionId": "course2_08_l14_question7",
            "title": "L14 Question7",
            "points": 1
          },
          {
            "questionId": "course2_08_l14_question8",
            "title": "L14 Question8",
            "points": 1
          },
          {
            "questionId": "course2_08_l14_question9",
            "title": "L14 Question9",
            "points": 1
          },
          {
            "questionId": "course2_08_l14_question10",
            "title": "L14 Question10",
            "points": 1
          }
        ]
      },
      "assignment_l5_7": {
        "title": "Assignment L5-7 - Optics Fundamentals",
        "type": "assignment",
        "contentPath": "12-l5-7-assignment",
        "assessmentSettings": {
          "activityType": "assignment",
          "timeLimit": 75,
          "maxAttempts": 3,
          "allowEasyExit": true,
          "showExitButton": true,
          "useSession": true,
          "allowImmediateFeedback": true,
          "secureModeIntensity": "low",
          "title": "Assignment in Progress",
          "badge": { "text": "ASSIGNMENT MODE", "color": "bg-green-100 text-green-800 border-green-300" },
          "theme": {
            "gradient": "from-green-600 to-emerald-600",
            "gradientHover": "from-green-700 to-emerald-700",
            "accent": "green-600",
            "light": "green-100",
            "border": "green-200",
            "ring": "ring-green-200"
          }
        },
        "questions": [
          {
            "questionId": "course2_12_l57_question1",
            "title": "L57 Question1",
            "points": 1
          },
          {
            "questionId": "course2_12_l57_question2",
            "title": "L57 Question2",
            "points": 1
          },
          {
            "questionId": "course2_12_l57_question3",
            "title": "L57 Question3",
            "points": 1
          },
          {
            "questionId": "course2_12_l57_question4",
            "title": "L57 Question4",
            "points": 1
          },
          {
            "questionId": "course2_12_l57_question5",
            "title": "L57 Question5",
            "points": 1
          },
          {
            "questionId": "course2_12_l57_question6",
            "title": "L57 Question6",
            "points": 1
          },
          {
            "questionId": "course2_12_l57_question7",
            "title": "L57 Question7",
            "points": 1
          },
          {
            "questionId": "course2_12_l57_question8",
            "title": "L57 Question8",
            "points": 1
          },
          {
            "questionId": "course2_12_l57_question9",
            "title": "L57 Question9",
            "points": 1
          },
          {
            "questionId": "course2_12_l57_question10",
            "title": "L57 Question10",
            "points": 1
          }
        ]
      },
      "assignment_l8_9": {
        "title": "Assignment L8-9 - Advanced Optics",
        "type": "assignment",
        "contentPath": "16-l8-9-assignment",
        "assessmentSettings": {
          "activityType": "assignment",
          "timeLimit": 70,
          "maxAttempts": 3,
          "allowEasyExit": true,
          "showExitButton": true,
          "useSession": true,
          "allowImmediateFeedback": true,
          "secureModeIntensity": "low",
          "title": "Assignment in Progress",
          "badge": { "text": "ASSIGNMENT MODE", "color": "bg-green-100 text-green-800 border-green-300" },
          "theme": {
            "gradient": "from-green-600 to-emerald-600",
            "gradientHover": "from-green-700 to-emerald-700",
            "accent": "green-600",
            "light": "green-100",
            "border": "green-200",
            "ring": "ring-green-200"
          }
        },
        "questions": [
          {

            "questionId": "course2_16_l89_question1",
            "title": "L89 Question1",
            "points": 1
          },
          {
            "questionId": "course2_16_l89_question2",
            "title": "L89 Question2",
            "points": 1
          },
          {
            "questionId": "course2_16_l89_question3",
            "title": "L89 Question3",
            "points": 1
          },
          {
            "questionId": "course2_16_l89_question4",
            "title": "L89 Question4",
            "points": 1
          },
          {
            "questionId": "course2_16_l89_question5",
            "title": "L89 Question5",
            "points": 1
          },
          {
            "questionId": "course2_16_l89_question6",
            "title": "L89 Question6",
            "points": 1
          },
          {
            "questionId": "course2_16_l89_question7",
            "title": "L89 Question7",
            "points": 1
          },
          {
            "questionId": "course2_16_l89_question8",
            "title": "L89 Question8",
            "points": 1
          }
        ]
      },
      "assignment_l1_12": {
        "title": "Assignment L1-12 - Unit 1 Cumulative",
        "type": "assignment",
        "contentPath": "21-l1-12-cumulative-assignment",
        "assessmentSettings": {
          "activityType": "assignment",
          "timeLimit": 90,
          "maxAttempts": 3,
          "allowEasyExit": true,
          "showExitButton": true,
          "useSession": true,
          "allowImmediateFeedback": true,
          "secureModeIntensity": "low",
          "title": "Assignment in Progress",
          "badge": { "text": "ASSIGNMENT MODE", "color": "bg-green-100 text-green-800 border-green-300" },
          "theme": {
            "gradient": "from-green-600 to-emerald-600",
            "gradientHover": "from-green-700 to-emerald-700",
            "accent": "green-600",
            "light": "green-100",
            "border": "green-200",
            "ring": "ring-green-200"
          }
        },
        "questions": [
          {
            "questionId": "course2_21_l112_question1",
            "title": "L112 Question1",
            "points": 1
          },
          {
            "questionId": "course2_21_l112_question2",
            "title": "L112 Question2",
            "points": 1
          },
          {
            "questionId": "course2_21_l112_question3",
            "title": "L112 Question3",
            "points": 1
          },
          {
            "questionId": "course2_21_l112_question4",
            "title": "L112 Question4",
            "points": 1
          },
          {
            "questionId": "course2_21_l112_question5",
            "title": "L112 Question5",
            "points": 1
          },
          {
            "questionId": "course2_21_l112_question6",
            "title": "L112 Question6",
            "points": 1
          },
          {
            "questionId": "course2_21_l112_question7",
            "title": "L112 Question7",
            "points": 1
          },
          {
            "questionId": "course2_21_l112_question8",
            "title": "L112 Question8",
            "points": 1
          },
          {
            "questionId": "course2_21_l112_question9",
            "title": "L112 Question9",
            "points": 1
          },
          {
            "questionId": "course2_21_l112_question10",
            "title": "L112 Question10",
            "points": 1
          }
        ]
      },
      "assignment_l13_14": {
        "title": "Assignment L13-14 - Electrostatics",
        "type": "assignment",
        "contentPath": "28-l13-14-assignment",
        "assessmentSettings": {
          "activityType": "assignment",
          "timeLimit": 60,
          "maxAttempts": 3,
          "allowEasyExit": true,
          "showExitButton": true,
          "useSession": true,
          "allowImmediateFeedback": true,
          "secureModeIntensity": "low",
          "title": "Assignment in Progress",
          "badge": { "text": "ASSIGNMENT MODE", "color": "bg-green-100 text-green-800 border-green-300" },
          "theme": {
            "gradient": "from-green-600 to-emerald-600",
            "gradientHover": "from-green-700 to-emerald-700",
            "accent": "green-600",
            "light": "green-100",
            "border": "green-200",
            "ring": "ring-green-200"
          }
        },
        "questions": []
      },
      "assignment_l15_18": {
        "title": "Assignment L15-18 - Electric Circuits",
        "type": "assignment",
        "contentPath": "34-l15-18-assignment",
        "assessmentSettings": {
          "activityType": "assignment",
          "timeLimit": 75,
          "maxAttempts": 3,
          "allowEasyExit": true,
          "showExitButton": true,
          "useSession": true,
          "allowImmediateFeedback": true,
          "secureModeIntensity": "low",
          "title": "Assignment in Progress",
          "badge": { "text": "ASSIGNMENT MODE", "color": "bg-green-100 text-green-800 border-green-300" },
          "theme": {
            "gradient": "from-green-600 to-emerald-600",
            "gradientHover": "from-green-700 to-emerald-700",
            "accent": "green-600",
            "light": "green-100",
            "border": "green-200",
            "ring": "ring-green-200"
          }
        },
        "questions": []
      },
      "assignment_l1_18": {
        "title": "Assignment L1-18 - Unit 2 Cumulative",
        "type": "assignment",
        "contentPath": "35-l1-18-cumulative-assignment",
        "assessmentSettings": {
          "activityType": "assignment",
          "timeLimit": 90,
          "maxAttempts": 3,
          "allowEasyExit": true,
          "showExitButton": true,
          "useSession": true,
          "allowImmediateFeedback": true,
          "secureModeIntensity": "low",
          "title": "Assignment in Progress",
          "badge": { "text": "ASSIGNMENT MODE", "color": "bg-green-100 text-green-800 border-green-300" },
          "theme": {
            "gradient": "from-green-600 to-emerald-600",
            "gradientHover": "from-green-700 to-emerald-700",
            "accent": "green-600",
            "light": "green-100",
            "border": "green-200",
            "ring": "ring-green-200"
          }
        },
        "questions": []
      },
      "assignment_l19_21": {
        "title": "Assignment L19-21 - Magnetism",
        "type": "assignment",
        "contentPath": "39-l19-21-assignment",
        "assessmentSettings": {
          "activityType": "assignment",
          "timeLimit": 70,
          "maxAttempts": 3,
          "allowEasyExit": true,
          "showExitButton": true,
          "useSession": true,
          "allowImmediateFeedback": true,
          "secureModeIntensity": "low",
          "title": "Assignment in Progress",
          "badge": { "text": "ASSIGNMENT MODE", "color": "bg-green-100 text-green-800 border-green-300" },
          "theme": {
            "gradient": "from-green-600 to-emerald-600",
            "gradientHover": "from-green-700 to-emerald-700",
            "accent": "green-600",
            "light": "green-100",
            "border": "green-200",
            "ring": "ring-green-200"
          }
        },
        "questions": []
      },
      "assignment_l22_24": {
        "title": "Assignment L22-24 - Electromagnetic Induction",
        "type": "assignment",
        "contentPath": "44-l22-24-assignment",
        "assessmentSettings": {
          "activityType": "assignment",
          "timeLimit": 75,
          "maxAttempts": 3,
          "allowEasyExit": true,
          "showExitButton": true,
          "useSession": true,
          "allowImmediateFeedback": true,
          "secureModeIntensity": "low",
          "title": "Assignment in Progress",
          "badge": { "text": "ASSIGNMENT MODE", "color": "bg-green-100 text-green-800 border-green-300" },
          "theme": {
            "gradient": "from-green-600 to-emerald-600",
            "gradientHover": "from-green-700 to-emerald-700",
            "accent": "green-600",
            "light": "green-100",
            "border": "green-200",
            "ring": "ring-green-200"
          }
        },
        "questions": []
      },
      "assignment_l1_24": {
        "title": "Assignment L1-24 - Unit 3-4 Cumulative",
        "type": "assignment",
        "contentPath": "45-l1-24-cumulative-assignment",
        "assessmentSettings": {
          "activityType": "assignment",
          "timeLimit": 95,
          "maxAttempts": 3,
          "allowEasyExit": true,
          "showExitButton": true,
          "useSession": true,
          "allowImmediateFeedback": true,
          "secureModeIntensity": "low",
          "title": "Assignment in Progress",
          "badge": { "text": "ASSIGNMENT MODE", "color": "bg-green-100 text-green-800 border-green-300" },
          "theme": {
            "gradient": "from-green-600 to-emerald-600",
            "gradientHover": "from-green-700 to-emerald-700",
            "accent": "green-600",
            "light": "green-100",
            "border": "green-200",
            "ring": "ring-green-200"
          }
        },
        "questions": []
      },
      "assignment_l25_27": {
        "title": "Assignment L25-27 - Early Atomic Models",
        "type": "assignment",
        "contentPath": "52-l25-27-assignment",
        "assessmentSettings": {
          "activityType": "assignment",
          "timeLimit": 65,
          "maxAttempts": 3,
          "allowEasyExit": true,
          "showExitButton": true,
          "useSession": true,
          "allowImmediateFeedback": true,
          "secureModeIntensity": "low",
          "title": "Assignment in Progress",
          "badge": { "text": "ASSIGNMENT MODE", "color": "bg-green-100 text-green-800 border-green-300" },
          "theme": {
            "gradient": "from-green-600 to-emerald-600",
            "gradientHover": "from-green-700 to-emerald-700",
            "accent": "green-600",
            "light": "green-100",
            "border": "green-200",
            "ring": "ring-green-200"
          }
        },
        "questions": []
      },
      "assignment_l28_30": {
        "title": "Assignment L28-30 - Quantum Effects",
        "type": "assignment",
        "contentPath": "59-l28-30-assignment",
        "assessmentSettings": {
          "activityType": "assignment",
          "timeLimit": 70,
          "maxAttempts": 3,
          "allowEasyExit": true,
          "showExitButton": true,
          "useSession": true,
          "allowImmediateFeedback": true,
          "secureModeIntensity": "low",
          "title": "Assignment in Progress",
          "badge": { "text": "ASSIGNMENT MODE", "color": "bg-green-100 text-green-800 border-green-300" },
          "theme": {
            "gradient": "from-green-600 to-emerald-600",
            "gradientHover": "from-green-700 to-emerald-700",
            "accent": "green-600",
            "light": "green-100",
            "border": "green-200",
            "ring": "ring-green-200"
          }
        },
        "questions": []
      },
      "assignment_l31_33": {
        "title": "Assignment L31-33 - Wave-Particle Duality",
        "type": "assignment",
        "contentPath": "63-l31-33-assignment",
        "assessmentSettings": {
          "activityType": "assignment",
          "timeLimit": 75,
          "maxAttempts": 3,
          "allowEasyExit": true,
          "showExitButton": true,
          "useSession": true,
          "allowImmediateFeedback": true,
          "secureModeIntensity": "low",
          "title": "Assignment in Progress",
          "badge": { "text": "ASSIGNMENT MODE", "color": "bg-green-100 text-green-800 border-green-300" },
          "theme": {
            "gradient": "from-green-600 to-emerald-600",
            "gradientHover": "from-green-700 to-emerald-700",
            "accent": "green-600",
            "light": "green-100",
            "border": "green-200",
            "ring": "ring-green-200"
          }
        },
        "questions": []
      },
      "assignment_l1_34": {
        "title": "Assignment L1-34 - Unit 5 Cumulative",
        "type": "assignment",
        "contentPath": "65-l1-34-cumulative-assignment",
        "assessmentSettings": {
          "activityType": "assignment",
          "timeLimit": 90,
          "maxAttempts": 3,
          "allowEasyExit": true,
          "showExitButton": true,
          "useSession": true,
          "allowImmediateFeedback": true,
          "secureModeIntensity": "low",
          "title": "Assignment in Progress",
          "badge": { "text": "ASSIGNMENT MODE", "color": "bg-green-100 text-green-800 border-green-300" },
          "theme": {
            "gradient": "from-green-600 to-emerald-600",
            "gradientHover": "from-green-700 to-emerald-700",
            "accent": "green-600",
            "light": "green-100",
            "border": "green-200",
            "ring": "ring-green-200"
          }
        },
        "questions": []
      },
      "assignment_l35_36": {
        "title": "Assignment L35-36 - Nuclear Physics",
        "type": "assignment",
        "contentPath": "69-l35-36-assignment",
        "assessmentSettings": {
          "activityType": "assignment",
          "timeLimit": 70,
          "maxAttempts": 3,
          "allowEasyExit": true,
          "showExitButton": true,
          "useSession": true,
          "allowImmediateFeedback": true,
          "secureModeIntensity": "low",
          "title": "Assignment in Progress",
          "badge": { "text": "ASSIGNMENT MODE", "color": "bg-green-100 text-green-800 border-green-300" },
          "theme": {
            "gradient": "from-green-600 to-emerald-600",
            "gradientHover": "from-green-700 to-emerald-700",
            "accent": "green-600",
            "light": "green-100",
            "border": "green-200",
            "ring": "ring-green-200"
          }
        },
        "questions": []
      },
      "assignment_l37_38": {
        "title": "Assignment L37-38 - Particle Physics",
        "type": "assignment",
        "contentPath": "72-l37-38-assignment",
        "assessmentSettings": {
          "activityType": "assignment",
          "timeLimit": 65,
          "maxAttempts": 3,
          "allowEasyExit": true,
          "showExitButton": true,
          "useSession": true,
          "allowImmediateFeedback": true,
          "secureModeIntensity": "low",
          "title": "Assignment in Progress",
          "badge": { "text": "ASSIGNMENT MODE", "color": "bg-green-100 text-green-800 border-green-300" },
          "theme": {
            "gradient": "from-green-600 to-emerald-600",
            "gradientHover": "from-green-700 to-emerald-700",
            "accent": "green-600",
            "light": "green-100",
            "border": "green-200",
            "ring": "ring-green-200"
          }
        },
        "questions": []
      },
      "assignment_l1_38": {
        "title": "Assignment L1-38 - Final Cumulative",
        "type": "assignment",
        "contentPath": "73-l1-38-cumulative-assignment",
        "assessmentSettings": {
          "activityType": "assignment",
          "timeLimit": 120,
          "maxAttempts": 3,
          "allowEasyExit": true,
          "showExitButton": true,
          "useSession": true,
          "allowImmediateFeedback": true,
          "secureModeIntensity": "low",
          "title": "Assignment in Progress",
          "badge": { "text": "ASSIGNMENT MODE", "color": "bg-green-100 text-green-800 border-green-300" },
          "theme": {
            "gradient": "from-green-600 to-emerald-600",
            "gradientHover": "from-green-700 to-emerald-700",
            "accent": "green-600",
            "light": "green-100",
            "border": "green-200",
            "ring": "ring-green-200"
          }
        },
        "questions": []
      },
      "lab_momentum_conservation": {
        "title": "Lab - Momentum Conservation",
        "type": "lab",
        "contentPath": "07-lab-momentum-conservation",
        "questions": [
          {
            "questionId": "course2_lab_momentum_conservation",
            "title": "Lab - Momentum Conservation",
            "points": 15
          }
        ]
      },
      "lab_mirrors_lenses": {
        "title": "Lab - Mirrors and Lenses",
        "type": "lab",
        "contentPath": "15-lab-mirrors-lenses",
        "questions": [
          {
            "questionId": "course2_lab_mirrors_lenses",
            "title": "Lab - Mirrors and Lenses",
            "points": 15
          }
        ]
      },
      "lab_laser_wavelength": {
        "title": "Lab - Laser Wavelength",
        "type": "lab",
        "contentPath": "20-lab-laser-wavelength",
        "questions": [
          {
            "questionId": "course2_lab_laser_wavelength",
            "title": "Lab - Laser Wavelength",
            "points": 15
          }
        ]
      },
      "lab_electrostatic": {
        "title": "Lab - Electrostatic Forces",
        "type": "lab",
        "contentPath": "27-lab-electrostatic",
        "questions": [
          {
            "questionId": "course2_lab_electrostatic",
            "title": "Lab - Electrostatic Forces",
            "points": 15
          }
        ]
      },
      "lab_electric_fields": {
        "title": "Lab - Electric Fields",
        "type": "lab",
        "contentPath": "33-lab-electric-fields",
        "questions": [
          {
            "questionId": "course2_lab_electric_fields",
            "title": "Lab - Electric Fields",
            "points": 15
          }
        ]
      },
      "lab_electromagnet": {
        "title": "Lab - Electromagnet",
        "type": "lab",
        "contentPath": "43-lab-electromagnet",
        "questions": [
          {
            "questionId": "course2_lab_electromagnet",
            "title": "Lab - Electromagnet",
            "points": 15
          }
        ]
      },
      "lab_plancks_constant": {
        "title": "Lab - Planck's Constant",
        "type": "lab",
        "contentPath": "54-lab-plancks-constant",
        "questions": [
          {
            "questionId": "course2_lab_plancks_constant",
            "title": "Lab - Planck's Constant",
            "points": 15
          }
        ]
      },
      "lab_millikans_oil_drop": {
        "title": "Lab - Millikan's Oil Drop",
        "type": "lab",
        "contentPath": "56-lab-millikans-oil-drop",
        "questions": [
          {
            "questionId": "course2_lab_millikans_oil_drop",
            "title": "Lab - Millikan's Oil Drop",
            "points": 15
          }
        ]
      },
      "lab_marshmallow_speed_light": {
        "title": "Lab - Speed of Light with Marshmallows",
        "type": "lab",
        "contentPath": "58-lab-marshmallow-speed-light",
        "questions": [
          {
            "questionId": "course2_lab_marshmallow_speed_light",
            "title": "Lab - Speed of Light with Marshmallows",
            "points": 15
          }
        ]
      },
      "lab_half_life": {
        "title": "Lab - Radioactive Half-Life",
        "type": "lab",
        "contentPath": "68-lab-half-life",
        "questions": [
          {
            "questionId": "course2_lab_half_life",
            "title": "Lab - Radioactive Half-Life",
            "points": 15
          }
        ]
      },
      "01_physics_20_review": {
        "title": "Physics 20 Review",
        "type": "lesson",
        "contentPath": "01-physics-20-review",
        "questions": [
          {
            "questionId": "course2_01_physics_20_review_question1",
            "title": "Physics 20 Review Question1",
            "points": 1
          },
          {
            "questionId": "course2_01_physics_20_review_question2",
            "title": "Physics 20 Review Question2",
            "points": 1
          },
          {
            "questionId": "course2_01_physics_20_review_question3",
            "title": "Physics 20 Review Question3",
            "points": 1
          },
          {
            "questionId": "course2_01_physics_20_review_question4",
            "title": "Physics 20 Review Question4",
            "points": 1
          },
          {
            "questionId": "course2_01_physics_20_review_question5",
            "title": "Physics 20 Review Question5",
            "points": 1
          },
          {
            "questionId": "course2_01_physics_20_review_question6",
            "title": "Physics 20 Review Question6",
            "points": 1
          },
          {
            "questionId": "course2_01_physics_20_review_question7",
            "title": "Physics 20 Review Question7",
            "points": 1
          },
          {
            "questionId": "course2_01_physics_20_review_question8",
            "title": "Physics 20 Review Question8",
            "points": 1
          },
          {
            "questionId": "course2_01_physics_20_review_question9",
            "title": "Physics 20 Review Question9",
            "points": 1
          },
          {
            "questionId": "course2_01_physics_20_review_question10",
            "title": "Physics 20 Review Question10",
            "points": 1
          },
          {
            "questionId": "course2_01_physics_20_review_question11",
            "title": "Physics 20 Review Question11",
            "points": 1
          },
          {
            "questionId": "course2_01_physics_20_review_question12",
            "title": "Physics 20 Review Question12",
            "points": 1
          },
          {
            "questionId": "course2_01_physics_20_review_vector_q1",
            "title": "Physics 20 Review Vector Q1",
            "points": 1
          },
          {
            "questionId": "course2_01_physics_20_review_vector_q2",
            "title": "Physics 20 Review Vector Q2",
            "points": 1
          },
          {
            "questionId": "course2_01_physics_20_review_circular_q1",
            "title": "Physics 20 Review Circular Q1",
            "points": 1
          },
          {
            "questionId": "course2_01_physics_20_review_circular_q2",
            "title": "Physics 20 Review Circular Q2",
            "points": 1
          },
          {
            "questionId": "course2_01_physics_20_review_circular_q3",
            "title": "Physics 20 Review Circular Q3",
            "points": 1
          },
          {
            "questionId": "course2_01_physics_20_review_dynamics_q1a",
            "title": "Physics 20 Review Dynamics Q1",
            "points": 1
          },
          {
            "questionId": "course2_01_physics_20_review_dynamics_q2",
            "title": "Physics 20 Review Dynamics Q2",
            "points": 1
          },
          {
            "questionId": "course2_01_physics_20_review_dynamics_q3",
            "title": "Physics 20 Review Dynamics Q3",
            "points": 1
          },
          {
            "questionId": "course2_01_physics_20_review_dynamics_q4",
            "title": "Physics 20 Review Dynamics Q4",
            "points": 1
          },
          {
            "questionId": "course2_01_physics_20_review_dynamics_q5",
            "title": "Physics 20 Review Dynamics Q5",
            "points": 1
          },
          {
            "questionId": "course2_01_physics_20_review_dynamics_q6",
            "title": "Physics 20 Review Dynamics Q6",
            "points": 1
          },
          {
            "questionId": "course2_01_physics_20_review_dynamics_q7",
            "title": "Physics 20 Review Dynamics Q7",
            "points": 1
          },
          {
            "questionId": "course2_01_physics_20_review_dynamics_q8",
            "title": "Physics 20 Review Dynamics Q8",
            "points": 1
          },
          {
            "questionId": "course2_01_physics_20_review_dynamics_q9",
            "title": "Physics 20 Review Dynamics Q9",
            "points": 1
          }
        ]
      },
      "02_momentum_one_dimension": {
        "title": "Momentum in One Dimension",
        "type": "lesson",
        "contentPath": "02-momentum-one-dimension",
        "questions": [
        
          {
            "questionId": "course2_02_momentum_one_dimension_kc_q1",
            "title": "Momentum One Dimension Kc Q1",
            "points": 1
          },
          {
            "questionId": "course2_02_momentum_one_dimension_kc_q2",
            "title": "Momentum One Dimension Kc Q2",
            "points": 1
          },
          {
            "questionId": "course2_02_momentum_one_dimension_kc_q3",
            "title": "Momentum One Dimension Kc Q3",
            "points": 1
          },
          {
            "questionId": "course2_02_momentum_one_dimension_kc_q4",
            "title": "Momentum One Dimension Kc Q4",
            "points": 1
          },
          {
            "questionId": "course2_02_momentum_one_dimension_kc_q5",
            "title": "Momentum One Dimension Kc Q5",
            "points": 1
          },
          {
            "questionId": "course2_02_momentum_one_dimension_kc_q6",
            "title": "Momentum One Dimension Kc Q6",
            "points": 1
          },
          {
            "questionId": "course2_02_momentum_one_dimension_kc_q7",
            "title": "Momentum One Dimension Kc Q7",
            "points": 1
          },
          {
            "questionId": "course2_02_momentum_one_dimension_kc_q8",
            "title": "Momentum One Dimension Kc Q8",
            "points": 1
          },
          {
            "questionId": "course2_02_momentum_one_dimension_kc_q9",
            "title": "Momentum One Dimension Kc Q9",
            "points": 1
          },
          {
            "questionId": "course2_02_momentum_one_dimension_kc_q10",
            "title": "Momentum One Dimension Kc Q10",
            "points": 1
          },
          {
            "questionId": "course2_02_momentum_one_dimension_kc_q11",
            "title": "Momentum One Dimension Kc Q11",
            "points": 1
          },
          {
            "questionId": "course2_02_momentum_one_dimension_kc_q12",
            "title": "Momentum One Dimension Kc Q12",
            "points": 1
          },
          {
            "questionId": "course2_02_momentum_one_dimension_kc_q13",
            "title": "Momentum One Dimension Kc Q13",
            "points": 1
          },
          {
            "questionId": "course2_02_momentum_one_dimension_kc_q14",
            "title": "Momentum One Dimension Kc Q14",
            "points": 1
          },
          {
            "questionId": "course2_02_momentum_one_dimension_kc_q15",
            "title": "Momentum One Dimension Kc Q15",
            "points": 1
          },
          {
            "questionId": "course2_02_momentum_one_dimension_kc_q16",
            "title": "Momentum One Dimension Kc Q16",
            "points": 1
          },
          {
            "questionId": "course2_02_momentum_one_dimension_kc_q17",
            "title": "Momentum One Dimension Kc Q17",
            "points": 1
          },
          {
            "questionId": "course2_02_momentum_one_dimension_kc_q18",
            "title": "Momentum One Dimension Kc Q18",
            "points": 1
          },
          {
            "questionId": "course2_02_momentum_one_dimension_kc_q19",
            "title": "Momentum One Dimension Kc Q19",
            "points": 1
          }
        ]
      },
      "03_momentum_two_dimensions": {
        "title": "Momentum in Two Dimensions",
        "type": "lesson",
        "contentPath": "03-momentum-two-dimensions",
        "questions": [
          {
            "questionId": "course2_03_car_truck_2d_collision",
            "title": "Car Truck 2d Collision",
            "points": 3
          },
          {
            "questionId": "course2_03_nuclear_decay_2d",
            "title": "Nuclear Decay 2d",
            "points": 3
          },
          {
            "questionId": "course2_03_glancing_collision_2d",
            "title": "Glancing Collision 2d",
            "points": 3
          },
          {
            "questionId": "course2_03_space_capsule_projectile",
            "title": "Space Capsule Projectile",
            "points": 3
          },
          {
            "questionId": "course2_03_steel_ball_deflection",
            "title": "Steel Ball Deflection",
            "points": 4
          },
          {
            "questionId": "course2_03_mass_explosion",
            "title": "Mass Explosion",
            "points": 4
          },
          {
            "questionId": "course2_03_elastic_collision_90",
            "title": "Elastic Collision 90",
            "points": 4
          },
          {
            "questionId": "course2_03_plasticene_collision",
            "title": "Plasticene Collision",
            "points": 4
          }
        ]
      },
      "04_impulse_momentum_change": {
        "title": "Impulse and Momentum Change",
        "type": "lesson",
        "contentPath": "04-impulse-momentum-change",
        "questions": [
          {
            "questionId": "course2_04_basic_impulse",
            "title": "Basic Impulse",
            "points": 1
          },
          {
            "questionId": "course2_04_person_falling",
            "title": "Person Falling",
            "points": 1
          },
          {
            "questionId": "course2_04_impulse_quantities",
            "title": "Impulse Quantities",
            "points": 1
          },
          {
            "questionId": "course2_04_karate_board",
            "title": "Karate Board",
            "points": 1
          },
          {
            "questionId": "course2_04_safety_features",
            "title": "Safety Features",
            "points": 1
          },
          {
            "questionId": "course2_04_golf_ball_driver",
            "title": "Golf Ball Driver",
            "points": 1
          },
          {
            "questionId": "course2_04_child_ball",
            "title": "Child Ball",
            "points": 1
          },
          {
            "questionId": "course2_04_ball_bat",
            "title": "Ball Bat",
            "points": 1
          },
          {
            "questionId": "course2_04_bullet_wood",
            "title": "Bullet Wood",
            "points": 1
          },
          {
            "questionId": "course2_04_water_turbine",
            "title": "Water Turbine",
            "points": 1
          }
        ]
      },
      "06_graphing_techniques": {
        "title": "Graphing Techniques",
        "type": "lesson",
        "contentPath": "06-graphing-techniques",
        "questions": [
          {
            "questionId": "course2_06_graphing_techniques_question1",
            "title": "Graphing Techniques Question1",
            "points": 1
          },
          {
            "questionId": "course2_06_graphing_techniques_question2",
            "title": "Graphing Techniques Question2",
            "points": 1
          },
          {
            "questionId": "course2_06_graphing_techniques_question3",
            "title": "Graphing Techniques Question3",
            "points": 1
          },
          {
            "questionId": "course2_06_graphing_techniques_question4",
            "title": "Graphing Techniques Question4",
            "points": 1
          }
        ]
      },
      "09_introduction_to_light": {
        "title": "Introduction to Light",
        "type": "lesson",
        "contentPath": "09-introduction-to-light",
        "questions": [
          {
            "questionId": "course2_09_pinhole_distance_calculation",
            "title": "Pinhole Distance Calculation",
            "points": 1
          },
          {
            "questionId": "course2_09_building_height_calculation",
            "title": "Building Height Calculation",
            "points": 1
          },
          {
            "questionId": "course2_09_shadow_size_calculation",
            "title": "Shadow Size Calculation",
            "points": 1
          },
          {
            "questionId": "course2_09_shadow_area_calculation",
            "title": "Shadow Area Calculation",
            "points": 1
          },
          {
            "questionId": "course2_09_fence_shadow_calculation",
            "title": "Fence Shadow Calculation",
            "points": 1
          },
          {
            "questionId": "course2_09_michelson_six_sided_calculation",
            "title": "Michelson Six-Sided Mirror Calculation",
            "points": 1
          },
          {
            "questionId": "course2_09_michelson_eight_sided_frequency",
            "title": "Michelson Eight-Sided Frequency",
            "points": 1
          },
          {
            "questionId": "course2_09_michelson_pentagonal_frequency",
            "title": "Michelson Pentagonal Frequency",
            "points": 1
          },
          {
            "questionId": "course2_09_michelson_twelve_sided_distance",
            "title": "Michelson Twelve-Sided Distance",
            "points": 1
          },
          {
            "questionId": "course2_09_space_station_radio_signal",
            "title": "Space Station Radio Signal",
            "points": 1
          },
          {
            "questionId": "course2_09_light_travel_three_years",
            "title": "Light Travel Three Years",
            "points": 1
          },
          {
            "questionId": "course2_09_star_explosion_observation",
            "title": "Star Explosion Observation",
            "points": 1
          },
          {
            "questionId": "course2_09_proxima_centauri_distance",
            "title": "Proxima Centauri Distance",
            "points": 1
          },
          {
            "questionId": "course2_09_spacecraft_travel_time",
            "title": "Spacecraft Travel Time",
            "points": 1
          },
          {
            "questionId": "course2_09_sunlight_travel_time",
            "title": "Sunlight Travel Time",
            "points": 1
          },
          {
            "questionId": "course2_09_galileo_light_travel",
            "title": "Galileo Light Travel",
            "points": 1
          },
          {
            "questionId": "course2_09_earth_jupiter_speed_calculation",
            "title": "Earth Jupiter Speed Calculation",
            "points": 1
          }
        ]
      },
      "10_reflection_of_light": {
        "title": "Reflection of Light",
        "type": "lesson",
        "contentPath": "10-reflection-of-light",
        "questions": [
          {
            "questionId": "course2_10_reflection_of_light_question1",
            "title": "Reflection of Light Question1",
            "points": 1
          },
          {
            "questionId": "course2_10_reflection_of_light_question2",
            "title": "Reflection of Light Question2",
            "points": 1
          },
          {
            "questionId": "course2_10_reflection_of_light_question3",
            "title": "Reflection of Light Question3",
            "points": 1
          },
          {
            "questionId": "course2_10_reflection_of_light_question4",
            "title": "Reflection of Light Question4",
            "points": 1
          },
          {
            "questionId": "course2_10_reflection_of_light_question5",
            "title": "Reflection of Light Question5",
            "points": 1
          },
          {
            "questionId": "course2_10_reflection_of_light_question6",
            "title": "Reflection of Light Question6",
            "points": 1
          },
          {
            "questionId": "course2_10_reflection_of_light_question7",
            "title": "Reflection of Light Question7",
            "points": 1
          }
        ]
      },
      "11_curved_mirrors": {
        "title": "Curved Mirrors",
        "type": "lesson",
        "contentPath": "11-curved-mirrors",
        "questions": [
          {
            "questionId": "course2_11_curved_mirrors_question1",
            "title": "Curved Mirrors Question1",
            "points": 1
          },
          {
            "questionId": "course2_11_curved_mirrors_question2",
            "title": "Curved Mirrors Question2",
            "points": 1
          },
          {
            "questionId": "course2_11_curved_mirrors_question3",
            "title": "Curved Mirrors Question3",
            "points": 1
          },
          {
            "questionId": "course2_11_curved_mirrors_question4",
            "title": "Curved Mirrors Question4",
            "points": 1
          },
          {
            "questionId": "course2_11_curved_mirrors_question5",
            "title": "Curved Mirrors Question5",
            "points": 1
          },
          {
            "questionId": "course2_11_curved_mirrors_question6",
            "title": "Curved Mirrors Question6",
            "points": 1
          },
          {
            "questionId": "course2_11_curved_mirrors_question7",
            "title": "Curved Mirrors Question7",
            "points": 1
          },
          {
            "questionId": "course2_11_curved_mirrors_question8",
            "title": "Curved Mirrors Question8",
            "points": 1
          },
          {
            "questionId": "course2_11_curved_mirrors_question9",
            "title": "Curved Mirrors Question9",
            "points": 1
          },
          {
            "questionId": "course2_11_curved_mirrors_question10",
            "title": "Curved Mirrors Question10",
            "points": 1
          },
          {
            "questionId": "course2_11_curved_mirrors_question11",
            "title": "Curved Mirrors Question11",
            "points": 1
          },
          {
            "questionId": "course2_11_curved_mirrors_question12",
            "title": "Curved Mirrors Question12",
            "points": 1
          },
          {
            "questionId": "course2_11_curved_mirrors_question13",
            "title": "Curved Mirrors Question13",
            "points": 1
          },
          {
            "questionId": "course2_11_curved_mirrors_question14",
            "title": "Curved Mirrors Question14",
            "points": 1
          },
          {
            "questionId": "course2_11_curved_mirrors_question15",
            "title": "Curved Mirrors Question15",
            "points": 1
          },
          {
            "questionId": "course2_11_curved_mirrors_question16",
            "title": "Curved Mirrors Question16",
            "points": 1
          },
          {
            "questionId": "course2_11_curved_mirrors_question17",
            "title": "Curved Mirrors Question17",
            "points": 1
          }
        ]
      },
      "13_refraction_of_light": {
        "title": "Refraction of Light",
        "type": "lesson",
        "contentPath": "13-refraction-of-light",
        "questions": [
          {
            "questionId": "course2_13_refraction_kc_q1",
            "title": "Refraction Kc Q1",
            "points": 1
          },
          {
            "questionId": "course2_13_refraction_kc_q2",
            "title": "Refraction Kc Q2",
            "points": 1
          },
          {
            "questionId": "course2_13_refraction_kc_q3",
            "title": "Refraction Kc Q3",
            "points": 1
          },
          {
            "questionId": "course2_13_refraction_kc_q4",
            "title": "Refraction Kc Q4",
            "points": 1
          },
          {
            "questionId": "course2_13_refraction_kc_q5",
            "title": "Refraction Kc Q5",
            "points": 1
          },
          {
            "questionId": "course2_13_refraction_kc_q6",
            "title": "Refraction Kc Q6",
            "points": 1
          },
          {
            "questionId": "course2_13_refraction_kc_q7",
            "title": "Refraction Kc Q7",
            "points": 1
          },
          {
            "questionId": "course2_13_slideshow_q1",
            "title": "Slideshow Q1",
            "points": 1
          },
          {
            "questionId": "course2_13_slideshow_q2",
            "title": "Slideshow Q2",
            "points": 1
          },
          {
            "questionId": "course2_13_critical_q1",
            "title": "Critical Q1",
            "points": 1
          },
          {
            "questionId": "course2_13_critical_q2",
            "title": "Critical Q2",
            "points": 1
          },
          {
            "questionId": "course2_13_critical_q3",
            "title": "Critical Q3",
            "points": 1
          }
        ]
      },
      "14_optics_lenses": {
        "title": "Optics and Lenses",
        "type": "lesson",
        "contentPath": "14-optics-lenses",
        "questions": [
          {
            "questionId": "course2_14_optics_lenses_question1",
            "title": "Optics and Lenses Question1",
            "points": 1
          },
          {
            "questionId": "course2_14_optics_lenses_question2",
            "title": "Optics and Lenses Question2",
            "points": 1
          },
          {
            "questionId": "course2_14_optics_lenses_question3",
            "title": "Optics and Lenses Question3",
            "points": 1
          },
          {
            "questionId": "course2_14_optics_lenses_question4",
            "title": "Optics and Lenses Question4",
            "points": 1
          },
          {
            "questionId": "course2_14_optics_lenses_question5",
            "title": "Optics and Lenses Question5",
            "points": 1
          },
          {
            "questionId": "course2_14_optics_lenses_question6",
            "title": "Optics and Lenses Question6",
            "points": 1
          },
          {
            "questionId": "course2_14_optics_lenses_question7",
            "title": "Optics and Lenses Question7",
            "points": 1
          },
          {
            "questionId": "course2_14_optics_lenses_question8",
            "title": "Optics and Lenses Question8",
            "points": 1
          },
          {
            "questionId": "course2_14_optics_lenses_question9",
            "title": "Optics and Lenses Question9",
            "points": 1
          },
          {
            "questionId": "course2_14_optics_lenses_question10",
            "title": "Optics and Lenses Question10",
            "points": 1
          },
          {
            "questionId": "course2_14_optics_lenses_question11",
            "title": "Optics and Lenses Question11",
            "points": 1
          },
          {
            "questionId": "course2_14_optics_lenses_question12",
            "title": "Optics and Lenses Question12",
            "points": 1
          },
          {
            "questionId": "course2_14_optics_lenses_question13",
            "title": "Optics and Lenses Question13",
            "points": 1
          },
          {
            "questionId": "course2_14_optics_lenses_question14",
            "title": "Optics and Lenses Question14",
            "points": 1
          },
          {
            "questionId": "course2_14_optics_lenses_question15",
            "title": "Optics and Lenses Question15",
            "points": 1
          }
        ]
      },
      "17_dispersion_scattering": {
        "title": "Dispersion and Scattering",
        "type": "lesson",
        "contentPath": "17-dispersion-scattering",
        "questions": [
          {
            "questionId": "course2_17_dispersion_air_speeds",
            "title": "Dispersion Air Speeds",
            "points": 1
          },
          {
            "questionId": "course2_17_diamond_dispersion",
            "title": "Diamond Dispersion",
            "points": 1
          },
          {
            "questionId": "course2_17_microscopy_scattering",
            "title": "Microscopy Scattering",
            "points": 1
          },
          {
            "questionId": "course2_17_clothing_color_heat",
            "title": "Clothing Color Heat",
            "points": 1
          },
          {
            "questionId": "course2_17_red_orange_difference",
            "title": "Red Orange Difference",
            "points": 1
          },
          {
            "questionId": "course2_17_stage_lighting_color",
            "title": "Stage Lighting Color",
            "points": 1
          },
          {
            "questionId": "course2_17_window_glass_dispersion",
            "title": "Window Glass Dispersion",
            "points": 1
          },
          {
            "questionId": "course2_17_green_object_lighting",
            "title": "Green Object Lighting",
            "points": 1
          },
          {
            "questionId": "course2_17_cat_color_vision",
            "title": "Cat Color Vision",
            "points": 1
          },
          {
            "questionId": "course2_17_moonlight_colorless",
            "title": "Moonlight Colorless",
            "points": 1
          }
        ]
      },
      "18_interference_of_light": {
        "title": "Interference of Light",
        "type": "lesson",
        "contentPath": "18-interference-of-light",
        "questions": [
          {
            "questionId": "course2_18_constructive_amplitude",
            "title": "Constructive Amplitude",
            "points": 1
          },
          {
            "questionId": "course2_18_destructive_amplitude",
            "title": "Destructive Amplitude",
            "points": 1
          },
          {
            "questionId": "course2_18_dark_fringes_cause",
            "title": "Dark Fringes Cause",
            "points": 1
          },
          {
            "questionId": "course2_18_wavelength_fringe_spacing",
            "title": "Wavelength Fringe Spacing",
            "points": 1
          },
          {
            "questionId": "course2_18_path_difference_interference",
            "title": "Path Difference Interference",
            "points": 1
          },
          {
            "questionId": "course2_18_coherence_requirement",
            "title": "Coherence Requirement",
            "points": 1
          },
          {
            "questionId": "course2_18_single_slit_blocking",
            "title": "Single Slit Blocking",
            "points": 1
          },
          {
            "questionId": "course2_18_lightbulb_incoherence",
            "title": "Lightbulb Incoherence",
            "points": 1
          },
          {
            "questionId": "course2_18_fringe_count_factors",
            "title": "Fringe Count Factors",
            "points": 1
          },
          {
            "questionId": "course2_18_sound_dead_spots",
            "title": "Sound Dead Spots",
            "points": 1
          }
        ]
      },
      "19_diffraction_gratings": {
        "title": "Diffraction Gratings",
        "type": "lesson",
        "contentPath": "19-diffraction-gratings",
        "questions": [
          {
            "questionId": "course2_19_green_light_grating",
            "title": "Green Light Grating",
            "points": 1
          },
          {
            "questionId": "course2_19_second_order_minimum",
            "title": "Second Order Minimum",
            "points": 1
          },
          {
            "questionId": "course2_19_yellow_light_spacing",
            "title": "Yellow Light Spacing",
            "points": 1
          },
          {
            "questionId": "course2_19_frequency_third_order",
            "title": "Frequency Third Order",
            "points": 1
          },
          {
            "questionId": "course2_19_spectral_orders_red",
            "title": "Spectral Orders Red",
            "points": 1
          },
          {
            "questionId": "course2_19_water_trough_fringes",
            "title": "Water Trough Fringes",
            "points": 1
          },
          {
            "questionId": "course2_19_cd_player_laser",
            "title": "Cd Player Laser",
            "points": 1
          },
          {
            "questionId": "course2_19_bright_dark_bands",
            "title": "Bright Dark Bands",
            "points": 1
          },
          {
            "questionId": "course2_19_frequency_measurement",
            "title": "Frequency Measurement",
            "points": 1
          },
          {
            "questionId": "course2_19_grating_change",
            "title": "Grating Change",
            "points": 1
          },
          {
            "questionId": "course2_19_distance_change",
            "title": "Distance Change",
            "points": 1
          },
          {
            "questionId": "course2_19_frequency_change",
            "title": "Frequency Change",
            "points": 1
          }
        ]
      },
      "22_unit_1_review": {
        "title": "Unit 1 Review",
        "type": "lesson",
        "contentPath": "22-unit-1-review",
        "questions": [
          {
            "questionId": "course2_22_unit1_q1a",
            "title": "Unit1 Q1a",
            "points": 1
          },
          {
            "questionId": "course2_22_unit1_q1b",
            "title": "Unit1 Q1b",
            "points": 1
          },
          {
            "questionId": "course2_22_unit1_q2",
            "title": "Unit1 Q2",
            "points": 1
          },
          {
            "questionId": "course2_22_unit1_q3a",
            "title": "Unit1 Q3a",
            "points": 1
          },
          {
            "questionId": "course2_22_unit1_q3b",
            "title": "Unit1 Q3b",
            "points": 1
          },
          {
            "questionId": "course2_22_unit1_q4a",
            "title": "Unit1 Q4a",
            "points": 1
          },
          {
            "questionId": "course2_22_unit1_q4b",
            "title": "Unit1 Q4b",
            "points": 1
          },
          {
            "questionId": "course2_22_unit1_q5",
            "title": "Unit1 Q5",
            "points": 1
          },
          {
            "questionId": "course2_22_unit1_q6",
            "title": "Unit1 Q6",
            "points": 1
          },
          {
            "questionId": "course2_22_unit1_q7",
            "title": "Unit1 Q7",
            "points": 1
          },
          {
            "questionId": "course2_22_unit1_q8",
            "title": "Unit1 Q8",
            "points": 1
          },
          {
            "questionId": "course2_22_unit1_q9a",
            "title": "Unit1 Q9a",
            "points": 1
          },
          {
            "questionId": "course2_22_unit1_q9b",
            "title": "Unit1 Q9b",
            "points": 1
          },
          {
            "questionId": "course2_22_unit1_q10",
            "title": "Unit1 Q10",
            "points": 1
          },
          {
            "questionId": "course2_22_unit1_q11",
            "title": "Unit1 Q11",
            "points": 1
          },
          {
            "questionId": "course2_22_unit1_q12",
            "title": "Unit1 Q12",
            "points": 1
          },
          {
            "questionId": "course2_22_unit1_q13a",
            "title": "Unit1 Q13a",
            "points": 1
          },
          {
            "questionId": "course2_22_unit1_q13b",
            "title": "Unit1 Q13b",
            "points": 1
          },
          {
            "questionId": "course2_22_unit1_q14",
            "title": "Unit1 Q14",
            "points": 1
          },
          {
            "questionId": "course2_22_unit1_q15",
            "title": "Unit1 Q15",
            "points": 1
          },
          {
            "questionId": "course2_22_unit1_q16",
            "title": "Unit1 Q16",
            "points": 1
          },
          {
            "questionId": "course2_22_unit1_q17",
            "title": "Unit1 Q17",
            "points": 1
          }
        ]
      },
      "23_unit_2_review": {
        "title": "Unit 2 Review",
        "type": "lesson",
        "contentPath": "23-unit-2-review",
        "questions": [
          {
            "questionId": "course2_23_unit2_q1",
            "title": "Unit2 Q1",
            "points": 1
          },
          {
            "questionId": "course2_23_unit2_q2",
            "title": "Unit2 Q2",
            "points": 1
          },
          {
            "questionId": "course2_23_unit2_q3",
            "title": "Unit2 Q3",
            "points": 1
          },
          {
            "questionId": "course2_23_unit2_q4",
            "title": "Unit2 Q4",
            "points": 1
          },
          {
            "questionId": "course2_23_unit2_q5a",
            "title": "Unit2 Q5a",
            "points": 1
          },
          {
            "questionId": "course2_23_unit2_q5b",
            "title": "Unit2 Q5b",
            "points": 1
          },
          {
            "questionId": "course2_23_unit2_q6a",
            "title": "Unit2 Q6a",
            "points": 1
          },
          {
            "questionId": "course2_23_unit2_q6b",
            "title": "Unit2 Q6b",
            "points": 1
          },
          {
            "questionId": "course2_23_unit2_q7a",
            "title": "Unit2 Q7a",
            "points": 1
          },
          {
            "questionId": "course2_23_unit2_q7b",
            "title": "Unit2 Q7b",
            "points": 1
          },
          {
            "questionId": "course2_23_unit2_q8a",
            "title": "Unit2 Q8a",
            "points": 1
          },
          {
            "questionId": "course2_23_unit2_q8b",
            "title": "Unit2 Q8b",
            "points": 1
          },
          {
            "questionId": "course2_23_unit2_q9",
            "title": "Unit2 Q9",
            "points": 1
          },
          {
            "questionId": "course2_23_unit2_q10",
            "title": "Unit2 Q10",
            "points": 1
          },
          {
            "questionId": "course2_23_unit2_q11a",
            "title": "Unit2 Q11a",
            "points": 1
          },
          {
            "questionId": "course2_23_unit2_q11b",
            "title": "Unit2 Q11b",
            "points": 1
          },
          {
            "questionId": "course2_23_unit2_q12a",
            "title": "Unit2 Q12a",
            "points": 1
          },
          {
            "questionId": "course2_23_unit2_q12b",
            "title": "Unit2 Q12b",
            "points": 1
          },
          {
            "questionId": "course2_23_unit2_q13",
            "title": "Unit2 Q13",
            "points": 1
          },
          {
            "questionId": "course2_23_unit2_q14",
            "title": "Unit2 Q14",
            "points": 1
          },
          {
            "questionId": "course2_23_unit2_q15",
            "title": "Unit2 Q15",
            "points": 1
          },
          {
            "questionId": "course2_23_unit2_q16",
            "title": "Unit2 Q16",
            "points": 1
          },
          {
            "questionId": "course2_23_unit2_q17",
            "title": "Unit2 Q17",
            "points": 1
          },
          {
            "questionId": "course2_23_unit2_q18",
            "title": "Unit2 Q18",
            "points": 1
          }
        ]
      },
      "25_electrostatics": {
        "title": "Electrostatics",
        "type": "lesson",
        "contentPath": "25-electrostatics",
        "questions": [
          {
            "questionId": "course2_25_conservation_of_charge",
            "title": "Conservation of Charge",
            "points": 1
          },
          {
            "questionId": "course2_25_charge_movement_in_solids",
            "title": "Charge Movement in Solids",
            "points": 1
          },
          {
            "questionId": "course2_25_conductor_vs_insulator",
            "title": "Conductor vs Insulator",
            "points": 1
          },
          {
            "questionId": "course2_25_electrostatic_series",
            "title": "Electrostatic Series",
            "points": 1
          },
          {
            "questionId": "course2_25_electron_charge",
            "title": "Adding/Removing Electrons",
            "points": 1
          },
          {
            "questionId": "course2_25_induced_charge",
            "title": "Induced Charge vs Separation",
            "points": 1
          },
          {
            "questionId": "course2_25_conduction_charging",
            "title": "Conduction Charging Procedure",
            "points": 1
          },
          {
            "questionId": "course2_25_induction_charging",
            "title": "Induction Charging Procedure",
            "points": 1
          },
          {
            "questionId": "course2_25_conduction_result",
            "title": "Conduction Charging Result",
            "points": 1
          },
          {
            "questionId": "course2_25_induction_result",
            "title": "Induction Charging Result",
            "points": 1
          },
          {
            "questionId": "course2_25_spheres_charge",
            "title": "Identical Spheres Charge Distribution",
            "points": 1
          },
          {
            "questionId": "course2_25_different_spheres",
            "title": "Different Size Spheres",
            "points": 1
          }
        ]
      },
      "26_coulombs_law": {
        "title": "Coulomb's Law",
        "type": "lesson",
        "contentPath": "26-coulombs-law",
        "questions": [
          {
            "questionId": "course2_26_basic_force",
            "title": "Basic Force Calculation",
            "points": 1
          },
          {
            "questionId": "course2_26_force_scaling",
            "title": "Force Scaling with Changes",
            "points": 1
          },
          {
            "questionId": "course2_26_unknown_charge",
            "title": "Unknown Charge Calculation",
            "points": 1
          },
          {
            "questionId": "course2_26_spheres_contact",
            "title": "Spheres in Contact",
            "points": 1
          },
          {
            "questionId": "course2_26_force_changes",
            "title": "Force Changes Analysis",
            "points": 1
          },
          {
            "questionId": "course2_26_third_charge",
            "title": "Third Charge Effects",
            "points": 1
          },
          {
            "questionId": "course2_26_larger_charge",
            "title": "Larger Charge Comparisons",
            "points": 1
          },
          {
            "questionId": "course2_26_triangle_forces",
            "title": "Triangle Configuration Forces",
            "points": 1
          },
          {
            "questionId": "course2_26_vector_forces",
            "title": "Vector Force Analysis",
            "points": 1
          },
          {
            "questionId": "course2_26_minimum_charge",
            "title": "Minimum Charge Requirements",
            "points": 1
          },
          {
            "questionId": "course2_26_equilibrium_position",
            "title": "Equilibrium Position Analysis",
            "points": 1
          }
        ]
      },
      "25_electrostatics": {
        "title": "Electrostatics",
        "type": "lesson",
        "contentPath": "25-electrostatics",
        "questions": [
          {
            "questionId": "course2_25_conservation_of_charge",
            "title": "Conservation of Charge",
            "points": 1
          },
          {
            "questionId": "course2_25_charge_movement_in_solids",
            "title": "Charge Movement in Solids",
            "points": 1
          },
          {
            "questionId": "course2_25_conductor_vs_insulator",
            "title": "Conductor vs Insulator",
            "points": 1
          },
          {
            "questionId": "course2_25_electrostatic_series",
            "title": "Electrostatic Series",
            "points": 1
          },
          {
            "questionId": "course2_25_electron_charge",
            "title": "Adding/Removing Electrons",
            "points": 1
          },
          {
            "questionId": "course2_25_induced_charge",
            "title": "Induced Charge vs Separation",
            "points": 1
          },
          {
            "questionId": "course2_25_conduction_charging",
            "title": "Conduction Charging Procedure",
            "points": 1
          },
          {
            "questionId": "course2_25_induction_charging",
            "title": "Induction Charging Procedure",
            "points": 1
          },
          {
            "questionId": "course2_25_conduction_result",
            "title": "Conduction Charging Result",
            "points": 1
          },
          {
            "questionId": "course2_25_induction_result",
            "title": "Induction Charging Result",
            "points": 1
          },
          {
            "questionId": "course2_25_spheres_charge",
            "title": "Identical Spheres Charge Distribution",
            "points": 1
          },
          {
            "questionId": "course2_25_different_spheres",
            "title": "Different Size Spheres",
            "points": 1
          }
        ]
      },
      "26_coulombs_law": {
        "title": "Coulomb's Law",
        "type": "lesson",
        "contentPath": "26-coulombs-law",
        "questions": [
          {
            "questionId": "course2_26_basic_force",
            "title": "Basic Force Calculation",
            "points": 1
          },
          {
            "questionId": "course2_26_force_scaling",
            "title": "Force Scaling with Changes",
            "points": 1
          },
          {
            "questionId": "course2_26_unknown_charge",
            "title": "Unknown Charge Calculation",
            "points": 1
          },
          {
            "questionId": "course2_26_spheres_contact",
            "title": "Spheres in Contact",
            "points": 1
          },
          {
            "questionId": "course2_26_force_changes",
            "title": "Force Changes Analysis",
            "points": 1
          },
          {
            "questionId": "course2_26_third_charge",
            "title": "Third Charge Effects",
            "points": 1
          },
          {
            "questionId": "course2_26_larger_charge",
            "title": "Larger Charge Comparisons",
            "points": 1
          },
          {
            "questionId": "course2_26_triangle_forces",
            "title": "Triangle Configuration Forces",
            "points": 1
          },
          {
            "questionId": "course2_26_vector_forces",
            "title": "Vector Force Analysis",
            "points": 1
          },
          {
            "questionId": "course2_26_minimum_charge",
            "title": "Minimum Charge Requirements",
            "points": 1
          },
          {
            "questionId": "course2_26_equilibrium_position",
            "title": "Equilibrium Position Analysis",
            "points": 1
          }
        ]
      }
    }
  },
  "courseStructure": {
    "title": "Physics 30",
    "navigation": {
      "allowSkipAhead": false,
      "requireCompletion": true
    },
    "units": [
      {
        "unitId": "unit_1_momentum_optics",
        "name": "Section 1: Momentum and Optics",
        "description": "Momentum conservation, collisions, and light phenomena",
        "order": 1,
        "items": [
          {
            "itemId": "01_physics_20_review",
            "type": "lesson",
            "title": "Physics 20 Review",
            "description": "Review of essential Physics 20 concepts",
            "contentPath": "01-physics-20-review",
            "estimatedTime": 120,
            "order": 1,
            "required": true,
            "hasCloudFunctions": true
          },
          {
            "itemId": "02_momentum_one_dimension",
            "type": "lesson",
            "title": "Momentum in One Dimension",
            "description": "Linear momentum and conservation principles",
            "contentPath": "02-momentum-one-dimension",
            "estimatedTime": 120,
            "order": 2,
            "required": true,
            "hasCloudFunctions": true
          },
          {
            "itemId": "03_momentum_two_dimensions",
            "type": "lesson",
            "title": "Momentum in Two Dimensions",
            "description": "Vector momentum and collision analysis",
            "contentPath": "03-momentum-two-dimensions",
            "estimatedTime": 120,
            "order": 3,
            "required": true,
            "hasCloudFunctions": false
          },
          {
            "itemId": "04_impulse_momentum_change",
            "type": "lesson",
            "title": "Impulse and Momentum Change",
            "description": "Impulse-momentum theorem and applications",
            "contentPath": "04-impulse-momentum-change",
            "estimatedTime": 120,
            "order": 4,
            "required": true,
            "hasCloudFunctions": false
          },
          {
            "itemId": "assignment_l1_3",
            "type": "assignment",
            "title": "Assignment L1-3 - Momentum Fundamentals",
            "description": "Practice problems on momentum calculations",
            "contentPath": "05-l1-3-assignment",
            "estimatedTime": 60,
            "order": 5,
            "required": true,
            "hasCloudFunctions": true
          },
          {
            "itemId": "06_graphing_techniques",
            "type": "lesson",
            "title": "Graphing Techniques",
            "description": "Data analysis and graphing methods",
            "contentPath": "06-graphing-techniques",
            "estimatedTime": 120,
            "order": 6,
            "required": true,
            "hasCloudFunctions": false
          },
          {
            "itemId": "lab_momentum_conservation",
            "type": "lab",
            "title": "Lab - Momentum Conservation",
            "description": "Experimental verification of momentum conservation",
            "contentPath": "07-lab-momentum-conservation",
            "estimatedTime": 120,
            "order": 7,
            "required": true,
            "hasCloudFunctions": true
          },
          {
            "itemId": "assignment_l1_4",
            "type": "assignment",
            "title": "Assignment L1-4 - Momentum Cumulative",
            "description": "Comprehensive momentum and graphing problems",
            "contentPath": "08-l1-4-cumulative-assignment",
            "estimatedTime": 60,
            "order": 8,
            "required": true,
            "hasCloudFunctions": true
          },
          {
            "itemId": "09_introduction_to_light",
            "type": "lesson",
            "title": "Introduction to Light",
            "description": "Nature and properties of light",
            "contentPath": "09-introduction-to-light",
            "estimatedTime": 120,
            "order": 9,
            "required": true,
            "hasCloudFunctions": false
          },
          {
            "itemId": "10_reflection_of_light",
            "type": "lesson",
            "title": "Reflection of Light",
            "description": "Laws of reflection and mirror optics",
            "contentPath": "10-reflection-of-light",
            "estimatedTime": 120,
            "order": 10,
            "required": true,
            "hasCloudFunctions": false
          },
          {
            "itemId": "11_curved_mirrors",
            "type": "lesson",
            "title": "Curved Mirrors",
            "description": "Concave and convex mirror analysis",
            "contentPath": "11-curved-mirrors",
            "estimatedTime": 120,
            "order": 11,
            "required": true,
            "hasCloudFunctions": false
          },
          {
            "itemId": "assignment_l5_7",
            "type": "assignment",
            "title": "Assignment L5-7 - Optics Fundamentals",
            "description": "Reflection and refraction problems",
            "contentPath": "12-l5-7-assignment",
            "estimatedTime": 60,
            "order": 12,
            "required": true,
            "hasCloudFunctions": true
          },
          {
            "itemId": "13_refraction_of_light",
            "type": "lesson",
            "title": "Refraction of Light",
            "description": "Snell's law and light bending",
            "contentPath": "13-refraction-of-light",
            "estimatedTime": 120,
            "order": 13,
            "required": true,
            "hasCloudFunctions": false
          },
          {
            "itemId": "14_optics_lenses",
            "type": "lesson",
            "title": "Optics and Lenses",
            "description": "Thin lens equations and applications",
            "contentPath": "14-optics-lenses",
            "estimatedTime": 120,
            "order": 14,
            "required": true,
            "hasCloudFunctions": false
          },
          {
            "itemId": "lab_mirrors_lenses",
            "type": "lab",
            "title": "Lab - Mirrors and Lenses",
            "description": "Experimental optics with focal lengths",
            "contentPath": "15-lab-mirrors-lenses",
            "estimatedTime": 120,
            "order": 15,
            "required": true,
            "hasCloudFunctions": true
          },
          {
            "itemId": "assignment_l8_9",
            "type": "assignment",
            "title": "Assignment L8-9 - Advanced Optics",
            "description": "Lenses and mirrors calculations",
            "contentPath": "16-l8-9-assignment",
            "estimatedTime": 60,
            "order": 16,
            "required": true,
            "hasCloudFunctions": true
          },
          {
            "itemId": "17_dispersion_scattering",
            "type": "lesson",
            "title": "Dispersion and Scattering",
            "description": "Color separation and light scattering",
            "contentPath": "17-dispersion-scattering",
            "estimatedTime": 120,
            "order": 17,
            "required": true,
            "hasCloudFunctions": false
          },
          {
            "itemId": "18_interference_of_light",
            "type": "lesson",
            "title": "Interference of Light",
            "description": "Wave interference patterns",
            "contentPath": "18-interference-of-light",
            "estimatedTime": 120,
            "order": 18,
            "required": true,
            "hasCloudFunctions": false
          },
          {
            "itemId": "19_diffraction_gratings",
            "type": "lesson",
            "title": "Diffraction Gratings",
            "description": "Multiple slit interference",
            "contentPath": "19-diffraction-gratings",
            "estimatedTime": 120,
            "order": 19,
            "required": true,
            "hasCloudFunctions": false
          },
          {
            "itemId": "lab_laser_wavelength",
            "type": "lab",
            "title": "Lab - Laser Wavelength",
            "description": "Measuring wavelength using diffraction",
            "contentPath": "20-lab-laser-wavelength",
            "estimatedTime": 120,
            "order": 20,
            "required": true,
            "hasCloudFunctions": true
          },
          {
            "itemId": "assignment_l1_12",
            "type": "assignment",
            "title": "Assignment L1-12 - Unit 1 Cumulative",
            "description": "Comprehensive momentum and optics review",
            "contentPath": "21-l1-12-cumulative-assignment",
            "estimatedTime": 60,
            "order": 21,
            "required": true,
            "hasCloudFunctions": true
          },
          {
            "itemId": "22_unit_1_review",
            "type": "lesson",
            "title": "Unit 1 Review",
            "description": "Review of momentum and optics",
            "contentPath": "22-unit-1-review",
            "estimatedTime": 120,
            "order": 22,
            "required": true,
            "hasCloudFunctions": false
          },
          {
            "itemId": "23_unit_2_review",
            "type": "lesson",
            "title": "Unit 2 Review",
            "description": "Preview and review concepts",
            "contentPath": "23-unit-2-review",
            "estimatedTime": 120,
            "order": 23,
            "required": true,
            "hasCloudFunctions": false
          },
          {
            "itemId": "exam_section_1",
            "type": "exam",
            "title": "Section 1 Exam - Momentum and Optics",
            "description": "Comprehensive exam covering momentum and optics topics",
            "contentPath": "24-section-1-exam",
            "estimatedTime": 180,
            "order": 24,
            "required": true,
            "hasCloudFunctions": true
          }
        ]
      },
      {
        "unitId": "unit_2_electricity_magnetism",
        "name": "Section 2: Electricity and Magnetism",
        "description": "Electric fields, circuits, and magnetic phenomena",
        "order": 2,
        "items": [
          {
            "itemId": "25_electrostatics",
            "type": "lesson",
            "title": "Electrostatics",
            "description": "Electric charge and static electricity",
            "contentPath": "25-electrostatics",
            "estimatedTime": 120,
            "order": 1,
            "required": true,
            "hasCloudFunctions": true
          },
          {
            "itemId": "26_coulombs_law",
            "type": "lesson",
            "title": "Coulomb's Law",
            "description": "Force between electric charges",
            "contentPath": "26-coulombs-law",
            "estimatedTime": 120,
            "order": 2,
            "required": true,
            "hasCloudFunctions": true
          },
          {
            "itemId": "lab_electrostatic",
            "type": "lab",
            "title": "Lab - Electrostatic Forces",
            "description": "Experimental verification of Coulomb's law",
            "contentPath": "27-lab-electrostatic",
            "estimatedTime": 120,
            "order": 3,
            "required": true,
            "hasCloudFunctions": true
          },
          {
            "itemId": "assignment_l13_14",
            "type": "assignment",
            "title": "Assignment L13-14 - Electrostatics",
            "description": "Electric forces and fields problems",
            "contentPath": "28-l13-14-assignment",
            "estimatedTime": 60,
            "order": 4,
            "required": true,
            "hasCloudFunctions": true
          },
          {
            "itemId": "29_electric_fields",
            "type": "lesson",
            "title": "Electric Fields",
            "description": "Electric field concepts and calculations",
            "contentPath": "29-electric-fields",
            "estimatedTime": 120,
            "order": 5,
            "required": true,
            "hasCloudFunctions": false
          },
          {
            "itemId": "30_electric_potential",
            "type": "lesson",
            "title": "Electric Potential",
            "description": "Voltage and electric potential energy",
            "contentPath": "30-electric-potential",
            "estimatedTime": 120,
            "order": 6,
            "required": true,
            "hasCloudFunctions": false
          },
          {
            "itemId": "31_parallel_plates",
            "type": "lesson",
            "title": "Parallel Plates",
            "description": "Uniform electric fields and capacitors",
            "contentPath": "31-parallel-plates",
            "estimatedTime": 120,
            "order": 7,
            "required": true,
            "hasCloudFunctions": false
          },
          {
            "itemId": "32_electric_current",
            "type": "lesson",
            "title": "Electric Current",
            "description": "Current, resistance, and Ohm's law",
            "contentPath": "32-electric-current",
            "estimatedTime": 120,
            "order": 8,
            "required": true,
            "hasCloudFunctions": false
          },
          {
            "itemId": "lab_electric_fields",
            "type": "lab",
            "title": "Lab - Electric Fields",
            "description": "Mapping electric field patterns",
            "contentPath": "33-lab-electric-fields",
            "estimatedTime": 120,
            "order": 9,
            "required": true,
            "hasCloudFunctions": true
          },
          {
            "itemId": "assignment_l15_18",
            "type": "assignment",
            "title": "Assignment L15-18 - Electric Circuits",
            "description": "Current and potential calculations",
            "contentPath": "34-l15-18-assignment",
            "estimatedTime": 60,
            "order": 10,
            "required": true,
            "hasCloudFunctions": true
          },
          {
            "itemId": "assignment_l1_18",
            "type": "assignment",
            "title": "Assignment L1-18 - Unit 2 Cumulative",
            "description": "Comprehensive electricity review",
            "contentPath": "35-l1-18-cumulative-assignment",
            "estimatedTime": 60,
            "order": 11,
            "required": true,
            "hasCloudFunctions": true
          },
          {
            "itemId": "36_magnetic_fields",
            "type": "lesson",
            "title": "Magnetic Fields",
            "description": "Magnetic field concepts and sources",
            "contentPath": "36-magnetic-fields",
            "estimatedTime": 120,
            "order": 12,
            "required": true,
            "hasCloudFunctions": false
          },
          {
            "itemId": "37_magnetic_forces_particles",
            "type": "lesson",
            "title": "Magnetic Forces on Particles",
            "description": "Lorentz force and particle motion",
            "contentPath": "37-magnetic-forces-particles",
            "estimatedTime": 120,
            "order": 13,
            "required": true,
            "hasCloudFunctions": false
          },
          {
            "itemId": "38_motor_effect",
            "type": "lesson",
            "title": "Motor Effect",
            "description": "Force on current-carrying conductors",
            "contentPath": "38-motor-effect",
            "estimatedTime": 120,
            "order": 14,
            "required": true,
            "hasCloudFunctions": false
          },
          {
            "itemId": "assignment_l19_21",
            "type": "assignment",
            "title": "Assignment L19-21 - Magnetism",
            "description": "Magnetic forces and fields problems",
            "contentPath": "39-l19-21-assignment",
            "estimatedTime": 60,
            "order": 15,
            "required": true,
            "hasCloudFunctions": true
          },
          {
            "itemId": "40_generator_effect",
            "type": "lesson",
            "title": "Generator Effect",
            "description": "Electromagnetic induction principles",
            "contentPath": "40-generator-effect",
            "estimatedTime": 120,
            "order": 16,
            "required": true,
            "hasCloudFunctions": false
          },
          {
            "itemId": "41_activities",
            "type": "lesson",
            "title": "Activities",
            "description": "Practice activities and applications",
            "contentPath": "41-activities",
            "estimatedTime": 120,
            "order": 17,
            "required": false,
            "hasCloudFunctions": false
          },
          {
            "itemId": "42_electromagnetic_radiation",
            "type": "lesson",
            "title": "Electromagnetic Radiation",
            "description": "EM waves and the electromagnetic spectrum",
            "contentPath": "42-electromagnetic-radiation",
            "estimatedTime": 120,
            "order": 18,
            "required": true,
            "hasCloudFunctions": false
          },
          {
            "itemId": "lab_electromagnet",
            "type": "lab",
            "title": "Lab - Electromagnet",
            "description": "Building and testing electromagnets",
            "contentPath": "43-lab-electromagnet",
            "estimatedTime": 120,
            "order": 19,
            "required": true,
            "hasCloudFunctions": true
          },
          {
            "itemId": "assignment_l22_24",
            "type": "assignment",
            "title": "Assignment L22-24 - Electromagnetic Induction",
            "description": "Generators and motors problems",
            "contentPath": "44-l22-24-assignment",
            "estimatedTime": 60,
            "order": 20,
            "required": true,
            "hasCloudFunctions": true
          },
          {
            "itemId": "assignment_l1_24",
            "type": "assignment",
            "title": "Assignment L1-24 - Unit 3-4 Cumulative",
            "description": "Comprehensive electricity and magnetism review",
            "contentPath": "45-l1-24-cumulative-assignment",
            "estimatedTime": 60,
            "order": 21,
            "required": true,
            "hasCloudFunctions": true
          },
          {
            "itemId": "46_unit_3_review",
            "type": "lesson",
            "title": "Unit 3 Review",
            "description": "Review of electric fields and circuits",
            "contentPath": "46-unit-3-review",
            "estimatedTime": 120,
            "order": 22,
            "required": true,
            "hasCloudFunctions": false
          },
          {
            "itemId": "47_unit_4_review",
            "type": "lesson",
            "title": "Unit 4 Review",
            "description": "Review of magnetism and induction",
            "contentPath": "47-unit-4-review",
            "estimatedTime": 120,
            "order": 23,
            "required": true,
            "hasCloudFunctions": false
          },
          {
            "itemId": "exam_section_2",
            "type": "exam",
            "title": "Section 2 Exam - Electricity and Magnetism",
            "description": "Comprehensive exam covering electricity and magnetism",
            "contentPath": "48-section-2-exam",
            "estimatedTime": 180,
            "order": 24,
            "required": true,
            "hasCloudFunctions": true
          }
        ]
      },
      {
        "unitId": "unit_3_atomic_nuclear",
        "name": "Section 3: Atomic and Nuclear Physics",
        "description": "Atomic models, quantum mechanics, and nuclear physics",
        "order": 3,
        "items": [
          {
            "itemId": "49_early_atomic_models",
            "type": "lesson",
            "title": "Early Atomic Models",
            "description": "Historical development of atomic theory",
            "contentPath": "49-early-atomic-models",
            "estimatedTime": 120,
            "order": 1,
            "required": true,
            "hasCloudFunctions": false
          },
          {
            "itemId": "50_cathode_rays",
            "type": "lesson",
            "title": "Cathode Rays",
            "description": "Discovery of the electron",
            "contentPath": "50-cathode-rays",
            "estimatedTime": 120,
            "order": 2,
            "required": true,
            "hasCloudFunctions": false
          },
          {
            "itemId": "51_rutherford_atom",
            "type": "lesson",
            "title": "Rutherford Atom",
            "description": "Nuclear model of the atom",
            "contentPath": "51-rutherford-atom",
            "estimatedTime": 120,
            "order": 3,
            "required": true,
            "hasCloudFunctions": false
          },
          {
            "itemId": "assignment_l25_27",
            "type": "assignment",
            "title": "Assignment L25-27 - Early Atomic Models",
            "description": "Atomic structure history problems",
            "contentPath": "52-l25-27-assignment",
            "estimatedTime": 120,
            "order": 4,
            "required": true,
            "hasCloudFunctions": true
          },
          {
            "itemId": "53_quantization_of_light",
            "type": "lesson",
            "title": "Quantization of Light",
            "description": "Planck's quantum hypothesis",
            "contentPath": "53-quantization-of-light",
            "estimatedTime": 120,
            "order": 5,
            "required": true,
            "hasCloudFunctions": false
          },
          {
            "itemId": "lab_plancks_constant",
            "type": "lab",
            "title": "Lab - Planck's Constant",
            "description": "Determining Planck's constant experimentally",
            "contentPath": "54-lab-plancks-constant",
            "estimatedTime": 120,
            "order": 6,
            "required": true,
            "hasCloudFunctions": true
          },
          {
            "itemId": "55_photoelectric_effect",
            "type": "lesson",
            "title": "Photoelectric Effect",
            "description": "Einstein's explanation of the photoelectric effect",
            "contentPath": "55-photoelectric-effect",
            "estimatedTime": 120,
            "order": 7,
            "required": true,
            "hasCloudFunctions": false
          },
          {
            "itemId": "lab_millikans_oil_drop",
            "type": "lab",
            "title": "Lab - Millikan's Oil Drop",
            "description": "Measuring elementary charge",
            "contentPath": "56-lab-millikans-oil-drop",
            "estimatedTime": 120,
            "order": 8,
            "required": true,
            "hasCloudFunctions": true
          },
          {
            "itemId": "57_light_spectra_excitation",
            "type": "lesson",
            "title": "Light Spectra and Excitation",
            "description": "Atomic emission and absorption spectra",
            "contentPath": "57-light-spectra-excitation",
            "estimatedTime": 120,
            "order": 9,
            "required": true,
            "hasCloudFunctions": false
          },
          {
            "itemId": "lab_marshmallow_speed_light",
            "type": "lab",
            "title": "Lab - Speed of Light with Marshmallows",
            "description": "Creative measurement of light speed",
            "contentPath": "58-lab-marshmallow-speed-light",
            "estimatedTime": 120,
            "order": 10,
            "required": true,
            "hasCloudFunctions": true
          },
          {
            "itemId": "assignment_l28_30",
            "type": "assignment",
            "title": "Assignment L28-30 - Quantum Effects",
            "description": "Photoelectric and Planck problems",
            "contentPath": "59-l28-30-assignment",
            "estimatedTime": 60,
            "order": 11,
            "required": true,
            "hasCloudFunctions": true
          },
          {
            "itemId": "60_bohr_model",
            "type": "lesson",
            "title": "Bohr Model",
            "description": "Bohr's quantum model of hydrogen",
            "contentPath": "60-bohr-model",
            "estimatedTime": 120,
            "order": 12,
            "required": true,
            "hasCloudFunctions": false
          },
          {
            "itemId": "61_compton_effect",
            "type": "lesson",
            "title": "Compton Effect",
            "description": "Photon scattering and momentum",
            "contentPath": "61-compton-effect",
            "estimatedTime": 120,
            "order": 13,
            "required": true,
            "hasCloudFunctions": false
          },
          {
            "itemId": "62_wave_particle_nature",
            "type": "lesson",
            "title": "Wave-Particle Nature",
            "description": "de Broglie waves and duality",
            "contentPath": "62-wave-particle-nature",
            "estimatedTime": 120,
            "order": 14,
            "required": true,
            "hasCloudFunctions": false
          },
          {
            "itemId": "assignment_l31_33",
            "type": "assignment",
            "title": "Assignment L31-33 - Wave-Particle Duality",
            "description": "Bohr model and Compton effect problems",
            "contentPath": "63-l31-33-assignment",
            "estimatedTime": 60,
            "order": 15,
            "required": true,
            "hasCloudFunctions": true
          },
          {
            "itemId": "64_quantum_mechanics",
            "type": "lesson",
            "title": "Quantum Mechanics",
            "description": "Introduction to quantum mechanical principles",
            "contentPath": "64-quantum-mechanics",
            "estimatedTime": 120,
            "order": 16,
            "required": true,
            "hasCloudFunctions": false
          },
          {
            "itemId": "assignment_l1_34",
            "type": "assignment",
            "title": "Assignment L1-34 - Unit 5 Cumulative",
            "description": "Comprehensive quantum physics review",
            "contentPath": "65-l1-34-cumulative-assignment",
            "estimatedTime": 60,
            "order": 17,
            "required": true,
            "hasCloudFunctions": true
          },
          {
            "itemId": "66_nuclear_physics",
            "type": "lesson",
            "title": "Nuclear Physics",
            "description": "Nuclear structure and properties",
            "contentPath": "66-nuclear-physics",
            "estimatedTime": 120,
            "order": 18,
            "required": true,
            "hasCloudFunctions": false
          },
          {
            "itemId": "67_radioactivity",
            "type": "lesson",
            "title": "Radioactivity",
            "description": "Nuclear decay and radiation types",
            "contentPath": "67-radioactivity",
            "estimatedTime": 120,
            "order": 19,
            "required": true,
            "hasCloudFunctions": false
          },
          {
            "itemId": "lab_half_life",
            "type": "lab",
            "title": "Lab - Radioactive Half-Life",
            "description": "Modeling nuclear decay processes",
            "contentPath": "68-lab-half-life",
            "estimatedTime": 120,
            "order": 20,
            "required": true,
            "hasCloudFunctions": true
          },
          {
            "itemId": "assignment_l35_36",
            "type": "assignment",
            "title": "Assignment L35-36 - Nuclear Physics",
            "description": "Nuclear decay and radiation problems",
            "contentPath": "69-l35-36-assignment",
            "estimatedTime": 60,
            "order": 21,
            "required": true,
            "hasCloudFunctions": true
          },
          {
            "itemId": "70_particle_physics",
            "type": "lesson",
            "title": "Particle Physics",
            "description": "Elementary particles and interactions",
            "contentPath": "70-particle-physics",
            "estimatedTime": 120,
            "order": 22,
            "required": true,
            "hasCloudFunctions": false
          },
          {
            "itemId": "71_quarks",
            "type": "lesson",
            "title": "Quarks",
            "description": "Quark model and hadron structure",
            "contentPath": "71-quarks",
            "estimatedTime": 120,
            "order": 23,
            "required": true,
            "hasCloudFunctions": false
          },
          {
            "itemId": "assignment_l37_38",
            "type": "assignment",
            "title": "Assignment L37-38 - Particle Physics",
            "description": "Quarks and fundamental particles problems",
            "contentPath": "72-l37-38-assignment",
            "estimatedTime": 60,
            "order": 24,
            "required": true,
            "hasCloudFunctions": true
          },
          {
            "itemId": "assignment_l1_38",
            "type": "assignment",
            "title": "Assignment L1-38 - Final Cumulative",
            "description": "Complete course review assignment",
            "contentPath": "73-l1-38-cumulative-assignment",
            "estimatedTime": 60,
            "order": 25,
            "required": true,
            "hasCloudFunctions": true
          },
          {
            "itemId": "74_unit_5_review",
            "type": "lesson",
            "title": "Unit 5 Review",
            "description": "Review of quantum mechanics concepts",
            "contentPath": "74-unit-5-review",
            "estimatedTime": 120,
            "order": 26,
            "required": true,
            "hasCloudFunctions": false
          },
          {
            "itemId": "75_unit_6_review",
            "type": "lesson",
            "title": "Unit 6 Review",
            "description": "Review of nuclear and particle physics",
            "contentPath": "75-unit-6-review",
            "estimatedTime": 120,
            "order": 27,
            "required": true,
            "hasCloudFunctions": false
          },
          {
            "itemId": "exam_section_3",
            "type": "exam",
            "title": "Section 3 Exam - Atomic Physics and Nuclear",
            "description": "Comprehensive exam covering atomic and nuclear physics",
            "contentPath": "76-section-3-exam",
            "estimatedTime": 180,
            "order": 28,
            "required": true,
            "hasCloudFunctions": true
          },
          {
            "itemId": "77_diploma_exam_review",
            "type": "lesson",
            "title": "Diploma Exam Review",
            "description": "Preparation for provincial diploma exam",
            "contentPath": "77-diploma-exam-review",
            "estimatedTime": 600,
            "order": 29,
            "required": true,
            "hasCloudFunctions": false
          },
          {
            "itemId": "78_diploma_exam",
            "type": "lesson",
            "title": "Diploma Exam",
            "description": "Information about the provincial diploma exam",
            "contentPath": "78-diploma-exam",
            "estimatedTime": 180,
            "order": 30,
            "required": false,
            "hasCloudFunctions": false
          }
        ]
      }
    ]
  },
  "courseOutline": {
    "resources": {
      "dataBooklet": {
        "title": "Physics 30 Data Booklet",
        "url": "https://www.alberta.ca/system/files/custom_downloaded_images/edc-physics30-data-booklet.pdf",
        "description": "Official Alberta Education Physics 30 data booklet containing formulas, constants, and reference information"
      },
      "calculator": {
        "title": "TI-84 Online Calculator",
        "type": "embed",
        "embedCode": "<iframe src=\"https://ti84calc.com/ti84calc\" width=\"100%\" height=\"800px\" frameborder=\"0\" allow=\"fullscreen\"></iframe>",
        "description": "Full-featured TI-84 graphing calculator for physics calculations"
      },
      "textbook": {
        "title": "Person Physics Textbook",
        "type": "embed",
        "url": "https://rtdacademy-my.sharepoint.com/:b:/p/charlie/EcHGv2TVKRJElwMsk1H29aYBYC9P3mkjOOq_qnQPoGWMIg?e=sd0hwD",
        "description": "Optional textbook for additional readings and proactice problems"
      }
    }
  },
  "metadata": {
    "status": "development"
  }
}<|MERGE_RESOLUTION|>--- conflicted
+++ resolved
@@ -110,102 +110,92 @@
       },
       "lab_momentum_conservation": {
         "minimumPercentage": 0,
+        "requireAllQuestions": false
+      },
+      "lab_mirrors_lenses": {
+        "minimumPercentage": 0,
+        "requireAllQuestions": false
+      },
+      "lab_laser_wavelength": {
+        "minimumPercentage": 0,
+        "requireAllQuestions": false
+      },
+      "lab_electrostatic": {
+        "minimumPercentage": 0,
         "requireAllQuestions": true
       },
-      "lab_mirrors_lenses": {
+      "lab_electric_fields": {
         "minimumPercentage": 0,
         "requireAllQuestions": true
       },
-      "lab_laser_wavelength": {
+      "lab_electromagnet": {
         "minimumPercentage": 0,
         "requireAllQuestions": true
       },
-      "lab_electrostatic": {
+      "lab_plancks_constant": {
         "minimumPercentage": 0,
         "requireAllQuestions": true
       },
-      "lab_electric_fields": {
+      "lab_millikans_oil_drop": {
         "minimumPercentage": 0,
         "requireAllQuestions": true
       },
-<<<<<<< HEAD
-=======
-      "lab_electromagnet": {
+      "lab_marshmallow_speed_light": {
         "minimumPercentage": 0,
         "requireAllQuestions": true
       },
-      "lab_plancks_constant": {
+      "lab_half_life": {
         "minimumPercentage": 0,
         "requireAllQuestions": true
       },
-      "lab_millikans_oil_drop": {
+
+      "09_introduction_to_light": {
         "minimumPercentage": 0,
         "requireAllQuestions": true
       },
-      "lab_marshmallow_speed_light": {
+      "10_reflection_of_light": {
         "minimumPercentage": 0,
         "requireAllQuestions": true
       },
-      "lab_half_life": {
+      "11_curved_mirrors": {
         "minimumPercentage": 0,
         "requireAllQuestions": true
       },
->>>>>>> 0beef6fc
-      "09_introduction_to_light": {
+      "12_l5_7_assignment": {
         "minimumPercentage": 0,
         "requireAllQuestions": true
       },
-      "10_reflection_of_light": {
+      "13_refraction_of_light": {
         "minimumPercentage": 0,
         "requireAllQuestions": true
       },
-      "11_curved_mirrors": {
+      "14_optics_lenses": {
         "minimumPercentage": 0,
         "requireAllQuestions": true
       },
-      "12_l5_7_assignment": {
+      "16_l8_9_assignment": {
         "minimumPercentage": 0,
         "requireAllQuestions": true
       },
-      "13_refraction_of_light": {
+      "17_dispersion_scattering": {
         "minimumPercentage": 0,
         "requireAllQuestions": true
       },
-      "14_optics_lenses": {
+      "18_interference_of_light": {
         "minimumPercentage": 0,
         "requireAllQuestions": true
       },
-      "16_l8_9_assignment": {
-        "minimumPercentage": 0,
-        "requireAllQuestions": true
-      },
-      "17_dispersion_scattering": {
-        "minimumPercentage": 0,
-        "requireAllQuestions": true
-      },
-      "18_interference_of_light": {
-        "minimumPercentage": 0,
-        "requireAllQuestions": true
-      },
       "19_diffraction_gratings": {
         "minimumPercentage": 0,
-<<<<<<< HEAD
         "requireAllQuestions": false
-      }
-      ,
+      },
       "22_unit_1_review": {
         "minimumPercentage": 0,
         "requireAllQuestions": false
-      }
-      ,
+      },
       "23_unit_2_review": {
-=======
-        "requireAllQuestions": true
-      },
-      "21_l1_12_cumulative_assignment": {
->>>>>>> 0beef6fc
-        "minimumPercentage": 0,
-        "requireAllQuestions": true
+        "minimumPercentage": 0,
+        "requireAllQuestions": false
       }
     }
   },
