--- conflicted
+++ resolved
@@ -332,11 +332,8 @@
         "contentPath": "05-l1-3-assignment",
         "questions": [
           {
-<<<<<<< HEAD
-            "questionId": "course2_05_l1_3_assignment_question1",
-            "title": "Momentum Calculations",
-            "points": 12
-=======
+
+
             "questionId": "course2_05_l13_question1",
             "title": "L13 Question1",
             "points": 1
@@ -395,7 +392,7 @@
             "questionId": "course2_05_l13_question12",
             "title": "L13 Question12",
             "points": 1
->>>>>>> 0bb70bf8
+
           }
         ]
       },
@@ -519,11 +516,7 @@
         "contentPath": "16-l8-9-assignment",
         "questions": [
           {
-<<<<<<< HEAD
-            "questionId": "course2_16_l8_9_assignment_question1",
-            "title": "Lenses and Mirrors",
-            "points": 8
-=======
+
             "questionId": "course2_16_l89_question1",
             "title": "L89 Question1",
             "points": 1
@@ -562,7 +555,6 @@
             "questionId": "course2_16_l89_question8",
             "title": "L89 Question8",
             "points": 1
->>>>>>> 0bb70bf8
           }
         ]
       },
